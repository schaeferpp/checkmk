#!/usr/bin/python

import sys, os, time, termios, tty

# colored output, if stdout is a tty
if sys.stdout.isatty():
    tty_red       = '\033[31m'
    tty_green     = '\033[32m'
    tty_yellow    = '\033[33m'
    tty_blue      = '\033[34m'
    tty_magenta   = '\033[35m'
    tty_cyan      = '\033[36m'
    tty_white     = '\033[37m'
    tty_bgred     = '\033[41m'
    tty_bgyellow  = '\033[43m'
    tty_bgblue    = '\033[44m'
    tty_bgmagenta = '\033[45m'
    tty_bgcyan    = '\033[46m'
    tty_bgwhite   = '\033[47m'
    tty_bold      = '\033[1m'
    tty_underline = '\033[4m'
    tty_normal    = '\033[0m'
    def tty_colors(codes):
        return '\033[%sm' % (';'.join([str(c) for c in codes]))
else:
    tty_red       = ''
    tty_green     = ''
    tty_yellow    = ''
    tty_blue      = ''
    tty_magenta   = ''
    tty_cyan      = ''
    tty_white     = ''
    tty_bgblue    = ''
    tty_bgmagenta = ''
    tty_bgcyan    = ''
    tty_bold      = ''
    tty_underline = ''
    tty_normal    = ''
    tty_ok        = 'OK'
    def tty_colors(c):
        return ""

grep_color = tty_bold + tty_green

def bail_out(text):
    sys.stderr.write(text + "\n")
    sys.exit(1)


def goto_bugsdir():
    base_dir = os.path.abspath('.')
    while not os.path.exists(".bugs") and os.path.abspath('.') != '/':
        os.chdir("..")

    try:
        os.chdir(".bugs")
    except:
        sys.stderr.write("Cannot find directory .bugs\n")
        sys.exit(1)

def load_config():
    execfile("config", globals(), globals())

def load_bugs():
    global g_bugs
    g_bugs = {}
    check_modified()
    for entry in os.listdir("."):
        try:
            bugid = int(entry)
            try:
                g_bugs[bugid] = load_bug(bugid)
            except:
                sys.stderr.write("SKIPPING INVALID BUG %d\n" % bugid)
        except:
            continue

def check_modified():
    global g_modified
    g_modified = set([])
    for line in os.popen("git status --porcelain"):
        if line[0] in "AM" and ".bugs/" in line:
            try:
                id = line.rsplit("/", 1)[-1].strip()
                g_modified.add(int(id))
            except:
                pass

def bug_is_modified(bugid):
    return bugid in g_modified


def load_bug(bugid):
    bug = { 
        "id"        : bugid,
        "cost"      : 1,
        "benefit"   : 1,
        "fun"       : 0,
        "state"     : "unknown",
        "title"     : "unknown",
        "component" : "general",
    }
    
    f = file(str(bugid))
    for line in f:
        line = line.strip()
        if line == "":
            break
        header, value = line.split(":", 1)
        bug[header.strip().lower()] = value.strip()

    description = ""
    for line in f:
        description += line

    bug["description"] = description
    return bug

def save_bug(bug):
    f = file(str(bug["id"]), "w")
    f.write("Title: %s\n" % bug["title"])
    for key, val in bug.items():
        if key not in [ "title", "description", "id" ]:
            f.write("%s%s: %s\n" % (key[0].upper(), key[1:], val))
    f.write("\n")
    f.write(bug["description"])
    f.close()
    git_add(bug)

def git_add(bug):
    os.system("git add %d" % bug["id"])


def next_bug_id():
<<<<<<< HEAD
    my_bug_ids = get_bug_ids()
    if not my_bug_ids:
        bail_out('You have no bug IDS left. You can reserve 10 additional bug IDS with "gb ids 10".')
    return my_bug_ids[0]

=======
    # FIXME: Better use combination of Branch + User + Date
    if len(g_bugs) == 0:
        return 1
    else:
        return max(g_bugs.keys()) + 1
>>>>>>> fa5b76b2

def add_comment(bug, title, comment):
    bug["description"] += """
%s: %s
%s""" % (time.strftime("%F %T"), title, comment)
    


def usage():
    sys.stdout.write("""Usage: gb COMMAND [ARGS...]

where COMMAND is one of:

  ids [#]                - Shows the number of reserved bug IDS. With a number
                           given as parameter the command will reserve new bug IDS.
  list [-g] [-r] [STATE] - list bugs (-g: sort after gain, -r: reverse)
  new                    - create a new bug
  show [# #..]           - show several bugs (or all open)
  resolve ID             - change a bugs state
  delete #..             - delete bug(s)
  grep [-v] WHAT...      - grep in titles and descriptions (-v: verbose)
  edit [#]               - open bug # in editor (or newest bug)
  commit                 - commit all changed and new bugs

""")
    sys.exit(1)

def bug_state(bug):
    state = bug["state"]
    return "%s%-7s%s" % (tty_bold + states.get(state, ""), state, tty_normal)

def num_color(n, colors, inverse):
    if inverse:
        b = 40
    else:
        b = 30

    c = colors[n-1]
    return tty_colors([b + c, 1])

def bug_gain(bug):
    cost    = int(bug["cost"])
    benefit = int(bug["benefit"])
    gain = benefit - cost
    if gain >= 2:
        color = 2
    elif gain > 0:
        color = 6
    elif gain <= -3:
        color = 1
    elif gain <= -2:
        color = 5
    elif gain < 0:
        color = 3
    else:
        color = 4
    return "%s%d%s%d%s" % (
            tty_colors([40 + color, 1]), cost, tty_colors([0, 30 + color, 1]), benefit, tty_normal)

def list_bug(bug):
    if bug_is_modified(bug["id"]):
        bold = tty_bold + tty_cyan + "(*) "
    else:
        bold = ""
    sys.stdout.write("#%04d %s %-6s %-9s %-10s %s%-60s%s\n" %
            (int(bug["id"]),
             bug_gain(bug), bug_state(bug), 
             bug["class"], bug["component"], bold, bug["title"], tty_normal))

def show_bug(bug):
    list_bug(bug)
    sys.stdout.write("\n%s\n" % bug["description"])

def main_list(args):
    bugs = g_bugs.values()

    # arguments are tags from state, component and class. Multiple values
    # in one class are orred. Multiple types are anded.
    filters = {}
    def cmp_gain(a, b):
        ga = int(a["benefit"]) - int(a["cost"])
        gb = int(b["benefit"]) - int(b["cost"])
        return ga - gb

    sort = None
    reverse = False
    for a in args:
        if a == '-g':
            sort = cmp_gain
            continue

        if a == '-r':
            reverse = True
            continue

        hit = False
        for tp, values in [
          ( "component", components ), ( "state", states ), ( "class", classes ),  ]:
            for v in values:
                if v.startswith(a):
                    entries = filters.get(tp, [])
                    entries.append(v)
                    filters[tp] = entries
                    hit = True
                    break
            if hit:
                break
        if not hit:
            bail_out("No such component, state or class: %s" % a)

    # Filter
    newbugs = []
    for bug in bugs:
        skip = False
        for tp, entries in filters.items():
            if bug[tp] not in entries:
                skip = True
                break
        if not skip:
            newbugs.append(bug)
    bugs = newbugs
            
    # Sort
    if sort:
        newbugs.sort(sort)
    if reverse:
        newbugs.reverse()

    # Output
    for bug in bugs:
        list_bug(bug)


def main_show(args):
    ids = args
    if len(ids) == 0:
        ids = [ id for (id, bug) in g_bugs.items() if bug["state"] == "open" ]
    for id in ids:
        if id != ids[0]:
            sys.stdout.write("-------------------------------------------------------------------------------\n")
        show_bug(g_bugs[int(id)])

def get_input(what, default = ""):
    sys.stdout.write("%s: " % what)
    sys.stdout.flush()
    value = sys.stdin.readline().strip()
    if value == "":
        return default
    else:
        return value
    
def get_long_input(what):
    sys.stdout.write("Enter %s. End with CTRL-D.\n" % what)
    usertext = sys.stdin.read()
    # remove leading and trailing empty lines
    while usertext.startswith("\n"):
        usertext = usertext[1:]
    while usertext.endswith("\n\n"):
        usertext = usertext[:-1]
    return usertext

def getch():
    fd = sys.stdin.fileno()
    old_settings = termios.tcgetattr(fd)
    try:
        tty.setraw(sys.stdin.fileno())
        ch = sys.stdin.read(1)
    finally:
        termios.tcsetattr(fd, termios.TCSADRAIN, old_settings)
    if ord(ch) == 3:
        raise KeyboardInterrupt()
    return ch

def input_choice(what, choices):
    ctc = {}
    texts = []
    for choice in choices:
        for c in choice:
            if c not in ctc:
                ctc[c] = choice
                texts.append(choice.replace(c, tty_bold + c + tty_normal, 1))
                break
    
    while True:
        sys.stdout.write("%s (%s): " % (what, ", ".join(texts)))
        sys.stdout.flush()
        c = getch()
        if c in ctc:
            sys.stdout.write(" %s%s%s\n" % (
                        tty_bold, ctc[c], tty_normal))
            return ctc[c]
        else:
            sys.stdout.write("\n")

def main_new(args):
    bug = {}
    bug["id"]      = next_bug_id()
    bug["state"]   = "open"
    bug["date"]    = time.strftime("%F %T")
    bug["title"]   = get_input("Title")
    if  bug["title"] == "":
        sys.stderr.write("Cancelled.\n")
        sys.exit(0)
    bug["class"]     = input_choice("Class",     classes)
    bug["component"] = input_choice("Component", components)
    bug["cost"]      = input_choice("Cost",      "123456789")
    bug["benefit"]   = input_choice("Benefit",   "123456789")
    
    bug["description"] = get_long_input("description")
    g_bugs[bug["id"]] = bug
    save_bug(bug)
    invalidate_my_bugid(bug["id"])
    sys.stdout.write("Bug saved with id %d.\n" % bug["id"])

def main_resolve(args):
    if len(args) != 1:
        usage()
    id = int(args[0])
    bug = g_bugs.get(id)
    if not bug:
        bail_out("No such bug.\n")

    list_bug(bug)
    state = input_choice("State", states.keys())

    comment = get_long_input("comment")
    add_comment(bug, "changed state %s -> %s" % (bug["state"], state), comment)
    bug["state"] = state
    save_bug(bug)

def main_delete(args):
    for ids in args:
        if 0 == os.system("git rm %s" % ids):
            sys.stdout.write("Delete bug %s (%s)\n" % (ids, g_bugs[int(ids)]["descriptions"]))

def grep(line, kw):
    lc = kw.lower()
    i = line.lower().find(lc)
    if i == -1:
        return None
    else:
        return line[0:i] + grep_color + line[i:i+len(kw)] + tty_normal + line[i+len(kw):]
    

def main_grep(args):
    if '-v' in args:
        verbose = True
        args = [ a for a in args if a != '-v' ]
    else:
        verbose = False

    if len(args) == 0:
        usage()

    for bug in g_bugs.values():
        didmatch = False
        for kw in args:
            match = grep(bug["title"], kw)
            if match:
                bug["title"] = match
                didmatch = True
            lines = bug["description"].split("\n")
            bodylines = ""
            for line in lines:
                match = grep(line, kw)
                if match:
                    bodylines += "  " + match + "\n"
                    didmatch = True
        if didmatch:
            list_bug(bug)
            if verbose:
                sys.stdout.write(bodylines)

def main_edit(args):
    if len(args) == 0:
        ids = str(max(g_bugs.keys()))
    else:
        ids = args[0] 
    if not os.path.exists(ids):
        bail_out("No bug with this id.")
    editor = os.getenv("EDITOR")
    if not editor:
        for p in [ "/usr/bin/editor", "/usr/bin/vim", "/bin/vi" ]:
            if os.path.exists(p):
                editor = p
                break
    if not editor:
        bail_out("No editor available (please set EDITOR).\n")

    if 0 == os.system("%s %s" % (editor, ids)):
        git_add(g_bugs[int(ids)])


def main_commit(args):
    if len(g_modified) == 0:
        bail_out("No new or modified bug.")
    else:
        sys.stdout.write("Commiting:\n")
        for id in g_modified:
            list_bug(g_bugs[id])
        if 0 == os.system("git commit -m 'Updated bug entries' ."):
            sys.stdout.write("--> Successfully committed %d bugs.\n" % len(g_modified))
        else:
            bail_out("Cannot commit.")


def get_bug_ids():
    try:
        return eval(file('.my_ids', 'r').read())
    except:
        return []


def invalidate_my_bugid(id):
    ids = get_bug_ids()
    ids.remove(id)
    store_bug_ids(ids)


def store_bug_ids(l):
    file('.my_ids', 'w').write(repr(l) + "\n")


def main_fetch_ids(args):
    if not args:
        sys.stdout.write('You have %d reserved IDs.\n' % (len(get_bug_ids())))
        sys.exit(0)
    elif len(args) == 1:
        num = int(args[0])
    else:
        usage()

    # Get the start bug_id to reserve
    try:
        first_free = int(eval(file('first_free').read()))
    except:
        first_free = 0
    new_first_free = first_free + num

    # Store the bug_ids to reserve
    my_ids = get_bug_ids() + range(first_free, first_free + num)
    store_bug_ids(my_ids)

    # Store the new reserved bug ids
    file('first_free', 'w').write(str(new_first_free))

    sys.stdout.write('Reserved %d additional IDs now. You have %d reserved IDs now.\n' %
                                                                      (num, len(my_ids)))

    if 0 == os.system("git commit -m 'Reserved %d bug IDS' ." % num):
        sys.stdout.write("--> Successfully committed reserved bug IDS. Please push it soon!\n")
    else:
        bail_out("Cannot commit.")


#                    _       
#    _ __ ___   __ _(_)_ __  
#   | '_ ` _ \ / _` | | '_ \ 
#   | | | | | | (_| | | | | |
#   |_| |_| |_|\__,_|_|_| |_|
#                            

goto_bugsdir()
load_config()
load_bugs()

if len(sys.argv) < 2:
    usage()

cmd = sys.argv[1]
commands = {
  "list"    : main_list,
  "show"    : main_show,
  "new"     : main_new,
  "resolve" : main_resolve,
  "delete"  : main_delete,
  "grep"    : main_grep,
  "edit"    : main_edit,
  "commit"  : main_commit,
  "ids"     : main_fetch_ids,
}

hits = [] 
for name, func in commands.items():
    if name == cmd:
        hits = [ (name, func) ]
        break
    elif name.startswith(cmd):
        hits.append((name, func))

if len(hits) < 1:
    usage()

elif len(hits) > 1:
    sys.stderr.write("Command '%s' is ambigous. Possible are: %s\n" % \
            ", ".join([ n for (n,f) in hits]))

else:
    hits[0][1](sys.argv[2:])
<|MERGE_RESOLUTION|>--- conflicted
+++ resolved
@@ -132,19 +132,10 @@
 
 
 def next_bug_id():
-<<<<<<< HEAD
     my_bug_ids = get_bug_ids()
     if not my_bug_ids:
         bail_out('You have no bug IDS left. You can reserve 10 additional bug IDS with "gb ids 10".')
     return my_bug_ids[0]
-
-=======
-    # FIXME: Better use combination of Branch + User + Date
-    if len(g_bugs) == 0:
-        return 1
-    else:
-        return max(g_bugs.keys()) + 1
->>>>>>> fa5b76b2
 
 def add_comment(bug, title, comment):
     bug["description"] += """
