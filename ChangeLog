1.2.6p1:
    Core & Setup:
    * 2089 FIX: Debug mode shows details about errors in autochecks as expected now
    * 2093 FIX: Fixed handling of check_mk commandline parameter "-c"

    Checks & Agents:
    * 2051 FIX: windows agent: no longer outputs stderr of local and plugin scripts...
    * 2088 FIX: cisco_cpu: Dealing with non CPU utilization information correctly...
    * 2055 FIX: agent_vsphere, licenses check: now really configurable on / off...
    * 2091 FIX: The check-mk-agent RPM packages can now update the old check_mk-agent named RPMs...
    * 2046 FIX: Replace GBit with Gbit, MBit with Mbit, KBit with Kbit...
    * 2098 FIX: ibm_svc_mdiskgrp: fix rounding bug, decimal digits of size (GB, TB) were always lost
    * 2094 FIX: Fixed missing agent section when ntpq times out after 5 seconds
    * 2095 FIX: oracle_crs_voting: Also handling voting disks with id 0 (seen on old CRS 10.2.0.5.0)...
    * 2096 FIX: jolokia_metrics: Now deal with missing thread related infos (jboss might only send ThreadCount)
    * 1895 FIX: temperature.include: Fixed Fahrenheit handling...
    * 2097 FIX: apc_symmetra: Fixed false alert during self test...
    * 2143 FIX: Solaris-Agent: Fixed broken zfsget checks on solaris 10
    * 2144 FIX: Fixed exception in inventory GUI when trying to render dates of inventorized exe files...

    Multisite:
    * 2054 FIX: Sidebar snapin "Tree of folders": fixed exception when using localized default value...
    * 2090 FIX: Fixed errors when editing / rendering custom url dashlets in some cases...
    * 2092 FIX: Dashboards: Possible to configure an empty custom title
    * 2145 FIX: LDAP-Sync: Handling user ids with special characters more user friendly...

    WATO:
    * 2045 FIX: Avoid fetching SNMP data when showing service list in WATO - unless Full Scan is pressed
    * 2047 FIX: Allow overriding existing WATO rules by own files in local/ hierarchy...
<<<<<<< HEAD
    * 1232 FIX: Ldap: Replaces special danish characters now in user sync
=======
    * 2146 FIX: In distributed environments user notification rules trigger a profile synchronisation now...
>>>>>>> 66bf8cac

    Event Console:
    * 2133 FIX: Fix visualization of global EC setting for Rule Optimizer...
    * 2139 FIX: Fix exception in Event Console when archiving events with match groups and non ASCII characters

    HW/SW-Inventory:
    * 2147 FIX: Fixed exception in HW-/SW-Inventory GUI with special characters in inventorized data...


1.2.6:
    Checks & Agents:
    * 2050 FIX: netapp_api_if: Fixed invalid speed warning for virtual interface groups...
    * 2086 FIX: apc_ats_status: Fixed exception when source different than selected source
    * 2087 FIX: netapp_api_temp: Fixed exception when dealing with old discovered checks...


1.2.6b12:
    Checks & Agents:
    * 2039 mk_logwatch: new per-logfile-options maxfilesize and maxlinesize...
    * 2048 FIX: netapp_api_fan, netapp_api_psu, netapp_api_temp: fixed typo in service description Shelfes -> Shelves
            NOTE: Please refer to the migration notes!
    * 2021 FIX: if_lancom: Also used for checking ELSA/T-Systems branded devices
    * 2023 FIX: if_lancom: Handle point-2-point interfaces of newer firmwares correctly
    * 2027 FIX: fc_port: Fixed exception when wirespeed is reported as 0 by the device
    * 1224 FIX: Fixed rare Bug in case of clusterd network interfaces...
    * 2079 FIX: freebsd agent: Was unable to find ntpq command with FreeBSD10...
    * 2082 FIX: jolokia_metrics.mem: Fixed levels on total memory usage

    Multisite:
    * 2024 FIX: Views: Fixed problem when filtering views by strings containing umlauts...

    WATO:
    * 1223 FIX: Fixed manual configuration of ntp peer check...
    * 2025 FIX: Fixed exception when synchronising custom ldap attributes in distributed WATO setup
    * 2026 FIX: Fixed exception when using umlauts in notification plugin descriptions...
    * 2078 FIX: Fixed exception with some snapshots when using a localized GUI...
    * 2080 FIX: Fixed UnicodeDecodeError when using a localized GUI on notification configuration page
    * 2084 FIX: Disabled notification for a user is now shown on profile page even when not permitted to edit...

    Notifications:
    * 2081 FIX: Improved logging of mkeventd in error cases

    BI:
    * 2020 FIX: Fixed non working FOREACH_CHILD mechanism for BI rules


1.2.6b11:
    Core & Setup:
    * 2014 FIX: Fixed different issues running Check_MK on CentOS 5.x
    * 2037 FIX: Inventorize piggy back data even if access to normal agent fails
    * 2016 FIX: Fixed service discovery / monitoring on hosts which have only piggyback data (e.g. ESX VMs)...

    Checks & Agents:
    * 1947 agent_ucs_bladecenter: Monitors UCS Bladecenter via Web-API...
    * 2017 FIX: Solaris-Agent: Prevent hanging agent in uptime section...
    * 1890 FIX: cisco_temperature: Replaces cisco_temp_perf and cisco_temp_sensor...
            NOTE: Please refer to the migration notes!
    * 2019 FIX: heartbeat_crm: Be compatible to yet unknown crm_mon output format

    WATO:
    * 1946 FIX: WATO Web-API: edit host action does no longer unset all unspecified attributes...

    Notifications:
    * 2015 FIX: Fixed sending notifications for services with umlauts in names...
    * 2038 FIX: Log complete Email address into monitoring history when notifying explicity addresses


1.2.6b10:
    Core & Setup:
    * 2012 FIX: Piggyback hostname translation can now deal correctly with umlauts
    * 2014 FIX: Fixed different issues running Check_MK on CentOS 5.x

    Checks & Agents:
    * 2005 services: change service description from service_ to Service or new installations
    * 1859 FIX: cups_queues: linux agent now runs section cups_queues in cached mode...
    * 1942 FIX: netapp_api_volumes: fixed exception when performance data generation was enabled
    * 1993 FIX: solaris_multipath: Fix detection of expected number of paths
    * 1944 FIX: hr_mem: no longer reports incorrect memory values when cached memory values are broken...
    * 1994 FIX: lparstat: Support new AIX version with two new columns nsp and utctc
    * 1997 FIX: checkpoint_connections, checkpoint_packets: Detect more recent devices
    * 2000 FIX: check_mk_agent.freebsd: Add missing <<<local>>> section, plugins was twice instead...
    * 2004 FIX: windows_updates: fix exception in WATO when displaying default levels
    * 2006 FIX: services: Add WATO rule for configuring parameters of discovered checks...
    * 2007 FIX: md: Handle rebuild of RAID 5 correctly, handle sitatuation of replacement correctly...
    * 2028 FIX: hyperv_vms: new plugin that allows spaces in VM names...
    * 2013 FIX: stulz_pump: Fixed exception during checking for some devices
    * 2029 FIX: fortigate_cpu, fortigate_memory, fortigate_session: fix SNMP scan function, add WATO rule set for sessions...

    Multisite:
    * 1983 FIX: Fixed special case in language configuration via user profile...
    * 1984 FIX: Fixed loosing sidebar after switching to/from edit mode in dashboard edior on page reload...
    * 1985 FIX: PNP graph dashlet handles graphs in distributed setups correctly...
    * 2008 FIX: Users created during basic auth login get the role assigned configured in "default user profile"...
    * 2011 FIX: "Service Group" view sorts/groups the services now correctly by host

    WATO:
    * 1986 FIX: Added nicer error message when calling the rename host page with a non existant host
    * 1987 FIX: Editing auxtags shows existing topics in dropdown instead of as "create new topic"
    * 2001 FIX: Fix exception of missing .site when editing a non-existing host
    * 2002 FIX: Mark slave sites as dirty if BI aggregates are changes and login is allowed...
    * 2009 FIX: Fixed styling of site login page for establishing a distributed monitoring WATO sync...
    * 2003 FIX: Fix saving of "Users are allowed to directly login into the Web GUI of this site"...
    * 2010 FIX: Improved error message when trying to add group assignment rule without having a group configured

    HW/SW-Inventory:
    * 1943 FIX: inventory plugin win_os: no longer detects incorrect i386 architecture...
    * 1995 FIX: dmidecode: Fix parsing when memory devices are listed before controller


1.2.6b9:
    Checks & Agents:
    * 1668 Interface groups: Can create groups out of interface item names...
    * 1827 oracle_tablespace: WATO rule for default increment...
            NOTE: Please refer to the migration notes!
    * 1940 FIX: ps: Fixed a rare crash on malformed agent output...
    * 1941 FIX: df.include: fixed exception on emtpy filesystems...


1.2.6b8:
    Core & Setup:
    * 1882 FIX: Fixed exception "filesystem_levels" not defined when compiling config for nagios
    * 1977 FIX: Dramatically reduced size of Check_MK check helper processes...
    * 1982 FIX: Fixed exception during checking regular checking when having checks without discovery function

    Checks & Agents:
    * 1673 netapp_volumes: now able to configure levels by magic factor
    * 1676 if.include: now able to detect grouped interfaces...
    * 1928 netapp_api_if: Improved handling and check output of virtual interfaces...
    * 1929 netapp_api_if: improved inventory and check output of virtual interfaces...
    * 1930 Windows agent: now able to unpack plugins.cap file (created by Check_MK agent bakery)...
    * 1933 esx_vsphere_objects: now able to set a different alert level when the host/vm reports 'unknown'...
    * 1992 df: Show usages near to zero with a higher precision - not simply as 0.00
    * 1881 FIX: omd_status: Check works now event when a site is reported as not OK...
    * 1923 FIX: cisco_qos: Fixed exception in discovery that might lead to missing services
    * 1924 FIX: cisco_power: Fixed missing power supplies in case where name is not unique
    * 1886 FIX: win_printers: Fixed exception in WATO when displaying default parameters
    * 1887 FIX: Logwatch event console forwarding: Better dealing with logwatch states
    * 1969 FIX: apc_symmetra: Fix wrong critical state "0 batteries need replacement"
    * 1926 FIX: ps: reenable compatiblity with existing configurations...
    * 1970 FIX: lparstat_aix: Made the check compatible to different kind of lparstat output...
    * 1971 FIX: printer_input/printer_output: Discovery is using name field when available no...
            NOTE: Please refer to the migration notes!
    * 1931 FIX: agent_vsphere: no longer crashes when host has no license information
    * 1932 FIX: check_http: Check SSL Certificate: did not work when SNI Option was set...
    * 1975 FIX: check_bi_aggr: Ignoring proxy settings from environment now
    * 1936 FIX: check_form_submit: fixed crash on certain form fields with unnamed input elements
    * 1938 FIX: docsis_channels_upstream: fixed missing checks if channels had the same ChannelId...

    Multisite:
    * 1979 Relative timestamps display warnings when they should be in future but are in past
    * 1937 cpu.loads: performance graph now displays number of CPUs
    * 1884 FIX: Fixed exception in virtual host tree snapin
    * 1885 FIX: Fixed filtering by software versions in software package search
    * 1972 FIX: Prevent erasing of quicksearch field when sidebar is reloaded (e.g. during activate changes)...
    * 1221 FIX: veeam_client: Multisite perfometer is now more robust
    * 1989 FIX: Fix sorting of services in availability views
    * 1978 FIX: Fixed linking to other views using "joined columns"...
    * 1980 FIX: logwatch: Fixed exception when acknowledging errors of a single logfile on a single host
    * 1981 FIX: Not trying to render view in view editor when the view is not valid

    WATO:
    * 1935 WATO Web-API: Reduced number configurable role permissions...
    * 1922 FIX: Fix exception in saving of hosttags if hosttag has at least one auxiliary tag
    * 1883 FIX: Fixed lossing service context when cloning a rule
    * 1925 FIX: Fix missing auxilliary tags that have their own topic...
    * 1927 FIX: Fixed level description in WATO rules, change from if above into at
    * 1976 FIX: Sorting BI rule choice dropdown field entries now

    Notifications:
    * 1988 FIX: Gracefully handline invalid empty bulk notification files from previous buggy versions

    Reporting & Availability:
    * 1990 FIX: Fix two exceptions in PDF exports of host group views

    Event Console:
    * 1974 FIX: Event console views were randomly ignoring host filters...


1.2.6b7:
    Core & Setup:
    * 1842 FIX: Rewrote implementation of service discovery (formerly inventory)...
    * 1869 FIX: Deleting outdated persisted agent sections now
    * 1919 FIX: cmk --snmpwalk: continue if one of the OIDs to walk fails
    * 1880 FIX: inventory_processes rules can now be configured without setting levels...

    Checks & Agents:
    * 1822 oracle_undostat: rule for non space error count...
    * 1823 mk_oracle_crs: compatibility against CRS 10.2 + 11.1...
    * 1825 oracle_recovery_status: backupcheck for user managed backups...
    * 1826 oracle_dataguard_stats: New rule for apply_lag_min, removed default rule...
    * 1388 FIX: oracle_asm_diskgroup: fixed wrong calculation of free space in NORMAL/HIGH redundancy Disk Groups...
    * 1389 FIX: oracle_rman: detect failed jobs...
    * 1390 FIX: mk_oracle: better detection of RMAN Archivelog Backups...
    * 1391 FIX: oracle_instance: New function for Primary Database not OPEN...
    * 1821 FIX: mk_oracle: changed connection to dedicated server mode...
    * 1824 FIX: oracle_recovery_status: removed default values from Check...
    * 1817 FIX: The Check_MK service did not result in CRITICAL/WARNING states when using Nagios as core...
    * 1844 FIX: oracle_crs_res: fix computation of node a ressource is running on...
    * 1828 FIX: oracle_dataguard_stats: Bugfix for 'params_value' referenced before assignment...
    * 1853 FIX: cisco_power, cisco_fan, cisco_temp_perf: fixed service description for some special cases...
            NOTE: Please refer to the migration notes!
    * 1856 FIX: ibm_svc_array ibm_svc_mdisk ibm_svc_mdiskgrp ibm_svc_portfc: made checks more robust for varying number of parameters of IBM SVC agent plugin...
    * 1874 FIX: ps: Old process inventory configurations work now again...
    * 1875 FIX: Fixed possible exceptions of CMC Check_MK helpers when using some custom checks...
    * 1847 FIX: oracle_logswitches: Fixed description of WATO rule for levels...
    * 1877 FIX: printer_input/printer_output: Check can now handle non reported capacity unit

    Multisite:
    * 1843 FIX: Fixed crash in display of crash report for precompiled host checks
    * 1870 FIX: Joined columns were empty in CSV, JSON or PYTHON exports of view...
    * 1871 FIX: Site filter is only shown as host related filter now...
    * 1872 FIX: View editor hides filter selection for object types which have no filter to choose...
    * 1876 FIX: User sorting of views can now be disabled again

    WATO:
    * 1816 FIX: Fixed garbled output on "rename host" result page
    * 1879 FIX: Not showing "only show permitted hosts/services" option for users not having "see all" permissions...

    Notifications:
    * 1213 New Notification macros $SERVICEFORURL$ and $HOSTFORURL$...

    Event Console:
    * 1873 SEC: Escaping event text of event console messages correctly in views...
    * 1861 FIX: exception in mkeventd when archiving certain event log lines
    * 1878 SEC: Fixed possible shell injection when filtering the EC archive...

    HW/SW-Inventory:
    * 1851 FIX: win_exefiles: inventory check can now handle time stamps in us english locale


1.2.6b6:
    Core & Setup:
    * 1832 FIX: Fix "global name 'splitted' is not defined" in bulk inventory...
    * 1808 FIX: Fixed broken nagios config when using RBN without a host defined...

    Checks & Agents:
    * 1807 check_mail: Added new check to check IMAP/POP3 login (incl. forwarding of mails to event console)...
    * 1818 FIX: dell_poweredge_cpu: Fix exception where BrandName is missing
    * 1819 FIX: dell_poweredge_temp: Make output and service description consistent with other temperature checks...
            NOTE: Please refer to the migration notes!
    * 1833 FIX: jolokia_metrics.gc: fix recently introduced exception for missing variable
    * 1806 FIX: services check was not recognizing configured state when no service was found
    * 1840 FIX: oracle_tablespaces: fix implementation of magic factor
    * 1848 FIX: df: title of pnp graphs for filesystem checks fixed...
    * 1209 FIX: livestatus_status: Check handles cluster using in cluster now
    * 1809 FIX: cisco_temp_perf: Fixed exception when no temperature threshold provided by device
    * 1812 FIX: juniper_screenos_mem: Fixed too large memory reported (byte <> kbyte mixup)
    * 1814 FIX: agent_ibmsvc: Fixed missing executable flag

    Multisite:
    * 1667 Sidebar snapin 'Tree of Folders' and 'WATO folder' filter now available on slave sites...
    * 1802 FIX: Links in messages like "successfully sent X commands" are now working again...
    * 1803 FIX: Fixed exception in Check_MK prediction page...
    * 1804 FIX: Fixed prechecked checkboxes in view actions after first action submit...

    WATO:
    * 1805 FIX: Changing roles marks sites where users can login dirty for sync now...
    * 1211 FIX: Fixed g_git_messages error on activate changes...
    * 1212 FIX: Fixed default value in wato parameter page for timeperiods...

    Notifications:
    * 1810 FIX: Rule based notifications: Fixed output of non contact mail recipient address in analyze table...

    Event Console:
    * 1839 FIX: Fix exception when notifying EC alert into monitoring for traps (because PID is missing)
    * 1813 FIX: Fixed bug in event console rule editor when no contact groups configured


1.2.6b5:
    Core & Setup:
    * 1797 FIX: Fix incomplete configuration during checking when using CMC...

    Checks & Agents:
    * 1795 FIX: Fix internal exception in WATO rule for filesystems...
    * 1522 FIX: quantum_libsmall_door, quantum libsmall_status: Fixed broken scan function

    Multisite:
    * 1801 FIX: "Add to visual" menu in views is now sorted
    * 1796 FIX: Fix filtering in Multisite View BI Boxes...


1.2.6b4:
    Core & Setup:
    * 1791 FIX: Fix problem where many bogus RRD files for Check_MK service would be created...
    * 1792 FIX: Fix path to special agents in case of manual installation

    Checks & Agents:
    * 1775 FIX: logins: Fixed exception during check execution
    * 1793 FIX: fritz: avoid Exception in inventory function of fritz checks if agent output is empty

    Multisite:
    * 1776 Dashboard: Allowing unicode characters in static text dashlet
    * 1774 FIX: IE: Always use the latest available rendering enginge of the used browser...
    * 1777 FIX: Fixed js error making the "add to visual" link break on pages with context...
    * 1798 FIX: Filters are now retained when adding a view to a dashboard...
    * 1799 FIX: Dashboards: Existing views added to dashboards now get a correct title / title_url
    * 1800 FIX: Fixed umlauts and HTML tags in exception texts...

    WATO:
    * 1794 FIX: Fix exception in WATO service list in case of vanished checks


1.2.6b3:
    Core & Setup:
    * 1759 Packed RPM and DEB agent packages are now shipped with normal Check_MK package...

    Checks & Agents:
    * 1665 agent_netapp: New special agent for NetApp monitoring via Web-API...
    * 1786 casa_cpu_mem, casa_cpu_temp, casa_cpu_util, casa_fan, casa_power: support more devices, also C100G
    * 1787 docsis_channels_upstream, docsis_channels_downstream: now also support CASA 100G
    * 1457 FIX: logins: new check renamed from "users" check...
            NOTE: Please refer to the migration notes!
    * 1762 FIX: lnx_thermal: Now ignoring trip points with level 0...
    * 1763 FIX: diskstat: Fixed error in config example of manpage
    * 1755 FIX: cisco_vpn_tunnel: fix exception in case tunnel is not OK
    * 1756 FIX: agent_ibmsvc: do not abort execution if one of the sections fail
    * 1778 FIX: cisco_secure: do not warn for port where port security cannot be enabled
    * 1764 FIX: mk_sap: Fixed exception when saving status file
    * 1663 FIX: winperf_if: fixed incorrect enumeration of interface index...
    * 1204 FIX: veeam_client: Not longer throwing an error in case of currenlty running backup
    * 1666 FIX: inventory check esx_vsphere_hostsystem: no longer crashes if information is missing...
    * 1767 FIX: fc_port: Re-enabled check discovery of this check
    * 1768 FIX: brocade_fcport/brocade_info: Only try to discover these services when device provides correct info...
    * 1769 FIX: megaraid_bbu: Fixed exception for some controllers reporting "full charge capacity"
    * 1770 FIX: megaraid_pdisks: Now handling unconfigured good/bad states...
    * 1771 FIX: domino_mailqueues: Fixed exception during inventory when no data usable data available
    * 1208 FIX: cifsmounts: Detects now unreachable CIFS mounts
    * 1772 FIX: lparstat_aix: Check handles already working agent output again
    * 1793 FIX: fritz: avoid Exception in inventory function of fritz checks if agent output is empty
    * 1795 FIX: Fix internal exception in WATO rule for filesystems...
    * 1522 FIX: quantum_libsmall_door, quantum libsmall_status: Fixed broken scan function
    * 1818 FIX: dell_poweredge_cpu: Fix exception where BrandName is missing
    * 1819 FIX: dell_poweredge_temp: Make output and service description consistent with other temperature checks...
            NOTE: Please refer to the migration notes!
    * 1388 FIX: oracle_asm_diskgroup: fixed wrong calculation of free space in NORMAL/HIGH redundancy Disk Groups...
    * 1389 FIX: oracle_rman: detect failed jobs...
    * 1390 FIX: mk_oracle: better detection of RMAN Archivelog Backups...
    * 1391 FIX: oracle_instance: New function for Primary Database not OPEN...
    * 1833 FIX: jolokia_metrics.gc: fix recently introduced exception for missing variable
    * 1463 FIX: juniper_screenos_mem, juniper_trpz_mem: pnp template fixed
    * 1806 FIX: services check was not recognizing configured state when no service was found
    * 1840 FIX: oracle_tablespaces: fix implementation of magic factor
    * 1848 FIX: df: title of pnp graphs for filesystem checks fixed...
    * 1821 FIX: mk_oracle: changed connection to dedicated server mode...
    * 1824 FIX: oracle_recovery_status: removed default values from Check...
    * 1209 FIX: livestatus_status: Check handles cluster using in cluster now
    * 1809 FIX: cisco_temp_perf: Fixed exception when no temperature threshold provided by device
    * 1812 FIX: juniper_screenos_mem: Fixed too large memory reported (byte <> kbyte mixup)
    * 1814 FIX: agent_ibmsvc: Fixed missing executable flag
    * 1817 FIX: The Check_MK service did not result in CRITICAL/WARNING states when using Nagios as core...
    * 1844 FIX: oracle_crs_res: fix computation of node a ressource is running on...
    * 1852 FIX: solaris_multipath: this check now works with inventory to remember the number of total paths...
            NOTE: Please refer to the migration notes!
    * 1853 FIX: cisco_power, cisco_fan, cisco_temp_perf: fixed service description for some special cases...
            NOTE: Please refer to the migration notes!

    Multisite:
    * 1758 Improved exception hander: Shows details without additional debug request, added mailto link for error report...
    * 1788 New personal setting for start page, right after login...
    * 1781 FIX: Fix broken grouping by host/service group in availability
    * 1783 FIX: Finish the view "History of Scheduled Downtimes"...
    * 1206 FIX: Hostname not longer shown as column in host views
    * 1766 FIX: Fixed exceptions in Web GUI when host or service groups used non ascii characters in names...
    * 1773 FIX: Fixed different exceptions when using localized multisite

    WATO:
    * 1760 Added search form to manual checks page
    * 1761 FIX: Ruleset search is now consistent for host & serviceparameters and manual checks
    * 1779 FIX: Fix broken icon in host diagnostic mode
    * 1765 FIX: Fixed bug when generating nagvis backends while having sites with livestatus proxy configured...
    * 1789 FIX: Fix preview of passive checks in WATO list of services
    * 1790 FIX: Fix WATO parameters page for passive checks...

    Notifications:
    * 1662 notification plugin spectrum: finalized script. now able to handle host notications
    * 1754 FIX: Recent notifications (for analysis): Fix wrong color of host DOWN (from yellow to red)
    * 1661 FIX: mknotifyd: improved performance when receiving forwarded notifications
    * 1664 FIX: mknotifyd: further performance improvements for notification forwarding
    * 1205 FIX: RBN: Fixed match contactgroup condition...

    BI:
    * 1784 FIX: Fix exception in BI Boxes when parents are being used


1.2.6b2:

1.2.6b1:
    Core & Setup:
    * 1439 mk-job: now also available on solaris systems...
    * 1648 New installations have the service to check for unchecked services enabled by default...
    * 1723 New check API function get_average() as more intelligent replacement for get_counter()...
    * 1725 The get_average() function from now on only returns one argument: the average...
            NOTE: Please refer to the migration notes!
    * 1483 FIX: Savely replace illegal vertical bars in check plugin output...
    * 1431 FIX: windows_agent: fixed error on parsing unicode formatted logfiles...
    * 1545 FIX: Check_MK Inventory check is now resulting in correct state on duplicate host
    * 1555 FIX: Improved validation on timeperiod references of non existing periods...
    * 1574 FIX: Hosts named like used python modules do not break precompiled checks anymore...
    * 1624 FIX: Remove illegal characters from service descriptions of active checks...
    * 1628 FIX: Remove trailing backslashes from service descriptions...
    * 1649 FIX: Check_MK inventory service has been renamed to Check_MK Discovery...
    * 1706 FIX: Fix file permissions when installing MKPs to 0644 or 0755...
    * 1750 FIX: Handle rare cases where SNMP response string begins with a line feed...
    * 1740 FIX: Changed default service discovery check intervall to 12 hours

    Checks & Agents:
    * 1197 climaveneta_temp: New check for temperature sensors on Climaveneta clima devices
    * 1167 citrix_license/esx_license: Can now be configured to always show OK as state
    * 1198 climaveneta_fan: New check for fan speed on Climaveneta devices
    * 1199 climaveneta_alarm: New check to display the alarm states on Climaveneta devcies
    * 1484 dell_om_sensors: Use sensor name as item...
            NOTE: Please refer to the migration notes!
    * 1200 Docsis Checks: Now HW Rev2 of Arris Cable Modems are detected.
    * 1486 mk_oracle: completely overhauled ORACLE monitoring...
    * 1201 allnet_ip_sensoric: Detect Temperature Sensors now in more cases...
    * 1171 Added new check for monitoring mail delivery (SMTP -> IMAP/POP3 mailbox)...
    * 1444 f5_bigip_chassis_temp, f5_bigip_cpu_temp: Two new checks to replace the old f5_bigip_temp...
            NOTE: Please refer to the migration notes!
    * 1432 agent_vsphere: now able to monitor virtual machines snapshots...
    * 1507 New optional parse_function for check API...
    * 1445 quantum_libsmall_door, quantum_libsmall_status: Two new checks for monitoring small Quantum tape libraries
    * 1448 domino_info: check is extended to also show and monitor the lnNotesServerState
    * 1509 if, if64: New option for make inventory based on port alias...
    * 1440 livedump: now able to add hosts icon_image on config generation...
    * 1517 carel_sensors: New check for monitoring temperature sensors of Carel AC devices
    * 1551 f5_bigip_vserver: add performance data for connections and connection rate
    * 1554 mk_oracle: You can now monitor multiple ORACLE releases on the same host
    * 1518 raritan_pdu_inlet, raritan_pdu_inlet_summary: Modified existing check to give one item per phase and support setting levels....
            NOTE: Please refer to the migration notes!
    * 1592 AIX: New Plugin to monitor errpt in logwatch style...
    * 1565 mem.win: set default levels for page file to 80%/90%
    * 1608 zpool_status: Add an overall state check (thx to Craig Cook)...
    * 1594 ibm_svc_host: Can now be set to be always OK...
    * 1595 esx_vsphere_objects_count: New Check to Ouput the number of VMs
    * 1567 postfix_mailq: speedup in Linux agent for large mail queues...
    * 1611 mssql.vbs: Supporting SQL-Server 2014 now
    * 1568 f5_bigip_cluster_v11: new check for F5 cluster status for firmware version 11
    * 1450 checkpoint_connections, checkpoint_packets: new checks to monitor Checkpoint firewalls
    * 1569 check_mk_agent.openbsd: add sections for mem and lnx_if (memory and network interfaces)...
    * 1451 users: new check to monitor number of users logged in on a linux system...
    * 1615 qnap_disks: Added support for Fujitsu NAS QR802
    * 1616 drbd: Added support for Ahead/Behind cluster states (DRBD >= 8.3.10)
    * 1626 Renamed service descriptions of filesystem, process and logwatch checks...
    * 1627 megaraid_ldisks: Warn if current cache or write policy differs from logical drive default policy...
    * 1629 check_mk_agent.freebsd: several new features and improvements, now only use statgrab...
    * 1630 smart: update in plugin that also outputs information about disks attached to a MegaRAID controller...
    * 1631 juniper_bgp_state: check now detects and supports more differen device models...
    * 1645 Added basic kernel section to FreeBSD agent...
    * 1597 bluecat_dhcp, bluecat_dns: Checks can now be used in Check_MK Cluster Mode
    * 1599 check_mk_agent.aix: Simple run_cached Feature for plugins...
    * 1699 Windows agent: new option "file" for writing output into a file...
    * 1684 cisco_vpn_tunnel: Now supporting VPN 3000 Conncentrator devices
    * 1685 enterasys_*: Now supporting device C2G124-48 (Rev 05.02.18.0002)
    * 1694 cisco_wlc/cisco_wlc_clients: Added support for Cisco AIR-CT2504-K9
    * 1726 Move variable data of Linux/UNIX agents to /var/lib/check_mk_agent...
            NOTE: Please refer to the migration notes!
    * 1734 check_sql: Added support for DB2 (thanks to Troels Arvin)
    * 1757 Check SSH can now be configured  in WATO
    * 1478 FIX: kernel.util, statgrab_cpu: fix computation of utilization...
    * 1480 FIX: brocade_vdx_status: disable check on some devices that do not support it...
    * 1485 FIX: dell_om_disks, dell_om_esmlog, dell_om_mem, dell_om_processors, dell_om_sensors: detect more devices...
    * 1202 FIX: cisco_power, cisco_temp_perf: Both checks now using a new service description...
            NOTE: Please refer to the migration notes!
    * 1446 FIX: cisco_temp_perf: Check now finds missing sensors in case where also cisco_temp_sensor is being used....
    * 1203 FIX: veeam_client: Now supports multiple Backups for one host...
            NOTE: Please refer to the migration notes!
    * 1437 FIX: veeam_jobs: fixed incorrect state for BackupSync job...
    * 1511 FIX: oracle_jobs: avoid broken checks, make compatible with old version...
    * 1513 FIX: Handle broken SNMP bulk walk implementation of Mikrotik Router firmware RouterOS v6.22...
    * 1503 FIX: Fixed monitoring of multiple SAP instances with one mk_sap plugin...
    * 1515 FIX: cisco_secure: fix service description, fix OK state in case of no violation
    * 1449 FIX: nginx_status: agent plugin no longer honours "http(s)_proxy" env variables of root user
    * 1387 FIX: mk_oracle: Correctly deal with underscore in SID for Oracle 9.2-10.1...
    * 1532 FIX: mk_sap: Cleaning up old state information from sap.state file...
    * 1548 FIX: bluecat_ntp: do not inventorized devices where NTP information is missing
    * 1549 FIX: bluecat_threads: do not inventorize this check where information is missing...
    * 1536 FIX: fritz!Box special agent now deals with new URLs (firmware >= 6.0) correctly
    * 1550 FIX: zfs_arc_cache: do not inventorize of no cache information available...
    * 1572 FIX: Sample configs, plugins etc. for windows agent use windows linebreaks now...
    * 1575 FIX: vSphere Monitoring works with RedHat 5.x now...
    * 1584 FIX: winperf_if: Fixed checks of interfaces with equal names but one with index...
    * 1590 FIX: printer_supply_ricoh: Fixed broken check
    * 1591 FIX: netapp_volumes: The state mixed_raid_type is now treated as non-critical state
    * 1602 FIX: dell_om_esmlog: Fixed typo in plugin output
    * 1603 FIX: ad_replication: fixed typo in plugin output
    * 1604 FIX: mysql_slave: Dealing with situation where connection with master is lost
    * 1563 FIX: Reworked configuration of process monitoring...
            NOTE: Please refer to the migration notes!
    * 1593 FIX: IBM SVC Checks: The Service Descriptions not longer contain IBM SVC as prefix...
            NOTE: Please refer to the migration notes!
    * 1564 FIX: check_mk_agent.linux: fix situation where async plugin is not executed after crash...
    * 1609 FIX: zpool_status: fix problem when the zpool has a separate log or cache device...
    * 1566 FIX: 3ware_disks: consider VERIFYING state as OK now...
    * 1612 FIX: job: Fixed wrong reported start time for running jobs
    * 1596 FIX: etherbox: Fix for the inventory in case of not connected temperature sensors...
    * 1571 FIX: check_mk_agent.linux: fix output of lnx_if on Ubuntu 8.04 (on older kernels), repairs tcp_conn_stats...
    * 1622 FIX: megaraid_bbu: handle case isSOHGood and consider it as critical...
    * 1617 FIX: lnx_if: Deal with data provided by cluster host
    * 1618 FIX: ad_replication: Output of timeLastSuccess and timeLastFailure was inverted...
    * 1623 FIX: hp_proliant_mem: support for some yet unhandled status situations
    * 1640 FIX: check_jolokia_metrics_serv_req: Fixed wrong levels shown for upper thresholds
    * 1632 FIX: hr_fs: remove ugly "mounted on:" information appearing on Juniper devices
    * 1646 FIX: hyperv_vms: Plugin garbles following plugin output when no VMs exist...
    * 1647 FIX: agent_ipmi: Check_MK service gets critical now when ipmi-sensors command fails
    * 1453 FIX: drbd.stats: tried to send non-numeric write order parameter to rrd...
    * 1598 FIX: bluecat_dhcp: Check is not longer found in inventory if dhcp service is not activated
    * 1635 FIX: multipath: fix parsing output of multipath on RedHat6 with space in alias
    * 1652 FIX: kaspersky_av_quarantine: Fixed exception when a file was found in quarantine
    * 1653 FIX: megaraid_pdisks: Resulting states are now hard coded within the check...
    * 1654 FIX: statgrab_disk: Fixed scaling of values shown in PNP graphs...
    * 1655 FIX: AIX Agent: Fixed broken filesystem checks when having PowerHA installed...
    * 1656 FIX: cisco_vpn_tunnel: Refactored complete check, fixed threshold bugs...
    * 1677 FIX: f5_bigip_interfaces: Cleaned up check a bit
    * 1679 FIX: ups_bat_temp: Now skipping sensors which are reported to have 0 upsBatteryTemperature
    * 1681 FIX: cmciii_lcp_fans: Skipping non FAN units now; cleaned up check
    * 1682 FIX: cmciii_lcp_waterflow: Check can now deal with devices with a different setup
    * 1701 FIX: Correctly show absolute level for CPU load in case of warn/crit...
    * 1702 FIX: Fix check_notify_count: notification had been counted twice...
    * 1703 FIX: ups_test: Fix computation of time since last self test...
    * 1454 FIX: megaraid checks: megacli binaries in lowercase (Ubuntu..) are now also detected by the linux agent
    * 1455 FIX: hp_proliant_mem:  avoid a crash of the check when module_condition is empty
    * 1688 FIX: juniper_screenos_mem: Fixed wrong total memory computation
    * 1658 FIX: agent_vsphere: no longer crashes when decommissioned vms report no hardware information...
    * 1708 FIX: cups_queues: fix outputting of current printer jobs if printer daemon is CUPS...
    * 1710 FIX: omd_status: Fix totally missing section in Linux agent...
    * 1711 FIX: win_printers.ps1: ignore temporary printers created by RDP terminal sessions...
    * 1712 FIX: hyper_vms: fixed for snapshot VMs with (...) in their names...
    * 1713 FIX: check_fstab_mounts: now correctly ignores swap space...
    * 1716 FIX: windows_tasks: consider state SCHED_S_TASK_QUEUED (0x00041325) as OK now
    * 1721 FIX: dell_om_mem: Handle formerly unhandled situations with multiple errors...
    * 1695 FIX: brocade_vdx_status: Is now not bein inventorized anymore for devices not supporting the check
    * 1722 FIX: lnx_thermal: fix invalid zero temperature if mode file is missing
    * 1696 FIX: cisco_temp_sensor: Value reported of check was not always correct (precision was wrong)...
    * 1727 FIX: cisco_secure: Fixed inventory exception when port security is not enabled
    * 1728 FIX: cisco_temp_perf: Not inventorized anymore for hosts supporting cisco_temp_sensor
    * 1724 FIX: emc_datadomain_temps: convert to new standard check output, add PNP template
    * 1729 FIX: apc_symmetra_test: Cleaned up check, fixed exception when self test date is zero
    * 1730 FIX: apc_symmetra: Fixed exception when last diagnose date was not known
    * 1731 FIX: ipmi_sensors: Fixed agent part when ipmi-sensors call on first agent run...
    * 1732 FIX: dell_powerconnect_cpu: Fixed exception during inventory for incompatible devices
    * 1733 FIX: dell_powerconnect_psu: Skipping inventory of not supported System temp sesnor for M6220 devices...
    * 1747 FIX: zfsget: try to speed up agent code for Linux/Solaris/FreeBSD by using -t filesystem,volume...
    * 1659 FIX: windows agent: fixed output of 64 bit performance counters...
    * 1748 FIX: win_dhcp_pools: fix naming of WATO rules and informal WARN/CRIT levels in performance data
    * 1735 FIX: oracle_instance: Inventory function deals better with old bogus agent output
    * 1736 FIX: lparstat_aix: Trying to deal with more kind of lparstat output...
    * 1737 FIX: mk_sap: Working around garbled SAP state file when multiple instances were running parallel
    * 1738 FIX: oracle_instance: Be compatible to old oracle agent outputs
    * 1751 FIX: winperf_ts_sessions: try to fix invalid number of active and inactive sessions...
    * 1739 FIX: lnx_thermal: Be more compatible to thermal devices which report no "type"

    Multisite:
    * 1508 Allow input of plugin output and perfdata when faking check results...
    * 1493 Added config option "Default filter group" to set the initial network topology view filter...
    * 1497 Implemented password policy capabilities for local users...
    * 1499 SEC: Fixed XSS injections in different places...
    * 1069 SEC: Replaced insecure auth.secret mechanism...
            NOTE: Please refer to the migration notes!
    * 1500 SEC: Preventing livestatus injections in different places...
    * 1530 Dashboard: Host/service statistics dashlets now deal with the context...
    * 1558 Better visualize manually changed notification enable/disable
    * 1621 Sorting Check_MK* services always on top of services lists
    * 1636 Crash checks now have an icon for viewing and sending a crash dump...
    * 1700 Enable icon for link to host/service parameters per default now...
    * 1705 Better styling of dashboard designer
    * 1714 Add support for jsonp export (next to json and python)...
    * 1715 Output icon information in CSV/JSON/Python export of views...
    * 1164 FIX: Fixed links from servicegroup overviews to single servicegroups
    * 1166 FIX: Also prevting stylesheet update issues during version updates (just like for JS files)
    * 1481 FIX: Fix broken layout of Host-, Service- and Contactgroup filters
    * 1482 FIX: Fix exception when editing a visual of type single host group...
    * 1487 FIX: Fixed exception in Web GUI "Internal error:: name 'Filter' is not defined" in manual setups (using setup.py)...
    * 1488 FIX: Fixed wrong information showing up on "Host Group" and "Service Group" views...
    * 1433 FIX: Quicksearch: no longer shows an invalid search result when looking for multiple hosts...
    * 1494 FIX: Fixed error in NagVis Maps snapin when some users had no contact groups assigned
    * 1496 FIX: Fixed exception after editing a dashboard as user without permission to publish dashboards...
    * 1436 FIX: quicksearch: search with multiple patterns (h: / s:) no longer discards the host pattern...
    * 1438 FIX: quicksearch: fixed various non-working quicksearch filters...
    * 1501 FIX: Legacy view formats created with 2014-09 snapshots are now converted...
    * 1506 FIX: Fixed randomly hidden dashboard title...
    * 1527 FIX: Fixed views missing values of some filters (serviceregex, hostgroup filters, ...)...
    * 1528 FIX: Fixed actions in mobile GUI...
    * 1529 FIX: Mobile-GUI: Fixed "all host problems" view not showing all problems...
    * 1533 FIX: Fixed sorting of hosts with same name in "services of host" view
    * 1534 FIX: Fixed filtering views in distributed setup lead to empty views...
    * 1553 FIX: Fix deleting (acknowleding) of logfiles in logwatch...
    * 1537 FIX: Added transformation code for user dashboards created between 2014-08 and 2014-10...
    * 1538 FIX: Only allow switching sites on/off when permitted to...
    * 1539 FIX: Fixed refreshing of PNP graphs in dashboards...
    * 1543 FIX: Hosttag columns are now available right ater creating a tag...
    * 1544 FIX: Fixed exception in complain phase in view editor...
    * 1573 FIX: WATO Quickaccess snapin: Pending button is not overlapped by icons anymore
    * 1557 FIX: Fix sorting of hostnames that only differ in lower/uppercaseness
    * 1577 FIX: Fixed editing of views using the "Downtime for host/service" sorter or column...
    * 1578 FIX: Folding states of containers with umlauts in titles are now persisted...
    * 1580 FIX: Views: Hardcoded single context filters are not shown in filter form anymore...
    * 1581 FIX: Single context views with missing context show an error message now...
    * 1585 FIX: Dashboard: Fixed mass client CPU load consumption when making graph dashlets too small...
    * 1586 FIX: Dashboard: Toggling edit/non-edit is now reflected when reloading the page
    * 1605 FIX: Fixed perfometer of check check_mk-printer_supply_ricoh
    * 1607 FIX: check_http: Fixed broken links in escaped plugin output
    * 1614 FIX: Fixed wrong URL in webapi.py documentation
    * 1619 FIX: Renamed "Hostgroups" and "Servicegroups" views to "Host Groups" and "Service Groups"
    * 1638 FIX: Fixed styling small styling problems in wiki snapin
    * 1641 FIX: Quicksearch: Now able to search for services with backslashes in names
    * 1642 FIX: Quicksearch: Improved error handling on invalid search statements (invalid regexes)
    * 1651 FIX: Consolidated painters of service list views...
    * 1678 FIX: Fixed problem with garbled styles on user profile page after saving
    * 1680 FIX: Fixed various dashlet designer position/resizing issues...
    * 1683 FIX: Replaced a lot of old GIF images with better looking PNG images
    * 1687 FIX: Add visual to dashboard menu can now be closed with click anywhere on page
    * 1709 FIX: Fix exception when a non-Ascii character is part of the variable part of a view title
    * 1691 FIX: Fixed problem when watching BI aggregations with umlauts in titles or group name

    WATO:
    * 1170 Added buttons to move rules to top/bottom of the list to ruleset edit dialog
    * 1489 Added iCalendar import for generating timeperiods e.g. for holidays...
    * 1495 Most WATO tables can now be sorted (where useful)...
    * 1504 WATO makes host tag and group information available for NagVis...
    * 1535 Disabled services on service discovery page now link to the ruleset
    * 1587 SEC: Prevent logging of passwords during initial distributed site login...
    * 1560 Put host and service groups into one WATO menu item...
    * 1561 Remove Auditlog from the main WATO menu and put it into the activate Changes page
    * 1562 Move manual checks into a new WATO module...
    * 1697 Allow non-Ascii characters in topic of host tag groups
    * 1707 WATO rule editor: show title of tag group when rendering the conditions of a rule...
    * 1689 Creating WATO backends for each configured site now...
    * 1690 Pending changes can now be discarded...
    * 1693 Added search form to global settings page...
    * 1717 Split up LDAP configuration dialog into four boxes...
    * 1165 FIX: Fixed exception in service discovery of logwatch event console forwarding checks...
    * 1490 FIX: Timperiod excludes can now even be configured when creating a timeperiod...
    * 1491 FIX: Fixed bug in dynamic lists where removing an item was not always possible...
    * 1492 FIX: Fixed too long URL bug when deleting a timeperiod right after creating one
    * 1498 FIX: Fixed displaying of global settings titles / help texts...
    * 1502 FIX: Fixed removing elements from ListOf choices during complain phase
    * 1505 FIX: Snapshots are now bound to the used monitoring core...
    * 1540 FIX: Host diagnose page: Some tests were failing randomly
    * 1541 FIX: Fixed missing form fields for notification method when editing rbn default rule
    * 1542 FIX: Changed text of "debug_log" option to be clearer in distributed setups...
    * 1546 FIX: Fixed adding cluster nodes to new cluster in complain phase...
    * 1556 FIX: WATO inventory ignores already inventorized checks which does not exist anymore...
    * 1576 FIX: SNMP Community host attribute is now visible for IE<=8...
    * 1588 FIX: Renamed SNMP communities rule to SNMP credentials
    * 1589 FIX: Restructured SNMP credentials rule specification...
    * 1620 FIX: Fixed exception during host renaming when host has no perfdata
    * 1625 FIX: Safely handle characters that have a special meaning in regexes when creating service-specific rules...
    * 1637 FIX: Fixed exception in notification analysis when notifications have not NOTIFICATIONTYPE set
    * 1639 FIX: Interfaces with speed more than 10GBit/s can now be configured correctly
    * 1633 FIX: Fix problem that attributes of new WATO folders have not been saved...
    * 1634 FIX: Fix editing of cluster hosts in WATO: cluster-property no longer goes lost...
    * 1686 FIX: Host renaming also updates explicit negated hosts in rules

    Notifications:
    * 1512 Bulk notification can now be grouped according to custom macro values...
    * 1650 Enabled rule based notifications by default (for new installations)...
    * 1749 Allow title of notifiation script to be in third line if second line is encoding: utf-8...
    * 1660 notification plugin spectrum: now configurable via flexible notifications
    * 1168 FIX: HTML mails can now be configured to display graphs among each other...
    * 1514 FIX: Try harder to detect previous hard state in notification when using Nagios as core...
    * 1582 FIX: Fixed missing graphs in mails when sending notifications to non-contacts...
    * 1583 FIX: Can use contact groups without hosts/services assigned in RBN rules now...
    * 1606 FIX: Moved notify.log to var/log/notify.log in OMD environments...
    * 1570 FIX: Fix notification of check_http active checks with Nagios core...
    * 1704 FIX: Fix notification analyser in case there are non-Ascii characters in the notification context

    BI:
    * 1435 FIX: Saving BI aggregations: No longer reports 'Request-URI Too Large'...
    * 1559 FIX: Fix link from BI icon to BI views (aggregations affected by this host/service)
    * 1692 FIX: Aggregations with umlauts in title/topic can now be displayed in BI/Availability

    Reporting & Availability:
    * 1720 FIX: Remove bogus column H.Down if "Consider times where the host is down" is switch off...

    Event Console:
    * 1169 Added host state type filter to "recent event history" view
    * 1718 Show groups of regex match of events in details views of Event Console
    * 1719 Allow to allow both host name and IP address when checking for events in Event Console...
    * 1531 FIX: Fixed exception in event history view when displaying CHANGESTATE events
    * 1610 FIX: Hostname translation now also works for incoming SNMP traps
    * 1643 FIX: Improved error handling of exceptions when processing log lines
    * 1644 FIX: Fixed matching dynamic number of regex match groups...
    * 1698 FIX: Fix specifying explicit path to unix socket for check_mkeventd

    Livestatus:
    * 1613 FIX: Fixed invalid json format in Stats query with requested heaeders...

    HW/SW-Inventory:
    * 1479 liveproxyd: new function for collecting remote inventory data...
            NOTE: Please refer to the migration notes!
    * 1452 Solaris HW/SW-Inventory added...
    * 1547 FIX: win_cpuinfo: fix case where NumberOfCores is missing (Windows 2003)...
    * 1552 FIX: mk_inventory.ps1: fix garbled or missing entries by removing bogus binary zeroes...
    * 1752 FIX: win_exefiles: handle case gracefully where no size information is available
    * 1753 FIX: win_bios: handle case with colons in BIOS version

    inventory:
    * 1516 FIX: win_disks: fix exception in case of empty signature


1.2.5i6:
    Core & Setup:
    * 1008 Overall check timeout for Check_MK checks now defaults to CRIT state...
    * 1373 SEC: Do not ouput complete command line when datasource programs fail...
    * 1425 New section header option "encoding" for agent output...
    * 1129 FIX: Windows MSI-Installer: some systems created corrupted check_mk_agent.msi files...
    * 1426 FIX: windows agent: logwatch: no longer reports incorrect formatted texts (japanese characters)...
    * 1429 FIX: Disabled snmp checktypes are now sorted out before Check_MK contacts the snmp host...

    Checks & Agents:
    * 0185 knuerr_rms_humidity, knuerr_rms_temp: Two new Checks to Monitor the Temperature and the Humidity on Knürr RMS Devices
    * 1065 heartbeat_crm / heartbeat_crm.resources: Rewrote checks / formalized parameters...
    * 1068 livedump: Added optional check interval (detect staleness) / option to encrypt mails...
    * 1093 windows agent: performance counter can now be specified by name...
    * 0189 docsis_channels: Support for Frequency of Downstream Channels for Devices with DOCSIS MIB
    * 0190 docsis_channels_upstream: New check for monitoring upstream channels on cable modems with DOCSIS MIB
    * 0193 docsis_cm_status: New Check Status Check for Cable Modems with Docsis MIB.
    * 1070 printer_input/printer_output: New checks to monitor input/output sub-units of printers...
    * 0196 esx_vsphere_hostsystem: New subcheck for maintenance mode...
    * 0197 check_uniserv: New Check for Uniserv Data Management Services...
    * 0199 veeam_client: Check rewritten to get a nicer output
    * 0200 arris_cmts_cpu,arris_cmts_temp: New Checks for Arris CMTS Devices ( Temperature and CPU Utilization)
    * 0202 cisco_temp_sensor: It is now possible to configure this check in WATO....
    * 1172 New check sap.value_groups...
    * 1173 cisco_secure: Check creates now a summary instead one service by port...
            NOTE: Please refer to the migration notes!
    * 1174 rms200_temp: New Temperature check for RMS200 Devices
    * 1175 dell_idrac_disks: New Check for Harddisks using Dell iDrac
    * 0644 adva_fsp_if: instead of lower warning and critical levels check now supports lower and upper levels
            NOTE: Please refer to the migration notes!
    * 1006 printer_pages: add Perf-O-Meter and PNP template
    * 0646 brocade_fcport: the administrative states for which ports are inventorized can now be configured in WATO
    * 1010 chrony: new check for NTP synchronization via chrony on Linux...
    * 1011 ibm_svc_systemstats.disk_latency: introduce levels for alerting...
    * 1372 cisco_vss: new check for monitoring state of Cisco Virtual Switches
    * 0648 brocade_fcport: new speed calculation of isl_ports...
    * 0649 f5_bigip_pool: check now also prints the node names of down nodes
    * 1374 arc_raid_status: moved plugin into main Linux agent...
            NOTE: Please refer to the migration notes!
    * 1375 vxvm_enclosures, vxvm_multipath, vxvm_objstatus: joined into one agent plugin called vxvm...
    * 1376 dmraid: moved plugin code into normal Linux agent...
    * 1377 Renamed agent plugin resolve_hostname into dnsclient, make portable to all Unices...
    * 1146 nfsmounts: supported by AIX agent now...
    * 1103 windows agent: now able to omit context text of logfiles...
    * 1150 netstat: new check for monitoring TCP/UDP connections and Linux and AIX...
    * 0654 oracle_instance: now also monitors the log mode
    * 1176 winperf_msx_queues: The list of counters for inventory can now be configured host based using wato
    * 0656 brocade_fcport: inventory rule can now choose upon physical und operations states as well, state choices were also updated
    * 1177 Hivemanger: New agent to check hivemanager devices
    * 1383 oracle_asm_diskgroup: Account for offline disks and required mirror free space...
            NOTE: Please refer to the migration notes!
    * 1178 arris_cmts_mem: New check for Memory usage on arris cmts modules.
    * 1179 bluecat_dhcp: New Check for DHCP Service on bluecat adonis devices.
    * 1180 bluecat_dns, bluecat_dns_queries: New DNS Checks for Bluecat Adonis.
    * 1181 bluecat_ntp: New Check for NTP on bluecat adonis or proteus devices
    * 1105 wmic_if.ps1: Powershell version of the wmic_if.bat script...
    * 1182 bluecat_ha: New Check for HA Status on Bluecat Adonis devices
    * 1183 bluecat_commandserver: New Check for bluecat adonis devices
    * 1397 juniper_screenos_cpu, juniper_screenos_fan, juniper_screenos_mem, juniper_screenos_temp, juniper_screenos_vpn: new checks for Juniper ScreenOS Firewalls
    * 1106 mk_inventory.ps1: now uses the MK_CONFDIR environment variable from the agent (if available)...
    * 1107 windows agent: now sets additional environment variables...
    * 1108 printer_io.include: included tray description in check output
    * 0657 diskstat: cluster support added for single disk modes
    * 1111 vCenter monitoring: greatly improved performance (at least 40 times faster)...
    * 1112 esx_vsphere_hostsystem.mem_usage_cluster: allows to monitor total RAM usage of all nodes in a cluster...
    * 0658 brocade_info: new check to retrieve informational data about Brocade switches
    * 1385 oracle_instance: new WATO rules for archivelog, logging, login and uptime...
    * 1403 kernel.util: allow levels for the total CPU utilization...
            NOTE: Please refer to the migration notes!
    * 1117 agent_vsphere: now able to query license information from esx system...
    * 1118 bluecat_dns, bluecat_dhcp: no able to run as clustered checks...
    * 1409 Extended Check_MK-API: check function may return None...
    * 0659 domino_tasks: new check to monitor tasks on a lotus domino server via snmp
    * 1187 Hivemanager: Extended Check and Agent...
    * 1130 esx monitoring: agent_vsphere now retrieves additional data (used by HW-inventory)...
    * 1422 agent_vsphere: now able to configure where the power state of a vm or esx-host should be assigned...
    * 1442 ups_socomec_out_source: New check for checking the power source of out phases for Socomec UPSs
    * 0662 domino_mailqueues: new check to monitor mail queues in Lotus Domino
    * 1188 veeam_client: Check now also outputs ReadSize and TransferedSize...
    * 0663 domino_info: new check to extract informational data about a Lotus Domino Server
    * 0664 domino_users: new check to monitor the number of users on a Domino Notes server
    * 1447 domino_transactions: new check to monitor the number of transactions per minute on Lotus Domino servers
    * 1190 statgrab_cpu: Check can now handle parameters
    * 1191 Linux agent now also sends information about tmpfs...
    * 1193 ps: Manual Checks can now use RegEx for user matching...
    * 1194 Linux Agent now supports monitoring of cifs mounts
    * 1195 AIX Agent now also supports monitoring of cifs mounts
    * 1196 apache_status: Added timeout...
    * 1443 ups_socomec_outphase: New check for monitoring the out phases of Socomec UPSs
    * 1051 FIX: tcp_conn_stats: fix missing performance data...
    * 1142 FIX: winperf_ts_sessions: fix computation, check has never really worked
    * 1090 FIX: zfsget: fixed exception which happened on incomplete zfs entries
    * 0187 FIX: hp_proliant_power: Fixed Wato configuration
    * 0192 FIX: oracle_rman_backups: Not longer try to make a inventory for broken plugin outputs
    * 0194 FIX: raritan_pdu_inlet: Check now outputs the correct values...
            NOTE: Please refer to the migration notes!
    * 1071 FIX: oracle_rman_backups: Only inventorize ARCHIVELOG / DB FULL / DB INCR entries...
    * 1152 FIX: mk-job: The check now captures currently running jobs and their start time...
    * 0198 FIX: cisco_temp_sensor: Removed dicey detection for temperature value....
    * 0645 FIX: brocade_fcport: since in newer firmware (7.*) swFCPortSpeed is deprecated, we then calculate port speed from IF-MIB::ifHighSpeed
    * 1097 FIX: windows_agent: preventing missing agent sections on first query...
    * 1009 FIX: df: deal with space in file system type for PlayStation file system...
    * 1098 FIX: esx_vsphere_counters.diskio: Now reports unknown when counter data is missing
    * 1143 FIX: dell_powerconnect_temp: fix configuration via WATO...
    * 1144 FIX: blade_bx_temp, dell_chassis_temp, emerson_temp, ibm_svc_enclosurestats, ups_bat_temp: rename service description...
            NOTE: Please refer to the migration notes!
    * 1145 FIX: windows_tasks: handle case correctly where task is currently running...
    * 1378 FIX: mk_logwatch: remove exceeding \n when rewriting message and using \0...
    * 1147 FIX: upc_capacity, ups_socomec_capacity: Fix checking of battery left levels...
    * 1099 FIX: tsm_scratch: now returns the variable name instead the values during inventory...
    * 0650 FIX: f5_bigip_pool: limits to the number of active nodes are now correctly applied...
            NOTE: Please refer to the migration notes!
    * 1102 FIX: esx_vsphere_counters: no longer raise false alarms because of invalid data from ESX Host...
    * 1149 FIX: check_mk-ibm_svc_systemstats.diskio, check_mk-ibm_svc_systemstats.iops: fix exception in Perf-O-Meter
    * 0651 FIX: f5_bigip_interfaces: Fix invalid throughput values, detect newer F5 devices...
    * 1393 FIX: casa_cpu_temp, casa_cpu_util: Change service description to standard...
            NOTE: Please refer to the migration notes!
    * 1104 FIX: winperf_if: Improved matching of data from wmic_if.bat / wmic_if.ps1 scripts...
    * 1110 FIX: windows agent: fixed missing agent section problem if a cached script ran into a timeout...
    * 1113 FIX: oracle_rman: fixed exception when backup was currently running
    * 1114 FIX: bluecat_threads: no longer detected on wrong systems...
    * 1116 FIX: megaraid_ldisk: now longer raises an exception for adapters with 'No Virtual Drive Configured'
    * 1122 FIX: windows agent: unicode logfile monitoring: now able to detect incomplete written lines...
    * 1184 FIX: cisco_power: Fixed detection of item. In some cases the status information was part of the item...
            NOTE: Please refer to the migration notes!
    * 1078 FIX: Fix compensation for daylight safing time in prediction
    * 1126 FIX: bluecat_ntp: check no longer crashes on evaluating sysLeap values higher than 1...
    * 1127 FIX: bluecat_dhcp: fixed exception when data was available.. returns UNKNOWN when data is missing
    * 1128 FIX: bluecat_dns: now reports UNKNOWN if no snmp data is available
    * 1131 FIX: esx_vsphere_hostsystem.maintenance: fixed misspelling in service description...
            NOTE: Please refer to the migration notes!
    * 1161 FIX: fc_port: Fixed invalid values of counters, fixed wrong values in graphs...
    * 1192 FIX: veeam_jobs: Check now recognize sync jobs...
    * 1386 FIX: oracle_jobs: Bugfix for forever running jobs...
    * 1427 FIX: esx_vsphere_hostsystem.multipath: no longer crashes at invalid multipath types...

    Multisite:
    * 1066 New Dashboard Designer...
    * 1392 WATO Folder filter: show only the paths a user is allowed to see
    * 1398 Allow to spread times of next check when rescheduling...
    * 1405 Checkbox for settings downtimes on the hosts of the selected services...
    * 1410 Output log text of scheduled downtime log entries...
    * 1411 New builting views for the history of scheduled downtimes
    * 1185 mobile ui: Added a new view to see events from the Event Console
    * 1412 Speed up of displaying and sorting after WATO folder path
    * 1477 New screenshot mode for Multisite...
    * 1067 FIX: Fixed login problem in LDAP connector when no user filter specified...
    * 1094 FIX: sidebar snaping 'Tree of folders': fixed exception
    * 1154 FIX: Availability: Fixed unwanted redirect to edit annotation page after editing availability options...
    * 1401 FIX: Display options in views are now again persistent...
    * 1120 FIX: Multisite filters Host/Service Contactgroup: Fixed livestatus exception...
    * 1158 FIX: Moved filter logic to visuals module...
            NOTE: Please refer to the migration notes!
    * 1077 FIX: Fixed labelling of Y achsis in prediction graphs...
    * 1162 FIX: User profiles can not be edited on WATO remote sites anymore...

    WATO:
    * 1096 New WATO web service: manage hosts via a new HTTP API...
    * 1155 NagVis map edit/view permissions can now be set using roles/groups...
    * 1115 Renamed rule: Hosts using SNMP v2c -> Legacy SNMP devices using SNMP v2c...
    * 1404 Make title/help of custom user attributes localizable...
    * 1159 Remote BI Aggregations can now be configured to be checked as single services...
    * 1163 Service discovery: Added direct link to check parameter ruleset of services...
    * 1428 Web-API: now able to add cluster hosts...
    * 1064 FIX: Fixed rare issue with WATO communication in distributed setups (different OS versions)...
    * 1089 FIX: Snapshot restore: fixed exception during exception handling......
    * 1091 FIX: logwatch patterns: allow unicode text in pattern comment
    * 1092 FIX: logwatch: now able to enter unicode text into the "Pattern (Regex)" field
    * 0191 FIX: Added swp files to the ignore list for the WATO git feature...
    * 1153 FIX: Changed custom user attributes can now be used immediately...
    * 0201 FIX: Fixed error message in Rulelist of RBN...
    * 1100 FIX: WATO backup domains: fixed bug were excluded files still got deleted on snapshot restore...
    * 1101 FIX: WATO check parameter: renamed 'Nominal Voltages' to 'Voltage Levels..'
    * 1396 FIX: Fix default setting of Enable sounds in views...
    * 1109 FIX: WATO active checks: passwords no longer shown as plain text....
    * 1119 FIX: WATO create rule: No longer raises an incorrect permission warning when creating a new rule...
    * 1121 FIX: Rule based notifications formular: No longer raises Request-Uri-Too-Large errors...
    * 1160 FIX: Fixed wrong named column in mkeventd rules
    * 1430 FIX: Clone group: Now displays correct alias name of cloned group...

    Notifications:
    * 1151 Add variables (HOST/SERVICE)ACK(AUTHOR/COMMENT) to notification context...
    * 1394 HTML notifications have a new content field for debugging variables...
    * 1400 Added example notification script for Pushover to doc/treasures/notifications...
    * 1123 Rule based notifications: New condition "Match Service Groups"
    * 1186 RBN: It's now possible to Filter for contactgroups...
    * 1189 sms notification: also send information about Downtimes, Acknowledgments and Fallping now
    * 1424 mknotifyd: now able to check if its still listening for telegrams...
    * 1156 FIX: Graphs in HTML mails are now sent again where they where missing...
    * 1157 FIX: Fixed SMS plugin on at least debian (distrs which have no sendsms/smssend)...
    * 1407 FIX: Fix exception in rule based notification on non-Ascii characters in log message
    * 1408 FIX: mknotifyd now really reads all configuration files below mknotifyd.d...

    BI:
    * 1406 Assume PEND in count_ok aggregations if all nodes are PEND...

    Event Console:
    * 1148 Allow execution of actions when cancelling events...
    * 1395 Event Console can now create notifications via Check_MK RBN...
    * 1007 FIX: check_mkevents: fix case where events contain binary zeroes
    * 1399 FIX: Fix left-over tac processes when showing Event Console history...
    * 1402 FIX: Fixed cased where counting events did not reach required count...
    * 1124 FIX: WATO EC configuration: no longer raises an exception when user has restricted WATO access...
    * 1125 FIX: EC actions are now saved when an EC rule has "Send monitoring notification" set...

    HW/SW-Inventory:
    * 0643 windows inventory: OS now contains the install date, reg_uninstall now contains the path...
            NOTE: Please refer to the migration notes!
    * 0652 windows software inventory gives some more details about OS and installed software...
            NOTE: Please refer to the migration notes!
    * 0653 script to extract HW/SW-Inventory data in CSV format...
    * 0660 mk_inventory-ps1: new uses the Install Location as path for win_reg_uninstall
    * 0661 HW/SW-Inventory: install date of software packages no longer in unix timestamps but date format...
            NOTE: Please refer to the migration notes!
    * 1413 HW/SW-Inventory implementation step one finished...
    * 0655 FIX: win_cpuinfo and mk_inventory.ps1 agent: unit of CPU speed fixed, fixes for long output lines in agent
    * 1379 FIX: Fixed filter "Host has inventory data"...
    * 1423 FIX: Host HW-inventory: now longer generates an exception on displaying the BIOS date

    check:
    * 1384 oracle_jobs: new WATO rules, changed service name to SID.OWNER.NAME...
            NOTE: Please refer to the migration notes!


1.2.5i5:
    Core & Setup:
    * 1012 Fix quoting of backslashes in custom checks with nagios core...
            NOTE: Please refer to the migration notes!
    * 1038 Massive speedup of cmk --snmptranslate
    * 1035 FIX: Do not fail on errors in *.mk files anymore - except in interactive mode...
    * 0174 FIX: Fixed appending of --keepalive-fd parameters to checkhelpers...
    * 1053 FIX: Fixed events check always being reporting OK state...
    * 1045 FIX: Gracefully restart check_mk helpers in case of memory leak...
    * 0633 FIX: diskstat: fixed performance data of old legacy disk IO read/write data...

    Checks & Agents:
    * 0168 f5_bigip_pool: Added Wato configuration...
    * 0995 raritan_pdu_outletcount: new check for outlet count of Raritan PX-2000 family PDUs
    * 0169 websphere_mq_channels,ebsphere_mq_queues: New Checks to monitor IBM Websphere MQ Queues and Channels...
    * 1034 Always provide also 64 bit version of Windows agent
    * 0170 hp_proliant_power: New check to monitor the Power Meter on Prolaint Servers and iLO Boards
    * 0172 zfsget: Check is now usable in cluster_mode...
    * 1039 aix_diskiod: new check for disk IO on AIX
    * 0997 New checks and a special agent for ALLNET IP Sensoric devices...
    * 0175 logwatch.groups: New logwatch subcheck who can be used to group logfiles together....
    * 1041 aix_memory: new check for RAM and SWAP on AIX
    * 0998 ibm_imm_health: Trying to recognice newer versions of IBM IMM now too
    * 0628 raritan_pdu_inlet: now also monitors the three phases of the inlet
    * 1073 sni_octopuse_cpu: added PNP graph definition and Perf-O-Meter
    * 0178 mssql_tablespaces: It is now possible to define thresholds
    * 0999 allnet_ip_sensoric.pressure: New Check for Pressure Sensors in ALLNET IP Sensoric devices
    * 1082 windows agent: now also available as msi installer...
    * 0179 check_dns: It is now possible to use the local dns server in wato configuration...
    * 1058 livedump-mail-fetch: Now supporting either quoted-printable or non encoded mails...
    * 0180 sap: It is now possible to add multiple sap instances to the sap.cfg file...
    * 0181 citrix_sessions, citrix_serverload: New checks for Citrix Load (a Score calculated by citrix) and the number of sessions
    * 0637 jolokia_metrics.gc, jolokia_metrics.tp, jolokia_info: two new subchecks for the jolokia_metrics checks and better error handling for jolokia_info...
    * 1000 qlogic_sanbox.temp: New Check for temperature sensors in QLogic SANbox Fibre Channel Switches
    * 1001 qlogic_sanbox.psu: New Check for power supplies in QLogic SANbox Fibre Channel Switches
    * 0182 MegaCli: Agent now also supports the 64bit version (Thanks to Philipp Lemke)
    * 1132 qlogic_fcport: New Check for Fibre Channel Ports in QLogic SANbox FC Switches
    * 1133 qlogic_sanbox_fabric_element: New Check for Fabric Elements in QLogic SANbox Fibre Channel Switches
    * 1134 bintec_sensors.fan: New Check for Fan Speed of Bintec Routers
    * 1135 bintec_sensors.voltage, bintec_sensors.temp: New Checks for Voltage and Temperature Sensors of Bintec Routers
    * 1048 mem.win: support predictive levels...
    * 1136 bintec_brrp_status: New Check for BRRP States on Bintec Routers
    * 0640 jolokia_metrics.gc, jolokia_metrics.tp: now come with its own pnp templates
    * 1088 included check_mk_agent windows msi installer...
    * 0183 sentry_pdu: New check to monitor plugs of sentry PDUs
    * 0184 knuerr_sensors: New Check to monitor Sensors on a Knürr RMS Device
    * 0994 FIX: agent plugin smart: fixed syntax error
    * 0989 FIX: logwatch.ec: Fix forwarding multiple messages via syslog/TCP...
    * 0943 FIX: if.include: fixed incorrect traffic percentage values in the check output of if checks...
    * 0944 FIX: oracle_tablespaces: fixed calculation of space left and number of remaining increments...
    * 1032 FIX: check_traceroute: Fix option Use DNS, worked vice versa
    * 0171 FIX: hp_blade_psu: Fixed pnp template...
    * 0996 FIX: apc_symmetra_test: Handle unknown date of last self test as intended...
    * 0173 FIX: hitachi_hnas_volume: Fixed bug when snmp outputs empty lines
    * 1037 FIX: bintec_info: support bintec RXL12500
    * 0948 FIX: mk_inventory.ps1: increased caching time to 14400, fixed incorrect default cachefile path
    * 0827 FIX: lnx_thermal: Not checking active trip points (e.g. cooling device triggers) anymore
    * 1043 FIX: printer_supply: fix value error in default parameters...
    * 0626 FIX: veeam_jobs: agent now supports output lines longer than 80 chars
    * 1072 FIX: printer_supply: fix colors of Perf-O-Meter on HP OfficeJet...
    * 0950 FIX: check_mkevents: now able to resolve the hostname of the remote hosts...
    * 0177 FIX: esx_vsphere_hostsystem.multipath: Fixed return state in case of paths in standby...
    * 1054 FIX: mysql_slave: Only monitor the age of the slave when it is running
    * 1075 FIX: if, if64: Fixed PNP template in order to correctly scale Y axis
    * 0631 FIX: fc_port: several fixes for the perfometer to display the right values...
    * 0632 FIX: brocade_fcport: fix perfometer output of out bandwidth when averaging is switched on
    * 1055 FIX: mysql_slave: Fixed detecting CRIT states when IO/SQL slaves are not running
    * 0634 FIX: Max Bandwidth for PNP-Graphs of Interface checks corrected...
    * 0635 FIX: fc_port: the check no longer inventorizes ports with administrative state of 'unknown' or 'offline'
    * 0636 FIX: fc_port: do not inventorize if brocade fibre channel mib is also supported on the device...
    * 1083 FIX: ad_replication.bat: does not return data if the server is no DC
    * 0638 FIX: windows_updates: agent plugin now always sends section header, even if no update information provided...
    * 1084 FIX: ps: now able to handle bigger process groups without constant MKCounterWrapped Exceptions...
    * 1087 FIX: Active checks: Non-ascii check commands now converted into utf-8...
    * 1049 FIX: ups_capacity: Fix exception when running on battery...
    * 0639 FIX: jolokia_metrics: fix for problem when catalina uses the standalone engine
    * 1050 FIX: websphere_mq_queues: make compatible with old agent, fix not-found case

    Multisite:
    * 1013 Sort host names naturally, e.g. foobar11 comes after foobar2...
    * 1033 New Mutisite filter for the number of services a host has...
    * 0949 quicksearch: now able to search for multiple hosts at once...
    * 1052 SEC: index start URL can not be used to redirect to absolute URLs anymore...
    * 1085 quicksearch: multiple hostname matches now lead to the searchhost view instead of the hosts view...
    * 1047 Virtual Host Tree: Allow to use topic as tree level...
    * 1062 SEC: Fixed several XSS issues on different pages...
    * 1063 SEC: Fixed several XSS issues on different pages...
    * 0945 FIX: Sidebar snapin "Problem hosts": Now excludes hosts and services in downtime
    * 1036 FIX: doc/treasures/downtime: fix --url option, better error output
    * 1074 FIX: Fix Virtual Host Tree snapin...
    * 1059 FIX: LDAP: Using configured user filter during login to prevent temporary created users...
    * 1060 FIX: Fixed exception during first login of a user when saving of access times is enabled...

    WATO:
    * 0825 WATO: Hover menu of user online state shows the last seen date/time now
    * 1057 WATO folder permissions are only exported to NagVis when configured...
    * 1086 check_http: now able to enter non-ascii signs in "Send HTTP POST data" rule...
    * 0990 FIX: Fix HTTP error handling in bulk inventory...
    * 1004 FIX: Fix exception when saving rules, caused by empty item
    * 0947 FIX: WATO snapshots: fixed missing files on restoring nagvis backup domains
    * 0826 FIX: Fixed problem where user access times were not updated correctly
    * 1044 FIX: Remove icon for service parameters in WATO service list for missing services...
    * 1056 FIX: Fixed selection of hosts for bulk actions

    Notifications:
    * 1042 Rule based notifications: allow matching on host groups...
    * 0828 FIX: Mails sent with mail/asciimail plugin now really set the from address
    * 1061 FIX: SMS notifications: correctly handling spaces in phone numbers...

    Reporting & Availability:
    * 0991 FIX: Availability: optionally show time stamps as UNIX epoch time...
    * 1076 FIX: Fix wrong percentual host availability > 100% when excluding downtimes...

    Event Console:
    * 1040 FIX: Avoid sporadic errors when checking event state in Event Console...

    Livestatus:
    * 0988 FIX: livedump: Fix exception in case no contact groups are defined for a service
    * 0951 FIX: table servicegroups: fixed service visibility when using group_authorization AUTH_STRICT...

    HW/SW-Inventory:
    * 0625 hw/sw inventory now reads the kernel version and architecture for linux and windows
    * 0627 lnx_video, win_video: added inventory function and agent for linux video cards, modified windows inventory function
    * 0629 improvements to windows sw/hw inventory (encoding, more details for sw inventory)
    * 0630 win_disks: hardware inventory for physical disks in windows
    * 1046 Added AIX support for HW/SW-Inventory...
    * 0167 FIX: mk_inventory.linux: Changed field separator from pipe to tab...
    * 1005 FIX: Fix exception when using pretty-print output format
    * 0946 FIX: hw/sw inventory: fixed display bug for byte fields with the value 0...
    * 0641 FIX: windows inventory: moved encoding from checks to windows agent plugin


1.2.5i4:
    Core & Setup:
    * 0940 SEC: Fixed various core SIGSEGV when using malformed livestatus queries...

    Checks & Agents:
    * 0812 nginx_status: New check for monitoring status information of the Nginx web server...
    * 0986 citrix_licenses: new check for monitoring Citrix licenses
    * 0814 Agent versions can now be checked with "at least version X" parameters...
    * 0815 mysql_slave: New check for monitoring MySQL slave sync state
    * 0617 adva_fsp_if: new check to monitor interfaces of the ADVA FSP 3000 scalable optical transport solution
    * 0618 adva_fsp_current: new check for the power supply units of the ADVA FSP 3000 scalable optical transport solution
    * 0619 adva_fsp_temp: new check to monitor temperature and temperature trends on ADVA scalable optical transport solutions
    * 0993 raritan_pdu_inlet: now delivers performance data
    * 0624 fc_port: new check for fibre channel devices supporting the FCMGMT MIB
    * 1003 ibm_svc_enclosure: support new firmware, also check fan modules
    * 0616 FIX: brocade.fan, brocade.power, brocade.temp: will now only discover services which are not marked as absent
    * 0992 FIX: zfs_arc_cache: returns OK even if values of arc meta are missing...
    * 0936 FIX: agent_ibmsvc: improved error messages on using wrong credentials
    * 0621 FIX: zfsget: better filesystem selection and calculation of sizes...
    * 0819 FIX: Fixed keepalive termination in case of exceptions during checking...
    * 0622 FIX: cisco_temp_sensor: fix to also work with newer IOS versions
    * 0623 FIX: fsc_fans: upper levels for fan RPMs are now optional also for the check
    * 0823 FIX: mk_sap: Fixed some wrong calculated values (decimal numbers)...

    Multisite:
    * 0982 SEC: Fix two XSS weaknesses according to CVSS 8.5 AV:N/AC:M/Au:S/C:C/I:C/A:C...
    * 0983 SEC: Fix security issue in code of row selections (checkboxes) (CVSS 4.9 AV:N/AC:M/Au:S/C:N/I:P/A:P)...
    * 0934 FIX: Logwatch messages with class unknown ( 'u' ) now displayed as WARN...
    * 0166 FIX: mobile gui: Fixed colors of command list...
    * 0820 FIX: Fixed wrong NagVis links in "custom links" snapin
    * 0938 FIX: logwatch: fixed incorrect display of warning messages
    * 0939 FIX: Fixed multisite exception caused by missing explanation text for a AUTODELETE event action
    * 0822 FIX: Sorting columns in view dashlets is now working again
    * 0941 FIX: esx_vsphere_hostsystem.cpu_usage: pnpgraph now displays AVERAGE instead of MAX values in all timeframes...
    * 0942 FIX: check_mk-winperf.cpuusage.php: now displays AVERAGE values instead of MAX...

    WATO:
    * 0984 Fix code injection for logged in users via automation url...
            NOTE: Please refer to the migration notes!
    * 0987 New button for updating DNS cache...
    * 0824 SEC: Valuespecs: Fixed several possible HTML injections in valuespecs...
    * 0813 FIX: LDAP: Improved slightly missleading logging of LDAP sync actions...
    * 0935 FIX: CPU utilization: increased maximum value to 10000...
    * 0821 FIX: Reducing size of auth.php (needed for authorisation in NagVis) in large environments...

    Notifications:
    * 1002 FIX: Fix crash when debugging notifications with non-Ascii characters...

    Reporting & Availability:
    * 0985 Availability: display phases of freqent state changes as "chaos"...

    Event Console:
    * 0816 States of events can now be set by patterns...

    HW/SW-Inventory:
    * 0620 new version of Check_MKs hardware and software inventory including a much extended windows agent and inventory functions
    * 0818 FIX: Fixed exception in HW/SW inventory search dialog...


1.2.5i3:
    Core & Setup:
    * 0884 New options --oid and --extraoid for cmk --snmpwalk...
    * 0785 FIX: Availability: fixed memory leak in table statehist...
    * 0903 FIX: availability: fixed bug causing the availability feature not considering timeperiod transitions
    * 0888 FIX: Fix SNMP inventory check in simulation mode

    Checks & Agents:
    * 0149 cisco_secure: New check for Port Security on Cisco swichtes
    * 0751 New localcheck for Linux that makes sure that filesystems in /etc/fstab are mounted...
    * 0783 enterasys_lsnat: new check monitoring the current LSNAT bindings
    * 0601 printer_alerts: check can now display a textual representation of the alert code...
            NOTE: Please refer to the migration notes!
    * 0799 ibm_svc_systemstats.cpu_util: New check for CPU Utilization of an IBM SVC / V7000 device in total
    * 0800 ibm_svc_nodestats.cache, ibm_svc_systemstats.cache: New checks for Cache Usage of IBM SVC / V7000 devices
    * 0150 printer_suply: New option to upturn toner levels...
    * 0801 ibm_svc_eventlog: New Check for Messages in Event log of IBM SVC / V7000 devices
    * 0151 enterasys_cpu_util: Changed check to not longer summarize all modules...
            NOTE: Please refer to the migration notes!
    * 0802 ibm_svc_nodestats.iops, ibm_svc_systemstats.iops: new checks for IO operations/sec on IBM SVC / V7000 devices
    * 0602 cmciii.humidity: new check for Rittals CMC III humidity sensors
    * 0829 oracle_tablespaces: improved formatting of levels text in check output...
    * 0757 Linux multipath check can now use the alias instead of the UUID as item...
    * 0879 windows_tasks: output last and next run time
    * 0881 rmon_stats: now needs to be activated via a rule in order to be inventorized...
            NOTE: Please refer to the migration notes!
    * 0804 ibm_svc_portfc: New check for status of FC Ports in IBM SVC / Storwize V3700 / V7000 devices
    * 0805 ibm_svc_enclosure: New Check for Enclosures, Canisters and PSUs in IBM SVC / Storwize V3700 / V7000 devices
    * 0806 ibm_svc_enclosurestats.temp: New Check for temperature in enclosures of IBM SVC / Storwize V3700 / V7000 devices
    * 0807 ibm_svc_enclosurestats.power: New check for power consumption of enclosures of IBM SVC / Storwize V3700 / V7000 devices
    * 0808 brocade_mlx*: Checks now also work correctly with Brocade ADX / FGS / ICX devices
    * 0892 wagner_titanus_topsense: new info check and overall status check for Wagner Titanus Top Sens devices
    * 0893 wagner_titanus_topsense.alarm: New check for Alarms Triggered on Wagner Titanus Top Sens devices
    * 0894 wagner_titanus_topsense.smoke: New check for Smoke Detectors in Wagner Titanus Top Sens devices
    * 0895 wagner_titanus_topsense.chamber_deviation: New Check for Chamber Deviation from Calibration Point in Wagner Titanus Top Sens devices
    * 0152 fsc_fans: Added support for Wato configuration and upper limits
    * 0896 wagner_titanus_topsense.airflow_deviation: New Check for Airflow Deviation in Wagner Titanus Top Sens devices
    * 0897 wagner_titanus_topsense.temp: New Check for Temperature measured by Wagner Titanus Top Sens devices
    * 0898 ibm_svc_nodestats.disk_latency, ibm_svc_systemstats.disk_latency: New Checks for Disk Latency in IBM SVC / Storwize V3700 / V7000 devices
    * 0156 akcp_daisy_temp: New Check for akcp daisyTemp sensor chains...
    * 0899 enterasys_temp: New Check for temperature sensor in Enterasys Switches
    * 0901 ibm_svc_portfc: more devices recognized...
    * 0952 ibm_svc_array: New check for Status of RAID Arrays in IBM SVC / Storwize devices.
    * 0911 esx_vsphere_hostsystem.multipath: now able to configure paths minimum count...
    * 0159 brocade: Added support for brocade fdx switches
    * 0160 brocade_vdx_status: New check to monitor the operational state of vdx switches.
    * 0916 if: now able to configure minimum bandwidth limits
    * 0917 df checks: now able to show time left until disk full as perfometer and pnpgraph...
    * 0954 juniper_bgp_state: New Check for BGP status at Juniper Routers
    * 0955 zfs_arc_cache, zfs_arc_cache.l2: New Checks for Hit Ratios and Sizes of ZFS arc Cache
    * 0162 if_brocade: New if64 Check version for Brocade VDX Switches...
            NOTE: Please refer to the migration notes!
    * 0956 fast_lta_headunit.status, fast_lta_headunit.replication: New checks for FAST LTA Storage Systems
    * 0957 fast_lta_silent_cubes.capacity: New check for Total Capacity over all Silent Cubes on FAST LTA Storage Systems
    * 0975 esx_vsphere_vm.guest_tools: renamed check (formerly esx_vsphere_vm.guestTools)...
            NOTE: Please refer to the migration notes!
    * 0920 blade_bays: now also detects if blade server is switched off
    * 0977 check_traceroute: new active check for checking presence and absence of routes...
    * 0959 libelle_business_shadow.info, libelle_business_shadow.process, libelle_business_shadow.status: New Checks for Libelle Business Shadow
    * 0960 libelle_business_shadow.archive_dir: New check for the Archive Dir of Libelle Business Shadow...
    * 0978 Fix security issue with mk-job on Linux...
            NOTE: Please refer to the migration notes!
    * 0925 ps: improved/fixed calculation of CPU utilization (linux)...
    * 0926 windows agent: local / plugin scripts now get the REMOTE_HOST as environment variable
    * 0163 kaspersky_av_quarantine,kaspersky_av_tasks,kaspersky_av_updates: New checks for kaspersky anti virus on linux
    * 0164 symantec_av_progstate,symantec_av_quarantine, symantec_av_updates: New checks for Symantec Anti Virus on Linux
    * 0615 apc_symmetra: check now also monitors the battery replacement status
    * 0927 windows agent: now able to evaluate logfiles written in unicode (2 bytes per character)...
    * 0165 ups checks now supports also GE devices (Thanks to Andy Taylor)...
    * 0928 runas: new plugin script to include and execute mrpe, local and plugin scripts as different user...
    * 0929 windows agent: now able to include and execute additional local and plugin scripts as different user...
    * 0812 nginx_status: New check for monitoring status information of the Nginx web server...
    * 0961 fast_lta_volumes: new check of capacity of volumes in FAST LTA Storage Systems...
    * 0777 FIX: special agent emcvnx: did not work with security file authentication...
    * 0786 FIX: zfsget: fixed compatibility with older Solaris agents...
    * 0809 FIX: brocade_fcport: Fixed recently introduced problem with port speed detection
    * 0787 FIX: df: fixed problems on some filesystem checks when legacy check parameters where used...
    * 0803 FIX: agent_ibmsvc: raw data for System Info Check and License Check now in correct format...
    * 0788 FIX: oracle_tablespaces: now able to bear None values as warn/crit levels...
    * 0789 FIX: oracle_tablespaces: fixed bug when using dynamic filesystem levels...
    * 0603 FIX: cmciii checks: more general scan function plus perf-o-meters for humidity and temperature checks
    * 0604 FIX: windows_updates: now handles situations with forced reboot and no limits correctly
    * 0605 FIX: enterasys_cpu_util enterasys_lsnat: syntax fixes
    * 0889 FIX: logwatch: fix case where rule wouldn't be applied...
    * 0882 FIX: check_bi_local.py: fix crash in case of non-ascii characters...
    * 0606 FIX: apache_status: now also sends an accept header to make it work with mod_security enables servers
    * 0832 FIX: solaris_mem: fixed invalid calculation of total swap...
    * 0810 FIX: fritz.link: Not inventorizing "unconfigured" interfaces anymore
    * 0154 FIX: zfsget: Fixed inventory of filesystems
    * 0155 FIX: mssql_counters: harded check agains odd agent output
    * 0907 FIX: windows agent: register_service: fixed ImagePath registry entry...
    * 0608 FIX: oracle_asm_diskgroup: check now also handles older oracle version 11.1.0
    * 0157 FIX: apc_symmetra_test: Fixed case of unkown last test date
    * 0910 FIX: brocade.power: fixed an error where the check reports an UNKNOWN on power supply failure...
    * 0158 FIX: dell_om_disks: Handle hotspares more correctly
    * 0161 FIX: cisco_fru_power: Exluded not existing devices from the inventory
    * 0969 FIX: blade_health: correctly output error message in non-OK state
    * 0611 FIX: nfsexports.solaris: fix in determination of path prefix
    * 0953 FIX: brocade_mlx_temp: special treatment for devices sometimes not delivering temperature by SNMP
    * 0958 FIX: df.include: failed for checks with grouping patterns...
    * 0924 FIX: windows agent: now able to execute python scripts again
    * 0614 FIX: cmciii.temp, cmciii.humidity: fixed bugs to get performance data back
    * 0932 FIX: prediction: fixed bug where predicted levels were not recalculated

    Multisite:
    * 0779 Hostgroups (Summary): Empty hostgroups are no longer shown (can be re-enabled by filter)
    * 0887 Add new column painter "Host Notifications Enabled"...
    * 0963 New snapin with virtual host trees...
    * 0914 Improved transaction handling to speedup the Web-GUI...
    * 0905 FIX: Multisite context buttons: links in context buttons are no longer called twice...
    * 0906 FIX: Improved transaction handling in Web GUI...
    * 0909 FIX: Table checkboxes: Fixed bug where selected checkboxes got ignored...
    * 0811 FIX: Fixed handling of exceptions occuring before login in debug mode
    * 0912 FIX: Multisite Views: Fixed bug where custom views could not get deleted
    * 0921 FIX: dashboards: fixed bug not updating header timestamp...
    * 0923 FIX: json export: fixed bug not stripping html tags from output
    * 0931 FIX: pnp-template ps.perf: fixed display bug of cpu averaging

    WATO:
    * 0784 Improved security of WATO bulk inventory by using transaction ids
    * 0880 Added support for 389 Directory Server to LDAP connector
    * 0607 online help text for host creation in WATO now also explains hostname caching
    * 0908 Check event state: New option "Less Verbose Output"...
    * 0965 Cumulative permissions and contact groups for WATO folders...
    * 0973 Renaming of hosts via WATO...
    * 0976 Show preview of active and custom checks in WATO services table...
    * 0930 WATO snapshots: disabled upload of legacy snaphots and snapshots with invalid checksums...
    * 0781 FIX: host diag page: fixed problem with update of diagnose subwindows...
    * 0904 FIX: Fixed exception in host parameter overview...
    * 0971 FIX: Fix missing authentication of PHP addons in D-WATO when activation mode is reload...
    * 0972 FIX: Do not loose site specific global settings anymore when chaning a site's configuration...
    * 0933 FIX: WATO snapshots: excluded some superfluous files from nagvis backup domaim...

    Notifications:
    * 0754 Allow users to disable their notifications completely...
    * 0755 Added variables LASTHOSTUP_REL and LASTSERVICEOK_REL to notification context...
    * 0883 Added Date / Time to HTML notification email
    * 0900 notify_multitech.py: new treasures script for notifying via MultiTech SMS Gateway...
    * 0968 Notification scripts are now configurable via WATO...
    * 0974 New notification plugin for ASCII emails...
    * 0752 FIX: FIX: compute correct state transitions for notifications...
    * 0753 FIX: FIX: correctly show original state in HTML notification mails...
    * 0609 FIX: mail notification script now uses 6 digit hex codes for colors to be better compatible with web based mail browsers
    * 0964 FIX: Fix hanging shutdown of CMC on RedHat 5.X...
    * 0918 FIX: notification: fixed exception when sending notifications as sms / ascii mail...

    Reporting & Availability:
    * 0756 Allow availability of multisite BI aggregates at once...
    * 0966 CSV export for availability works now also for BI aggregates
    * 0967 BI Availability timewarp: new buttons for moving back and forth
    * 0962 FIX: Fix CSV-Export in availability table
    * 0890 FIX: Fix availability computation for hosts...
    * 0891 FIX: Fix HTML encoding of tootip in inline timeline of availability

    Event Console:
    * 0885 New option for writing all messages into a syslog-like logfile...
    * 0902 FIX: event console view: fixed exception on rendering host tags for unknown hosts...

    Livestatus:
    * 0747 FIX: livestatus table hostsbygroup: fixed bug with group_authorization strict...
    * 0831 FIX: table statehist: no longer crashes on TIMEPERIOD TRANSITION entries with an invalid syntax...

    Livestatus-Proxy:
    * 0970 FIX: liveproxyd: handle situations with more then 1024 open files...
    * 0613 FIX: liveproxyd: fewer log messages in case a site is unreachable

    HW/SW-Inventory:
    * 0913 lnx_distro: Now able to detect SuSE distributions...
    * 0610 mk_inventory: windows inventory check now included, install date added to data
    * 0886 FIX: Fix exception on non-UTF-8 encoded characters in software list
    * 0922 FIX: dmidecode: fixed exceptions on missing/unknown data


1.2.5i2:
    Checks & Agents:
    * 0147 enterasys_fans: New Check to monitor fans of enterasys swichtes
    * 0773 ibm_svc_system: new check for System Info of IBM SVC / V7000 devices
    * 0774 ibm_svc_nodestats.diskio: new check for disk troughput per node on IBM SVC / V7000 devices
    * 0775 ibm_svc_systemstats.diskio: new check for disk throughput in IBM SVC / V7000 devices in total
    * 0764 lnx_quota: Added new check to monitor Linux File System Quota...
    * 0776 ibm_svc_nodestats.cpu_util: new check for CPU Utilization per Node on IBM SVC / V7000 devices
    * 0600 nfsexports.solaris: new agent plugin for monitoring nfs exports on solaris systems...
    * 0743 mem, fortigate_memory, solaris_mem: display total SWAP info in check output
    * 0745 drbd: Roles and diskstates are now configurable via WATO...
    * 0740 FIX: winperf_if: now able to handle bandwidth > 4GBit...

    Multisite:
    * 0765 NagVis-Maps-Snapin: Now visualizes downtime / acknowledgment states of maps...
    * 0766 FIX: Changed transid implemtation to work as CSRF protection (Fixes CVE-2014-2330)...

    WATO:
    * 0767 FIX: Signing and verification of WATO snapshot (addresses CVE-2014-2330)...

    BI:
    * 0741 FIX: BI editor: fixed display bug in "Create nodes based on a service search"...

    Livestatus:
    * 0742 FIX: table statehist: now able to cancel a running query if limit is reached...


1.2.5i1:
    Core & Setup:
    * 0386 Added all active checks to check_mk -L output...
    * 0452 Speedup generation of configuration...
    * 0124 Support multiline plugin output for Check_MK Checks...
    * 0675 Activate inline SNMP per default (if available)...
    * 0695 Remove obsolete option -u, --cleanup-autochecks...
            NOTE: Please refer to the migration notes!
    * 0087 FIX: Fixed possible locking issue when using datasource program with long output...
    * 0313 FIX: Avoid duplicate reading of configuration file on --create-rrd...
    * 0379 FIX: check_mk -c: Now also rewrites the location of conf.d directory
    * 0354 FIX: Catch exception when check plugins do not return a state...
    * 0398 FIX: Tolerate debug output in check plugins when using CMC...
    * 0314 FIX: Fix CMC not executing any Check_MK checks after config reload...
    * 0401 FIX: Fix rule precedence in WATO-configured manual checks...
    * 0402 FIX: Fix exception in case of missing agent sections of cluster-aware checks...
    * 0426 FIX: Fixed processing of cached agent plugins / local scripts...
    * 0451 FIX: Ignore missing check types when creating configuration for Nagios
    * 0259 FIX: Fixed htpasswd permission problem in check_mk standalone installation...
    * 0453 FIX: Fix ugly Python exception in host diagnosis page in case of SNMP error...
    * 0696 FIX: Remove garbled output of cmk -v in state of CMC
    * 0682 FIX: Allow overriding of active and custom checks by more specific rule...
    * 0267 FIX: Fixed auth.serials permission problem in check_mk standalone installation...
    * 0282 FIX: TIMEPERIOD TRANSITION messages no longer cut at 64 bytes...
    * 0730 FIX: cmc: fixed bug displaying logentries after a logfile rotation...
    * 0140 FIX: Fixed unwanted handling of hostname as regex...
    * 0739 FIX: Availablity: Prevent crash if the notification period is missing...

    Checks & Agents:
    * 0306 esx_vsphere_counters: added missing ramdisk levels sfcbtickets
    * 0073 moxa_iologik_register: new check to monitor moxa e2000 series registers
    * 0105 apc_humidity: New Check for humidity levels on APC Devices
    * 0106 3ware_units: The verifying state is now handled as ok...
    * 0086 timemachine: new check checking the age of latest backup by timemachine on MAC OS
    * 0074 raritan_pdu_plugs: new check for Raritan PX-2000 family PDUs...
    * 0107 stulz_alerts, stulz_powerstate, stulz_temp, stulz_humidity: New Checks for Stulz clima devices
    * 0075 raritan_pdu_inlet: new check to monitor inlet sensors of the Raritan PX-2000 PDUs
    * 0315 hitachi_hnas_quorumdevice, hitachi_hnas_pnode, hitachi_hnas_vnode: New checks for Hitachi HNAS devices
    * 0316 hitachi_hnas_cpu: New check for CPU utilization of Hitachi HNAS devices
    * 0373 wut_webtherm: Supporting several other devices now
    * 0377 check_http: Certificate Age mode now supports SNI...
    * 0317 emc_isilon: New checks for EMC Isilon Storage System
    * 0395 cmctc.temp: also detect older CMC devices
    * 0396 cmciii_access cmciii_io cmciii_psm_current cmciii_psm_plugs: Support other firmeware versions as well...
    * 0111 kemp_loadmaster_ha, kemp_loadmaster_realserver, kemp_loadmaster_services: New Checks for Kemp Loadbalancer
    * 0318 hitachi_hnas_fan: New check for fans in Hitachi HNAS systems
    * 0319 hitachi_hnas_psu, hitachi_hnas_psu: New checks for Hitachi HNAS storage systems
    * 0320 hitachi_hnas_fpga: new check for Hitachi HNAS storage systems
    * 0321 brocade_mlx: enhancing checks (BR-MLX modules, more OK states)...
    * 0323 emcvnx_hwstatus, emcvnx_hba, emcvnx_disks: new checks for EMC VNX storage systems
    * 0254 agent_vsphere: Make handling of spaces in hostnames of ESX configurable...
    * 0077 cmciii.psm_current, cmciii_psm_plugs, cmciii_io, cmciii.access, cmciii.temp, cmciii.can_current, cmciii.sensor, cmciii.state: new sub checks included in one new check cmcmiii superseding and improving several previous checks of the Rittal CMCIII device...
            NOTE: Please refer to the migration notes!
    * 0078 job: check now monitors the time since last start of the job, limits can be configured in WATO
    * 0079 f5_bigip_conns: new check to monitor number of current connections
    * 0324 hitachi_hnas_cifs: new check for the number of users using a CIFS share
    * 0455 hitachi_hnas_span: new check for Spans (Storage Pools) in Hitachi HNAS storage systems
    * 0445 mem.win: Allow time-averaging of values before applying levels...
    * 0446 mem.used, solaris_mem: Introduce optional averaging of used memory...
    * 0566 services.summary: new check to monitor stopped services of mode autostart in windows
    * 0568 f5_big_ip_conns: check now supports predictive monitoring and both connections types are merged in one check
    * 0257 windows_agent: now reports extended process information (obsoletes psperf.bat plugin)...
    * 0457 hitachi_hnas_volume: New check for Usage and Status of Volumes in Hitachi HNAS storage systems
    * 0450 mem.used: Add information about shared memory (on Linux hosts)
    * 0458 hitachi_hnas_fc_if: New check for FibreChannel Interfaces in Hitachi HNAS storage systems
    * 0459 emcvnx_info: New info check providing Model, Revision and Serial Number of EMC VNX storage systems
    * 0461 emcvnx_raidgroups.list_luns: New check for EMC VNX storage system...
    * 0462 emcvnx_raidgroups.list_disks: New check for EMC VNX storage system...
    * 0463 emcvnx_raidgroups.capacity, emcvnx_raidgroups.capacity_contiguous: New Checks for EMC VNX Storage systems...
    * 0570 fileinfo.groups: file groups now allow exclude patterns as well
    * 0464 stulz_pump: new check for the status of pumps of Stulz clima units
    * 0125 unitrends_backup:Unitrends Backup...
    * 0126 mikrotik_signal: Check for mikrotik wifi bridges
    * 0127 hp_proliant_raid: Check for proliant RAID status.
    * 0571 cmciii_lcp_fans: now monitors the lower limit for the rpm
    * 0572 cmciii_lcp_waterflow: lower and upper limits to the flow are now monitored
    * 0573 cmciii_lcp_airin, cmciii_lcp_airout, cmciii_lcp_waterin, cmciii_lcp_waterout: checks now observe limits to the temperatures
    * 0128 unitrends_replication: Check for monitoring  Replicaion staus on Unitrend systems
    * 0265 mpre_include: run additional mrpe configs within user context...
    * 0266 windows_agent: now supports mrpe include files...
    * 0574 if64: check now supports clustering...
    * 0576 fileinfo.groups: new feature to include current date in file pattern
    * 0130 Support of new Firmware version of various Fujitsu Sotarge Systems
    * 0698 emc_isilon.nodehealth: new check for EMC Isilon Storage systems: NodeHealth
    * 0699 emc_isilon_iops: New check for Disk Operations per Second (IOPS) in EMC Isilon Storage
    * 0132 New checks fjdarye101_disks fjdarye101_rluns: Fujitsu Storage Systems with 2013 Firmware
    * 0697 check_dns: allow to specify multiple expected answers
    * 0700 arcserve_backup: new check for status of backups in an Arcserve Backup Server
    * 0580 emc_datadomain_fans, emc_datadomain_nvbat, emc_datadomain_power, emc_datadomain_temps: new hardware checks for EMC Datadomain
    * 0691 Solaris agent: include lofs in list of monitored filesystem types
    * 0694 wut_webtherm: Support new versions of WUT-Thermometer...
    * 0135 apc_inputs: New Check for APC Input Contacts
    * 0701 emc_isilon_diskstatus: new check for Status of Disks in EMC Isilon Storage Systems
    * 0581 emc_datadomain_disks emc_datadomain_fs:  new checks to monitor disks and filesystems of EMC Datadomain
    * 0718 logwatch.ec: Optionally monitor the list of forwarded logfiles...
    * 0556 esx_vsphere_counters.diskio: now also shows disk latency
    * 0583 stulz_pump: now monitors the pumps rpm in precent of maximum and gathers performance data
    * 0560 check_mk_agent.solaris: report statgrab_mem section if solaris_mem section is missing...
    * 0702 Rule for checking agents for wanted version...
    * 0586 rmon_stats: new snmp check to gather network traffic statistics on RMON enabled network interfaces
    * 0704 windows_os_bonding: new check for bonding interfaces on windows...
    * 0562 esx_vsphere_vm.guest_tools: new check to monitor guest tools status...
    * 0674 brocade_fcport: Now supporting interface speed of 16 Gbit (just discovered in the wild)
    * 0138 Removed caching function in Windows Update agent plugin...
            NOTE: Please refer to the migration notes!
    * 0564 esx_vsphere_vm.datastores: displays the datastores of the VM...
    * 0731 mk_postgres: improved support for versions postgres < 9.2...
    * 0588 dell_poweredge_amperage.current, dell_poweredge_amperage.power, dell_poweredge_cpu, dell_poweredge_status, dell_poweredge_temp: new checks for the Dell PowerEdge Blade Server
    * 0589 brocade_tm: new check monitoring traffic manager statistics for interfaces of brocade devices
    * 0591 dell_poweredge_mem: new check to monitor memory modules of Dell PowerEdge Servers
    * 0592 dell_poweredge_pci: new check for pci devices on dell PowerEdge Servers
    * 0141 ups_socomec_capacity: Battery Capacity Check for Socomec UPS Devices.
    * 0705 arcserve_backup: improved documentation (check manpage and comments in the agent plugin)
    * 0143 ups_socomec_in_voltage, ups_socomec_out_voltage: Socomec UPS Devices, Input and Output Voltages...
    * 0732 df: now able to monitor inodes...
    * 0716 Add Linux caching agent also to normal agent RPM...
    * 0594 dell_poweredge_netdev: new check to monitor the status of network devices on Dells Poweredge Servers
    * 0733 mem, solaris_mem: now able to configure amount of free memory...
    * 0706 EMC VNX: special agent can alternatively authenticate via security files...
    * 0734 esx_vsphere_vm.running_on: shows the esx host of the VM
    * 0144 enterasys_cpu_util enterasys_powersupply: New Checks for CPU Utilization and Power Supplies on enterasys switches
    * 0595 dell_chassis_power, dell_chassis_powersupplies: new checks for Dell Poweredge Chassis Ppower consumption...
    * 0596 dell_chassis_status, dell_chassis_temp, dell_chassis_kvm, dell_chassis_io, dell_chassis_fans: new checks to monitor the overall status of various sections of the Dell Poweredge Chassis via CMC
    * 0597 dell_chassis_slots: new check to monitor the status of the blade slots of the Dell Poweredge Blade Servers
    * 0145 apc_symmetra: Changed naming of Batterie Temperature to System Temerature...
            NOTE: Please refer to the migration notes!
    * 0146 innovaphone_priports_l1, innovaphone_priports_l2: New Checks for Innovaphone PRI Ports
    * 0707 ibm_svc_host: New check: Status of hosts an IBM SVC / V7000 presents volumes to
    * 0598 kentix_temp, kentix_humidity: new checks for Kentix MultiSensor-Rack
    * 0768 ibm_svc_license: New check for Licensing Status on IBM SVC / V7000 devices
    * 0778 New Special Agent for innovaphone gateways...
    * 0769 juniper_trpz_cpu_util, juniper_trpz_flash, juniper_trpz_info, juniper_trpz_power: new Checks for juniper trapeze switches
    * 0770 innovaphone_licenses: New check to monitor licenses on innovaphone devices"
    * 0771 juniper_trpz_aps: Show the number of connected access points on juniper wlan controllers
    * 0772 added special agent for IBM SVC / V7000 storage systems...
    * 0147 enterasys_fans: New Check to monitor fans of enterasys swichtes
    * 0759 check_notify_count: New active check to monitor the number of notifications sent to contacts...
    * 0760 The windows agent contains meta information about version, manufacturer etc....
    * 0103 FIX: services: Fixed bug with service inventory defined in main.mk...
    * 0299 FIX: borcade_mlx_fan: Prettified output, handling "other" state now
    * 0300 FIX: cisco_fru_power: Trying not to inventorize not plugged in FRUs...
    * 0305 FIX: apache_status: Fixed exception when agent reports HTML code as apache-status data...
    * 0104 FIX: mssql: Server instances with underline in name are now supported....
    * 0240 FIX: Virtualmachine names with space no longer have missing piggyback data...
    * 0310 FIX: apache_status: Improved handling of unexpeted data sent by agents...
    * 0088 FIX: esx_vsphere_datastores: fixed error with reported capacity of 0 bytes...
    * 0243 FIX: cisco_qos: no longer crashes when the qos policy name is not set...
    * 0326 FIX: hr_fs printer_supply: Improved translation of wrong encoded chars...
    * 0059 FIX: agent_vpshere: new option for supporting ESX 4.1...
    * 0334 FIX: cisco_fantray: Fixed error on Cisco devices which do not support this check...
    * 0355 FIX: heartbeat_crm: Now handling "Failed actions:" output in agent...
    * 0357 FIX: megaraid_bbu: Fixed expected state checking...
    * 0358 FIX: df: now ignores filesystems with a reported size of '-'...
    * 0360 FIX: multipath: Inventory handles non loaded kernel module now...
    * 0339 FIX: blade_bays blade_blades blade_blowers blade_health blade_mediatray blade_powerfan blade_powermod: fix scan function...
    * 0340 FIX: blade_health: fix check, it was totally broken...
    * 0363 FIX: mysql_capacity: Did use wrong calculated warn / crit thresholds...
    * 0364 FIX: brocade_mlx*: Several cleanups, fixed bug in brocade_mlx_fan where only the first worst state was shown in output
    * 0365 FIX: RPMs: Cleaning up xinetd checkmk.rpmnew file after updating package...
    * 0366 FIX: heartbeat_crm: Agent code is now compatible to pacemaker 1.1.9...
    * 0367 FIX: Now using /dev/null instead of closing stdin in linux agent...
    * 0342 FIX: postgres_stat_database: make agent compatible with PostgreSQL 8.4.x...
    * 0343 FIX: postgres_sessions: make agent plugin compatible with PostgreSQL 9.2...
    * 0369 FIX: cups_queues: Fixed bug checking the last queue reported by agent...
    * 0370 FIX: brocade_mlx_module*: Improved output of checks
    * 0372 FIX: megaraid_ldisks: Ignoring adapters without configured logical disks...
    * 0345 FIX: Linux agent: fix detaching of background plugins...
    * 0378 FIX: agent_vsphere.pysphere: Trying to deal with permissions only on some guests/hosts
    * 0245 FIX: Inline SNMP no longer throws an exception when using SNMPv3 credentials...
    * 0380 FIX: jolokia_metrics.mem: PNP-Template now handles non existant max values...
    * 0381 FIX: win_printers: Fixed creation of duplicate services...
    * 0347 FIX: smart.stats: Remove duplicate disks...
    * 0349 FIX: winperf.cpuusage: update man page: this check is deprecated
    * 0383 FIX: solaris_mem: Is now compatible to more systems...
    * 0109 FIX: cisco_fantray: Prevent inventory for not available fans
    * 0110 FIX: cisco_fru_power:  Prevent inventory for not available FRUs
    * 0350 FIX: nfsmounts: correctly handle mount points with spaces...
    * 0387 FIX: df*: Negative filesystem space levels get a more clear text in check output...
    * 0351 FIX: local: Catch invalid state codes and map to 3 (UNKNOWN)...
    * 0397 FIX: mrpe: tolerate performance variable names with spaces...
    * 0399 FIX: check_ftp: cleanup configuration via WATO, remove Hostname field...
    * 0435 FIX: esx_vsphere_sensors: Fix garbled output in case of placeholder VMs...
    * 0251 FIX: agent_vsphere / check_mk agent: fixed outdated systemtime of check_mk agent...
    * 0439 FIX: postfix_mailq: Linux agent better detects Postfix installation...
    * 0440 FIX: heartbeat_crm: Inventory more gracefully handles case where agent output is invalid...
    * 0113 FIX: blade_blades: Now only make inventory for blades that are powered on...
    * 0441 FIX: megaraid_bbu: Fix several false alarms and cases where inventory failed
    * 0442 FIX: dell_om_disks: Treat global hot spare disks as OK, instead of WARN...
    * 0443 FIX: brocade_fcport: cope with firmware that does not provide speed information...
    * 0322 FIX: timemachine: Check now also works if there are spaces in the name of the backup volume or the hostname
    * 0253 FIX: windows agent: fixed crash on processing eventlog records...
    * 0403 FIX: mem.used: Prefer statgrab on FreeBSD for supporting more than 4GB...
    * 0404 FIX: cups_queues: fix exception in case of alternative time format...
    * 0444 FIX: timemachine: do not inventorize check when timemachine is not used
    * 0116 FIX: cisco_vpn_tunnel: Fixed typo that lead to an exception
    * 0118 FIX: stulz_humidity: Fixed coloring in pnp template...
    * 0119 FIX: stulz_humidity: Fixed lower thresholds...
    * 0565 FIX: windows_updates: fix for some cases when forced_reboot is not set
    * 0255 FIX: windows_agent: now able to handle the removal of local/plugin scripts during runtime...
    * 0447 FIX: fortigate_memory: Fix inventory, do not add check if no info available...
    * 0567 FIX: apc_symmetra: transformation from old tuple to new dict format fixed and improved
    * 0432 FIX: stulz_humidity: Fixed syntax error...
    * 0120 FIX: stulz_humidity, apc_humidity: Fixed bug while processing check params...
    * 0460 FIX: endless waiting for printer queues fixed...
    * 0260 FIX: Fixed incorrect formatting of checks with long output...
    * 0261 FIX: df_netapp32 / df_netapp: Fixed bug with negative size in check output...
    * 0262 FIX: ps: Now able to skip disabled "Process Inventory" rules...
    * 0264 FIX: printer_supply_ricoh: now reports correct filling levels...
    * 0575 FIX: cmciii_lcp_airin, cmciii_lcp_airout, cmciii_lcp_waterin, cmciii_lcp_waterout: improved handling of warning state...
    * 0272 FIX: if checks: port type 56 (fibrechannel) is no longer inventorized per default...
    * 0577 FIX: fileinfo.groups: new date pattern is now available for inventory check as well
    * 0688 FIX: winperf_msx_queues: Support output of Exchange 2013...
    * 0578 FIX: zypper: check is always registered as soon as mk_zypper plugin detects zypper tool...
    * 0689 FIX: postgres_sessions: fix empty agent section in case of 0 sessions...
    * 0579 FIX: veeam_client: fix for case when no StopTime section in agent output
    * 0692 FIX: fileinfo: Avoid duplicate entries in Solaris agent...
    * 0693 FIX: hpux_lvm: avoid problem when alternative vgdisplay is installed...
    * 0708 FIX: ntp.time, ntp: avoid DNS lookups in NTP queries and avoid timeouts...
    * 0277 FIX: solaris agent: ntp now able to work with ntpd and xntpd...
    * 0279 FIX: check_mk_agent.solaris: removed proc section from statgrab...
    * 0281 FIX: statgrab_net.ctr: only inventorize interfaces with actual traffic...
    * 0582 FIX: cisco_sys_mem: check now has a man page and a new WATO integration
    * 0667 FIX: oracle_asm_diskgroup: Now really uses the generic filesystem levels...
    * 0555 FIX: snmp_uptime: no longer fails if uptime is < 1 seconds
    * 0136 FIX: cisco_fru_power: Prevent inventory of not exsisting devices
    * 0557 FIX: check_mk_agent.solaris: removed section statgrab mem...
    * 0673 FIX: zfsget: Fixed broken check - was not compatible to current agent output of "df"
    * 0719 FIX: postfix_mailq: fix Linux agent in case of ssmtp being installed
    * 0584 FIX: agent_vsphere: special agent now handles non-standard https port correctly...
    * 0585 FIX: check_mk_agent.linux: more efficient handling of cups printer queues...
    * 0703 FIX: brocade_mlx: omit inventory of cpu and memory on more states...
    * 0137 FIX: Fixed printer_pages...
    * 0587 FIX: if64: problems resolved when running as a clustered service...
    * 0563 FIX: windows agent: now able to process perl scripts...
    * 0729 FIX: esx_vsphere_hostsystem: fixed incorrect status label (not state)...
    * 0142 FIX: winperf_if: treat unknown packets no longer as error packets
    * 0593 FIX: zypper: agent plugin and check now lead to UNKNOWN result in case of repo problems
    * 0758 FIX: check_sql: Fixed monitoring of stored procedures with oracle
    * 0599 FIX: esx_vsphere_datastores: provisioning levels in WATO are no longer limited to 101%
    * 0737 FIX: megaraid_ldisks: now able to handle "No Virtual Drive Configured" states...
    * 0763 FIX: hpux_if: Fixed exception during parsing of provided data on some systems...

    Multisite:
    * 0371 Added log class filter to hostsvcevents view
    * 0352 Avoid Livestatus connections on pages that do not need them...
    * 0390 Added an icon selector to the view editor...
    * 0391 Added sorter / filter for host/service service levels...
    * 0247 New mkp package for web applications: iNag / nagstatus / nagios status.dat...
    * 0429 Implemented role permissions for dashboards...
    * 0430 It is now possible to define custom time ranges in PNP graph search...
    * 0449 Show all custom variables of hosts and services in the detail views...
    * 0665 Added mail notificaton method to custom user notification dialog...
    * 0123 New time range filter for Downtimes and Comments...
    * 0683 New column painter for the last time a service was OK...
    * 0561 quicksearch: now able to search with multiple filters...
    * 0748 Also custom views now have permissions...
    * 0302 FIX: Fixed highlight of choosen elements in foldertee/views snapin in Chrome/IE
    * 0239 FIX: Fixed incorrect html formatting when displaying host or service comments...
    * 0307 FIX: Increased performance of multisite GUI with a large userbase...
    * 0312 FIX: Hiding views related to not existing datasources, like the EC now...
    * 0325 FIX: Removed CSV export icon from availability views...
    * 0327 FIX: Most forms did now work with "Profile Requests" enabled...
    * 0333 FIX: Fixed too long page title during performing several actions...
    * 0356 FIX: Fixed exception caused by utf8 chars in tooltip text...
    * 0368 FIX: Generating selection id is hopefully now compatible to more systems...
    * 0374 FIX: Fixed syntax error in exception handler of LDAP search code...
    * 0375 FIX: LDAP: Now handling user-ids with umlauts...
    * 0246 FIX: brocade_fcport: fixed error in pnp-template...
    * 0393 FIX: LDAP: Enabled paged LDAP search by default now with a page size of 1000...
    * 0394 FIX: LDAP: Auth expiration plugin now checks users for being disabled (in AD)...
    * 0436 FIX: Fix broken Site status switching via sidebar snapin...
    * 0420 FIX: LDAP: Roles/Groups are now synced even if case of DNs do not match...
    * 0421 FIX: UserDB: Fixed lost passwords when changing users in large user databases...
    * 0423 FIX: Users are not logged out anymore during changing their own passwords...
    * 0424 FIX: Improved error handling in case of incorrect auth config in distributed WATO environments
    * 0425 FIX: Fix login loop bug in distributed environments with different auth secrets
    * 0117 FIX: Availability button is now visible for users without the right to edit views
    * 0431 FIX: LDAP: Fixed group syncrhonisation when nested group sync is enabled
    * 0122 FIX: Multisite view editor not longer throwing a exception when loading views from other users
    * 0569 FIX: recurring updates of serial numbers of disabled ldap users fixed...
    * 0676 FIX: Move view "Stale services" to Problems folder
    * 0270 FIX: Multisite host tag filter: Now uses exact match...
    * 0273 FIX: Fixed exceptions when modifying / cloning views...
    * 0274 FIX: Fixed exception when view title or description was missing
    * 0278 FIX: Fixed bookmark icon images for non-english user languages...
    * 0670 FIX: LDAP: Fixed sync when non lower case attributes are configured...
    * 0671 FIX: LDAP: Disable logging of password changes received from LDAP
    * 0558 FIX: availability: fixed exception on specific filter settings...
    * 0712 FIX: Fix multiple groups with same tag when grouping hosts after a tag...
    * 0738 FIX: csv_export: now able to handle umlauts in download filenames...
    * 0762 FIX: Fixed availability filters not opening in IE7

    WATO:
    * 0308 Multisite can now set rotation view permissions for NagVis...
    * 0329 Removed Distributed WATO peer mode...
            NOTE: Please refer to the migration notes!
    * 0244 New features for WATO page Backup & Restore...
    * 0382 Active HTTP check now supports multiline regexp matching...
    * 0112 Explicit mapping of clustered services can now be done with WATO...
    * 0437 Convert WATO rule for debug_log into simple Checkbox...
    * 0428 Changed user profiles (e.g. pw changes) are now replicated in distributed setups...
    * 0114 User Custom Attributes can now be exported to the core...
    * 0448 New button in WATO service list for displaying check parameters...
    * 0454 Add output of traceroute to host diagnostic page
    * 0677 Make title of tags and tag groups localizable...
    * 0685 Distributed WATO now disabled WATO on slave sites per default...
    * 0687 New summary pages with all settings of a host or service...
    * 0275 WATO "Notify Users" feature: Improved confirmation info...
    * 0134 New option to use expect string in response heads for check_http in wato...
    * 0717 Sort permissions of views, dashboards, commands and snapins alphabetically
    * 0761 New bulk host import mode in WATO...
    * 0057 FIX: Fix exception in WATO host editor on custom tag without topic...
    * 0241 FIX: Improved sorting of WATO folders in dropdown menu...
    * 0019 FIX: Fixed wording in WATO rule for MSSQL check
    * 0242 FIX: Parameters for clustered services can now be configured on the cluster host...
    * 0309 FIX: Trying to prevent read/write conflicts with a large user base...
    * 0311 FIX: Fixed "Inventory failed" message when trying an inventory on clusters via WATO...
    * 0330 FIX: Improved performance of WATO slave push with a large user base...
    * 0331 FIX: LDAP diagnostic LOG can now have the $OMD_SITE$ macro configured via WATO...
    * 0332 FIX: Own host tag groups without topics resulted in two groups "Host tags" in the rule editor
    * 0361 FIX: The page linked by "new rule" can now be bookmarked again
    * 0341 FIX: Avoid rare exception in WATO when deleting a host...
    * 0376 FIX: LDAP: Default configuration of attributes is reflected within WATO now
    * 0346 FIX: Fix folder visibility in WATO for unpriviledged users...
    * 0385 FIX: Better error handling for invalid service regex in rule conditions...
    * 0389 FIX: Showing LDAP settings on site specific global settings page now...
    * 0400 FIX: WATO BI editor now supports percentages for count_ok...
    * 0392 FIX: LDAP: Improved error messages of LDAP configuration test...
    * 0415 FIX: LDAP: The LDAP Settings dialog is now disabled when the LDAP Connector is disabled
    * 0416 FIX: When doing user sync on user page rendering, contact group memberships are shown correctly now...
    * 0417 FIX: LDAP: Fixed "Sync-Plugin: Roles" test with OpenLDAP
    * 0248 FIX: Backup & Restore: Snapshot comments now support unicode character...
    * 0418 FIX: LDAP: Fixed broken role sync plugin with OpenLDAP...
    * 0419 FIX: LDAP: The default user profile roles are only assigned to users without roles...
    * 0249 FIX: Backup & Restore: fixed bug when uploading legacy snapshots...
    * 0250 FIX: Fixed error on creating very large WATO snapshots...
    * 0422 FIX: Fixed numbers shown in log entries of bulk inventory...
    * 0252 FIX: ESX vSphere configuration: Fixed non-working configuration parameters...
    * 0456 FIX: Column was too short...
    * 0256 FIX: wato snapshots: snapshot restore no longer fails with older python versions...
    * 0433 FIX: Creating WATO lock during automations (like e.g. master to slave syncs)...
    * 0434 FIX: Fixed wrong count of failed hosts in bulk inventory mode...
    * 0678 FIX: Move two last global settings of Event Console to proper places
    * 0268 FIX: wato inventory: fixed missing services...
    * 0686 FIX: Fix replication with WATO if EC is enabled on master and disabled on slave
    * 0129 FIX: Fixed permission bug in "Edit user profile" dialog....
    * 0269 FIX: brocade_fcport: fixed problem on displaying check_parameters in WATO...
    * 0271 FIX: Fixed sorting in duallist element (two lists with interchangable elements)...
    * 0131 FIX: Error rates for network interfaces can now be set smaller then 0.1 when using Wato....
    * 0690 FIX: Fix language jumping to German when saving user profiles
    * 0666 FIX: Minimum port for the mknotifyd is now 1024 (never use well known ports)...
    * 0559 FIX: WATO snapshots: improved validation of (uploaded) snapshots...
    * 0709 FIX: Fix NoneType has not attribute userdb_automatic_sync bug in D-WATO
    * 0728 FIX: mem.win: fixed bug in WATO configuration rule...
    * 0139 FIX: ldap sync: syncing if rules against ldap is not longer case sensitiv
    * 0736 FIX: WATO backup and restore: improved error handling...

    Notifications:
    * 0362 sms: now searching PATH for sendsms and smssend commands...
    * 0684 New notification variables NOTIFY_LASTSERVICEOK and NOTIFY_LASTHOSTUP...
    * 0711 New rules based notifications...
    * 0713 New bulk notifications...
    * 0108 FIX: Prevent service notification on host alerts...
    * 0058 FIX: Fix email notifications containing non-ASCII characters in some situtations...
    * 0133 FIX: Fixed mkeventd notification plugin...
    * 0720 FIX: Fix timeperiod computation with CMC and flexible notifications...

    BI:
    * 0721 Use hard states in BI aggregates...
    * 0714 BI aggregations now also honor scheduled downtimes...
    * 0715 BI aggregates now acknowledgement information...
    * 0669 FIX: Fixed regex matching in BI when using character groups [...]...

    Reporting & Availability:
    * 0018 New option for displaying a legend for the colors used in the timeline...
    * 0405 Add CSV export to availability views...
    * 0338 FIX: Introduce time limit on availability queries...
    * 0681 FIX: Display correct year for availability range for last month in january
    * 0750 FIX: Availability: fix exception when summary is on and some elements have never been OK

    Event Console:
    * 0301 Handling messages of special syslog format correctly...
    * 0388 Moved Event Console related settings to own settings page...
    * 0710 Create a history entry for events that failed their target count...
    * 0749 Allow to restrict visibility of events by their host contacts...
    * 0303 FIX: Old log entries were shown in event history first...
    * 0304 FIX: Escaping several unwanted chars from incoming log messages...
    * 0089 FIX: CSV export of event console was broken...
    * 0359 FIX: Fixed exception in event simulator when one match group did not match
    * 0384 FIX: Trying to prevent problem when restarting mkeventd...
    * 0427 FIX: Fixed exception when handling connections from event unix socket...
    * 0679 FIX: Allow non-Ascii characters in generated events
    * 0680 FIX: Do not allow spaces in host names in event simulator...
    * 0672 FIX: Service item of "Check event state in event console" checks can now be configured...
    * 0590 FIX: mkeventd: fixed encoding of unicode characters in the snmptrap receiver...

    Livestatus:
    * 0337 New header for limiting the execution time of a query...
    * 0276 nagios4 livestatus support...
    * 0335 FIX: Parse state of downtime notification log entries correctly...
    * 0336 FIX: Limit the number of lines read from a single logfile...
    * 0344 FIX: Fix semantics of columns num_services_hard_*...

    Livestatus-Proxy:
    * 0263 FIX: livestatus log table: fixed missing logentries of archived logfiles...


1.2.3i7:
    Core & Setup:
    * 0011 Introduce optional lower limit for predicted levels...
    * 0217 FIX: More verbose error output for SNMP errors on the command line...
    * 0288 FIX: Error messages of datasource programs (e.g. VSphere Agent) are now visible within WATO...
    * 0010 FIX: Fix computation of hour-of-the-day and day-of-month prediction...
    * 0292 FIX: Inline SNMP: Check_MK check helpers are closing UDP sockets now...

    Checks & Agents:
    * 0060 cisco_fantray: new check for monitoring fan trays of Cisco Nexus switches
    * 0061 cisco_cpu: check now recognizes new object cpmCPUTotal5minRev...
    * 0063 veeam_client: new check to monitor status of veeam clients with special agent plugin...
    * 0064 veeam_jobs: new check to monitor the backup jobs of the veeam backup tool...
    * 0047 fritz.conn fritz.config fritz.uptime fritz.wan_if fritz.link: New checks for monitoring Fritz!Box devices...
    * 0027 esx_vsphere_sensors: it is now possible override the state of sensors...
    * 0090 apc_ats_status: New Check for monitoring APC Automatic Transfer Switches
    * 0080 Added new checks for Brocade NetIron MLX switching / routing devices...
    * 0091 apc_ats_output: new check for output measurements on APC ATS devices
    * 0068 check_sql: support for mssql databases included
    * 0208 fileinfo.groups: Added minimum/maximum file size parameters...
    * 0093 check_http: Default service description prefix can be avoided...
    * 0004 df: dynamic filesystem levels now reorder levels automatically...
    * 0069 veeam_client: limits for time since last backup introduced
    * 0214 Logwatch: context lines can now be disabled using nocontext=1...
    * 0038 casa_cpu_mem casa_cpu_temp casa_cpu_util casa_fan casa_power: New checks for casa Cable Modem Termination Systems...
    * 0097 arc_raid_status: New check for Areca RAID controllers
    * 0070 cmciii_lcp_airin cmciii_lcp_airout cmciii_lcp_fans cmciii_lcp_waterflow cmciii_lcp_waterin cmciii_lcp_waterout: new checks for the Rittal CMC-III LCP device
    * 0098 apc_inrow_airflow, apc_inrow_fanspeed, apc_inrow_temp: New checks for APC inrow devices
    * 0099 apc_mod_pdu_modules: New check for APC Modular Power Distribution Unit
    * 0072 cmciii_pu_access cmciii_pu_canbus cmciii_pu_io cmciii_pu_temp: New checks for the Rittal CMC-III PU Unit
    * 0100 juniper_cpu: New check for CPU utilization on Juniper switches
    * 0236 windows_agent: each script can now be configured to run sync / async...
    * 0101 liebert_chiller_status: New check for Liebert Chiller devices
    * 0083 brocade_mlx: Temperature sensors of one module now in one common check...
    * 0008 df: Solaris agent now also supports samfs
    * 0084 brocade_mlx: single checks now instead of sub checks...
    * 0291 winperf_ts_sessions: New check to monitor Microsoft Terminal Server sessions...
    * 0102 modbus_value: New check and Agent to modbus devices...
    * 0013 Solaris Agent: implement cached async plugins and local checks...
    * 0238 vsphere monitoring: new option to skip placeholder vms in agent output...
    * 0016 Linux+Windows agent: allow spooling plugin outputs via files...
    * 0017 local: New state type P for state computation based on perfdata...
    * 0085 brocade_mlx: now handles more different module states...
    * 0024 FIX: cisco_wlc: removed check configuration parameter ap_model...
    * 0003 FIX: ps: Remove exceeding [ and ] in service description when using process inventory...
    * 0037 FIX: checkman browser (cmk -m) was not working properly in network subtree...
    * 0283 FIX: Interface Checks: ignore invalid error counts while interface is down...
    * 0081 FIX: Fixed corruption in SNMP walks created with cmk --snmpwalk...
    * 0286 FIX: esx_vsphrere_counters.ramdisk: Better handling for non existant ramdisks...
    * 0290 FIX: winperf_processor mem.win: Handling no/empty agent responses correctly now...
    * 0293 FIX: esx_vsphere_counters_ramdisk_sizes: Handles ram disk "ibmscratch" by default now
    * 0012 FIX: Solaris Agent: fixed broken fileinfo section...
    * 0297 FIX: mk-job is now also usable on CentOS 5+...
    * 0298 FIX: win_dhcp_pools: Fixed wrong percentage calculation
    * 0237 FIX: tsm_sessions: fixed invalid check output during backups...

    Multisite:
    * 0001 New filters for selecting several host/service-groups at once...
    * 0050 New concept of favorite hosts and services plus matching filters and views...
    * 0211 GUI Notify: Added notify method "popup" to really create popup windows...
    * 0215 Added option to make HTML escape in plugin outputs configurable...
    * 0071 livedump: new option to include contact_groups instead of contacts when dumping configuration
    * 0043 FIX: LDAP: Improved error reporting during synchronisation...
    * 0044 FIX: LDAP: Fixed error with empty groups during non nested group sync...
    * 0045 FIX: LDAP: Fixed error when synchronizing non nested groups to roles...
    * 0046 FIX: Fixed editing contactgroup assignments of hosts or folders with "-" in names...
    * 0049 FIX: Fixed useless I/O during page processing...
    * 0203 FIX: Changed sidebar reload interval to be more random...
    * 0204 FIX: Reduced I/O on logins with access time recording or failed login counts...
    * 0206 FIX: Fixed logwatch permission check when using liveproxy for normal users...
    * 0210 FIX: LDAP: Fixed problem syncing contactgroups of a user with umlauts in CN
    * 0035 FIX: Convert HTTP(S) links in plugin output into clickable icon...
    * 0006 FIX: Checkboxes for hosts/services were missing on modified views...
    * 0284 FIX: Context help toggled on/off randomly...
    * 0285 FIX: Fixed bookmarking of absolute URLs or PNP/NagVis URLs in sidebar snapin...
    * 0296 FIX: Fixed moving of snapins while in scrolled sidebar...

    WATO:
    * 0053 New rule for configuring the display_name of a service...
    * 0216 Supporting float values as SNMP timeout value now...
    * 0082 Improved online help for LDAP connections...
    * 0009 Automatically schedule inventory check after service config change...
    * 0294 Added "services" button to host diagnose page
    * 0048 FIX: Tests on host diagnose page are executed parallel now...
    * 0033 FIX: Fixed problem when saving settings in WATOs host diagnostic page...
    * 0205 FIX: NagVis related permissions of roles can be edited again...
    * 0207 FIX: Explicit communities were not saved in all cases...
    * 0094 FIX: Hide SNMPv3 credentials in WATO...
    * 0212 FIX: Fixed broken site edit page in case a TCP socket has been configured...
    * 0095 FIX: Fixed problem with portnumber in Wato Distributed Monitoring dialog
    * 0213 FIX: LDAP: Various small improvements for handling the LDAP user connector...
    * 0039 FIX: Fixed exception on displaying WATO helptexts in the global settings...
    * 0219 FIX: Fixed display problems in WATO folders with long contact group names
    * 0220 FIX: Added HTML escaping to several global settings attributes...
    * 0234 FIX: Improved handling of interface inventory states / types...
    * 0289 FIX: Renamed "Hosts & Folders" page to "Hosts"
    * 0295 FIX: Fixed problem with new created tag groups with "/" in title...

    Notifications:
    * 0005 Added notification script for sending SMS via mobilant.com...
    * 0032 FIX: Fixed problem when forwarding notification mails in windows...
    * 0218 FIX: Fixed rendering of HTML mails for Outlook (at least 2013)...

    BI:
    * 0287 FIX: Fixed assuming states of services with backslashes in descriptions...

    Reporting & Availability:
    * 0051 Option for showing timeline directly in availability table...
    * 0052 Visual colorization of availability according to levels...
    * 0054 New labelling options for availability table...
    * 0055 Allow grouping by host, host group or service group...
    * 0056 New concept of service periods in availability reporting...
    * 0002 You can now annotate events in the availability reporting...
    * 0014 FIX: Fix styling of tables: always use complete width...
    * 0015 FIX: Fixed summary computation in availability when grouping is used...

    Event Console:
    * 0026 FIX: snmptd_mkevent.py: fixed crash on startup
    * 0036 FIX: Fixed bug where multsite commands did not work properly...

    Livestatus:
    * 0067 livedump: new option to mark the mode at the beginning of the dump and documentation fixes...
    * 0023 FIX: Fixed incorrect starttime of table statehist entries...
    * 0034 FIX: Availability no longer showes incorrect entries when only one logfile exists...
    * 0233 FIX: Fixed missing entries in log file and availability view...


1.2.3i6:
    Core & Setup:
    * 0041 FIX: setup.py now handles non existing wwwuser gracefully...

    Checks & Agents:
    * 0040 Add agent plugin to test local hostname resolving...
    * 0020 FIX: Inventory problem with inventory_processes parameter...

    Multisite:
    * 0000 Improved performance of LDAP sync by refactoring the group sync code

    WATO:
    * 0042 FIX: Removed debug outputs from service inventory...


1.2.3i5:
    Core:
    * Automatically remove duplicate checks when monitoring with Agent+SNMP
       at the same time. TCP based ones have precedence.
    * inventory check of SNMP devices now does scan per default (configurable)
    * FIX: inventory check now honors settings for exit code
    * FIX: avoid exception nodes of cluster have different agent type
    * FIX: continue inventory, if one check does not support it
    * FIX: fix configuration of explicit SNMP community, allow unicode
    * FIX: avoid invalid cache of 2nd and up hosts in bulk inventory
    * FIX: fixed error handling in SNMP scan, inventory check fails now
           if SNMP agent is not responding
    * FIX: Ignore snmp_check_interval cache in interactive situations (e.g.  -nv)
    * FIX: check_mk config generation: on computing the checks parameters
           there is no longer a small chance that existing rules get modified

    Event Console:
    * check_mkevents now available as C binary: check_mkevents_c
    * FIX: use default values for unset variables in actions

    Multisite:
    * Speed-O-Meter: now measure only service checks. Host checks
      are omitted, since they do not really matter and make the
      results less useful when using CMC.
    * Added host aliases filter to some views (host/service search)
    * It is now possible to enforce checkboxes in views upon view loading
      (needs to be confgured per view via the view editor)
    * Wiki Sidebar Snapin: showing navigation and quicksearch. OMD only.
    * Sidebar can now be folded. Simply click somewhere at the left 10 pixels.
    * Foldable sections now have an animated triangle icon that shows the folding state
    * Added new snapin "Folders", which interacts with the views snapin when
      both are enabled. You can use it to open views in a specific folder context
    * LDAP: Added option to make group and role sync plugin handle nested
            groups (only in Active Directory at the moment). Enabling this
	    feature might increase the sync time a lot - use only when really needed.
    * FIX: Fixed encoding problem in webservice column output
    * FIX: Fix output format python for several numeric columns
    * FIX: Fixed searching hosts by aliases/adresses
    * FIX: Remove duplicate entries from Quicksearch
    * FIX: Avoid timed browser reload after execution of exections
    * FIX: Hosttag filter now works in service related views
    * FIX: Added code to prevent injection of bogus varnames
           (This might break code which uses some uncommon chars for varnames)
    * FIX: Fixed computation of perfometer values, which did not care about
           the snmp_check_interval. Simplyfied computation of perfometer values
    * FIX: LDAP: Custom user attributes can now be synced again

    BI:
    * FIX: Fix exception when showing BI tree in reporting time warp
    * FIX: Fixed blue triangle link: would show more aggregations,
       if one name was the prefix of another

    Notifications:
    * Blacklisting for services in the felixble notification system
    * FIX: mail with graph plugin: set explicit session.save_path for php
           Fixes instances where the php command couldn't fetch any graphs

    Checks & Agents:
    * diskstat: removed (ever incorrect) latency computation for Linux
    * statgrab_load: support predictive levels, add perf-o-meter
    * ucd_cpu_load: support predictive levels
    * hpux_cpu, blade_bx_load: support predictive levels, add perf-o-meter,
       make WATO-configable
    * check_sql: Database port can now be explicitly set
    * steelhead_perrs: New check for Rivergate Gateways
    * alcatel_power: Check for power supplies on Alcatel switches
    * qnap_disks: New check for Hardisks in Qnap devices
    * Dell Open Manage: SNNP Checks for Physical Disks, CPU and Memory
    * check_tcp: Now able to set custom service description
    * Apache ActiveMQ: New Special Agent and Check to query ActiveMQ Queues
    * check_ftp: can now be configured via Wato
    * windows_tasks: New check to  monitor the Windows Task Scheduler
    * sensatronics_temp: New check for Sensatronic E4 Temperatur Sensor
    * akcp_sensor_drycontact: New Check for AKCP drycontact Sensors
    * esx_vsphere_vm.heartbeat: Heartbeat status alert level now configurable
    * ps:  new configuration option: handle_count (windows only)
    * FIX: Windows agent: gracefully handle garbled logstate.txt
    * FIX: esx_vsphere_counters: added missing ramdisk type upgradescratch
    * FIX: esx_vsphere_hostsystem: fixed bug in handling of params
    * FIX: local: tolerate invalid output lines
    * FIX: hp_proliant: Correct handling of missing snmp data
    * FIX: logwatch.ec: No longer forwards "I" lines to event console
    * FIX: check_dns: default to querying the DNS server on the localhost itself
    * FIX: ps: do not output perfdata of CPU averaging (use ps.perf for that)
    * FIX: nfsexports: also support systems with rpcbind instead of portmap
    * FIX: ups_in_freq: corrected spelling of service description
    * FIX: ups_bat_temp: renamed service description to "Temperature Battery",
           in order to make it consistent with the other temperature checks
    * FIX: hp_blade_blades: Fixed crash on inventory when receiving
           unexpected snmp data
    * FIX: apache_status: If ReqPerSec and BytesPerSec are not reported by
           the agent, no PNP graphs for them are drawn.
           (This is the case if ExtendedStatus set to Off in Apache config)
    * FIX: oracle_jobs: fixed issues with incorrect column count in check output
    * FIX: if/if64/...: layout fix in PNP template for packets


    WATO:
    * You can now have site-specific global settings when using
      distributed WATO (available in the "Distributed Monitoring")
    * bulk inventory: display percentage in progress bar
    * New option for full SNMP scan in bulk inventory
    * bulk operations now also available when checkboxes are off
    * LDAP: Added test to validate the configured role sync groups
    * LDAP: The sync hooks during activate changes can now be enabled/disabled
      by configuration (Global Settings)
    * Disabled replication type "peer" in site editor.
    * Added "permanently ignore" button to inventory services dialog which 
      links directly to the disabled services view
    * Added diagnose page linked from host edit dialog. This can be used to test
      connection capabilities of hosts
    * The rule "Process inventory" now offers the same configuration options 
      as its manual check equivalent "State and count of processes"
    * New configuration option handle_count (windows only) in the rules
      "Process inventory" and "State and count of processes"
    * FIX: correct display of number of hosts in bulk inventory
    * FIX: nailed down ".siteid" exception when added new site
    * FIX: fixed setting for locking mode from 'ait' to 'wait'
    * FIX: avoid removal of tags from rules when not yet acknowledged
    * FIX: avoid need for apache restart when adding new service levels
    * FIX: fix encoding problem on GIT integration

    Livestatus:
    * Removed "livecheck". It never was really stable. Nagios4 has something
      similar built in. And also the Check_MK Micro Core.
    * table statehist: no longer computes an unmonitored state for hosts and
                       services on certain instances.
                       (showed up as no hosts/services in the multisite gui)
    * table statehist: fixed SIGSEGV chance on larger queries

1.2.3i4:
    Core:
    * Create inventory check also for hosts without services, if they
          have *no* ping tag.

    WATO:
    * Bulk inventory: speed up by use of cache files and doing stuff in
          groups of e.g. 10 hosts at once
    * Multisite connection: new button for cloning a connection

    Checks & Agents:
    * Linux agent RPM: remove dependency to package "time". That package
         is just needed for the binary mk-job, which is useful but not
         neccessary.

    Multisite:
    * FIX: fix broken single-site setups due to new caching

1.2.3i3:
    Core:
    * FIX: fixed typo in core startup message "logging initial states"
    * FIX: livestatus table statehist: fixed rubbish entries whenever
           logfile instances got unloaded

    Livestatus:
    * FIX: check_mk snmp checks with a custom check interval no longer
           have an incorrect staleness value

    Notifications:
    * mkeventd: new notification plugin for forwarding notifications
       to the Event Console. See inline docu in share/check_mk/notification/mkeventd
       for documentation.
    * FIX: cleanup environment from notifications (needed for CMC)

    Checks & Agents:
    * Windows agent: increased maximum plugin output buffer size to 2MB
    * check_icmp: New WATO rule for custom PING checks
    * agent_vsphere: now able to handle < > & ' " in login credentials
    * if/if64 and friends: add 95% percentiles to graphs
    * services: inventory now also matches against display names of services
    * esx_vsphere_hostsystem.multipath: now able to set warn/crit levels
    * cpu_netapp: added Perf-O-Meter and PNP template
    * cisco_cpu: added Perf-O-Meter and PNP template
    * apc_symmetra: add input voltage to informational output
    * agent_vsphere: new debug option --tracefile
    * FIX: windows_agent: fixed bug in cleanup of open thread handles
    * FIX: cups default printer is now monitored again in linux agent
    * FIX: host notification email in html format: fixed formating error
           (typo in tag)
    * FIX: netapp_volumes: better output when volume is missing
    * FIX: winperf_phydisk: handle case where not performance counters are available
    * FIX: check_mk_agent.linux: limit Livestatus check to 3 seconds
    * FIX: esx_vsphere_vm: fixed exception when memory info for vm is missing
    * FIX: esx_vsphere_hostsystem: Fixed typo in check output
    * FIX: psperf.bat/ps: Plugin output processing no longer crashes when
           the ps service is clustered

    Multisite:
    * Filtering in views by Hostalias is possible now too
       (however the filter is not displayed in any standard view - user needs
       to enable it by customizing the needed views himself)
    * FIX: add missing service icons to view "All Services with this descr..."
    * FIX: ldap attribute plugins: fixed crash when parameters are None
    * FIX: avoid duplicate output of log message in log tables
    * FIX: fixed problem with ldap userid encoding
    * FIX: removed state-based colors from all Perf-O-Meters
    * FIX: brocade_fcport pnp-template: fixed incorrect display of average values
    * FIX: all log views are now correctly sorted from new to old

    Livestatus-Proxy:
    * Implement caching of non-status requests (together with Multisite)
    * FIX: fix exception when printing error message
    * FIX: honor wait time (now called cooling period) after failed TCP connection
    * FIX: fix hanging if client cannot accept large chunks (seen on RH6.4)

    WATO:
    * Rule "State and count of processes": New configuration options:
           virtual and resident memory levels
    * Added title of tests to LDAP diagnose table
    * Bulk inventory: new checkbox to only include hosts that have a failed
        inventory check.
    * Bulk inventory: yet another checkbox for skipping hosts where the
        Check_MK service is currently critical
    * New rule: Multipath Count (used by esx_vsphere_hostsystem.multipath)
    * FIX: The rule "State and count of processes" is no longer available
           in "Parameters for inventorized check". This rule was solely
           intented for "Manual checks" configuration
    * FIX: Trying to prevent auth.php errors while file is being updated

1.2.3i2:
    Core:
    * New option -B for just generating the configuration
    * Introduced persistent host address lookup cache to prevent issues
      loading an unchanged configuration after a single address is not resolvable anymore
    * Assigning a service to a cluster host no longer requires a reinventory
    * Setting a check_type or service to ignore no longer requires a reinventory
      Note: If the ignore rule is removed the services will reappear
    * Config creation: The ignore services rule now also applies to custom, active
                       and legacy checks
    * Predictive monitoring: correctly handle spaces in variable names (thanks
       to Karl Golland)
    * New man page browser for console (cmk -m)
    * New option explicit_snmp_communities to override rule based SNMP settings
    * Preparations for significant SNMP monitoring performance improvement
      (It's named Inline SNMP, which is available as special feature via subscriptions)
    * Allow to specify custom host check via WATO (arbitrary command line)
    * Implement DNS caching. This can be disabled with use_dns_cache = False

    Livestatus:
    * new service column staleness: indicator for outdated service checks
    * new host    column staleness: indicator for outdated host checks

    Checks & Agents:
    * esx_hostystem multipath: criticize standby paths only if not equal to active paths
    * mk_logwatch: fixed bug when rewriting logwatch messages
    * check_mk: Re-inventory is no longer required when a service is ignored via rule
    * check_mk: Now possible to assign services to clusters without the need to
                reinventorize
    * lnx_if: Fixed crash on missing "Address" field
    * viprinet_router: Now able to set required target state via rule
    * windows_agent: Now available as 64 bit version
    * agent_vsphere: fix problem where sensors were missing when
      you queried multiple host systems via vCenter
    * cached checks: no longer output cached data if the age of the
                     cache file is twice the maximum cache age
    * windows agent: no longer tries to execute directories
    * fileinfo: no longer inventorize missing files(reported by windows agent)
    * New checks for Brocade fans, temperature and power supplies
    * cluster hosts: removed agent version output from Check_MK service (this
      was misleading for different agent versions on multiple nodes)
    * job check: better handling of unexpected agent output
    * lnx_thermal: Added check for linux thermal sensors (e.g. acpi)
    * hwg_temp: Make WATO-Rule "Room Temperature" match, add man page, graph
                and Perf-O-Meter
    * ps.perf: Support Windows with new plugin "psperf.bat". wmicchecks.bat
               is obsolete now.
    * Special Agent vSphere: support ESX 4.1 (thanks to Mirko Witt)
    * esx_vsphere_object: make check state configurable
    * mk_logwatch: support continuation lines with 'A'. Please refer to docu.
    * mk_oracle: Added plugin for solaris
    * win_netstat: New check for Windows for checking the existance of a UDP/TCP
        connection or listener
    * ps/ps.perf: allow to set levels on CPU util, optional averaging of CPU
    * diskstat: Agent is now also processing data of mmcblk devices
    * qmail: Added check for mailqueue 
    * cisco_locif: removed obsolete and already disabled check completely
    * fc_brocade_port: removed obsolete check
    * fc_brocade_port_detailed: removed obsolete check
    * tsm_stgpool: removed orphaned check
    * vmware_state: removed ancient, now orphaned check. Use vsphere_agent instead.
    * vms_{df,md,netif,sys}: remove orphaned checks that are not needed by the current agent
    * tsm: Added new TSM checks with a simple windows agent plugin
    * windows_agent: now starts local/plugin scripts in separate threads/processes
                     new script parameters cache_age, retry_count, timeout
                     new script caching options "off", "async", "sync"
    * windows_agent: increased maximum local/plugin script output length to 512kB
                     (output buffer now grows dynamically)
    * jolokia_metrics: fixed incorrect plugin output for high warn/crit levels
    * jolokia_metrics.uptime: Added pnp template
    * hyperv: Added a check for checking state changes.
    * df / esx_vsphere_datastore: now able to set absolute levels and levels depending
                                  on total disk space of used and free space
    * cisco_wlc: New check for monitoring cisco wireless lan access points 
    * cisco_wlc_clients: New check for the nummber of clients in a wlc wifi
    * df: Negative integer levels for MB left on a device
    * win_printers: Monitoring of printer queue on a windows printserver
    * cisco_qos: Updated to be able to mintor IOS XR 4.2.1 (on a ASR9K device)
    * New active check, check_form_submit, to submit HTML forms and check the resulting page
    * mk-job: /var/lib/check_mk_agent/job directory is now created with mode 1777 so 
              mk-job can be used by unprivileged users too
    * ADD: etherbox: new check for etherbox (messpc) sensors.
           currently supported: temperature, humidity, switch contact and smoke sensors
    * cisco_wlc_client: now supports low/high warn and crit levels
    * cisco_wlc: now supports configuration options for missing AP
    * agent_vsphere: completely rewritten, now considerably faster
                     vCenter is still queried by old version
    * windows_agent: windows eventlog informational/audit logs now reported with O prefix
    * mk_logwatch: ignored loglines now reported with an "." prefix (if required)
    * apache_status: Nopw also supports multithreaded mpm
    * windows_agent: now able to suppress context messages in windows eventlogs
    * agent_vsphere: completely rewritten, now considerably faster
                     vCenter is still queried by old version
    * windows_agent: windows eventlog informational/audit logs now reported with O prefix
    * mk_logwatch: ignored loglines now reported with an "." prefix (if required)
    * check_mk-if.pnp: fixed bug with pnp template on esx hosts without perfdata
    * jolokia checks (JVM): uptime, threads, sessions, requests, queue
      now configurable via WATO
    * vSphere checks: secret is not shown to the user via WATO anymore
    * WATO rule to check state of physical switch (currently used by etherbox check)
    * cisco_wlc: Allows to configure handling of missing AP
    * logwatch.ec: show logfiles from that we forwarded messages
    * FIX: blade_blades: Fixed output of "(UNKNOWN)" even if state is OK
    * FIX: apache_status: fix exception if parameter is None
    * FIX: hr_mem: handle virtual memory correct on some devices
    * FIX: apache_status agent plugin: now also works, if prog name contains slashes
    * FIX: check_dns: parameter -A does not get an additional string
    * FIX: cisco_qos: Catch policies without post/drop byte information
    * FIX: cisco_qos: Catch policies without individual bandwidth limits
    * FIX: windows_agent: fixed bug on merging plugin output buffers
    * FIX: esx_vsphere_datastores: Fix incomplete performance data and Perf-O-Meter
    * FIX: cleaned up fileinfo.groups pattern handling, manual configuration
      is now possible using WATO
    * FIX: check_mk-ipmi.php: PNP template now displays correct units as delivered
           by the check plugin
    * FIX: check_disk_smb: Remove $ from share when creating service description.
           Otherwise Nagios will not accept the service description.
    * FIX: mrpe: gracefully handle invalid exit code of plugin

    Notifications:
    * notify.py: Matching service level: Use the hosts service level if a
                 service has no service level set
    * notify.py: fixed bug with local notification spooling
    * HTML notifications: Now adding optional links to host- and service names
      when second argument notification script is configured to the base url of the
      monitoring installation (e.g. http://<host>/<site>/ in case of OMD setups)
    * HTML notifications: Added time of state change

    Multisite:
    * Finally good handling of F5 / browser reloads -> no page switching to
      start page anymore (at least in modern browsers)
    * User accounts can now be locked after a specified amount of auth
      failures (lock_on_logon_failures can be set to a number of tries)
    * Column Perf-O-Meter is now sortable: it sorts after the *first*
      performance value. This might not always be the one you like, but
      its far better than nothing.
    * logwatch: Logwatch icon no longer uses notes_url
    * Inventory screen: Host inventory also displays its clustered services
    * Rules: Renamed "Ignored services" to "Disabled services"
             Renamed "Ignored checks" to "Disabled checks"
    * Sorter Host IP address: fixed sorting, no longer uses str compare on ip
    * Views: New: Draw rule editor icon in multisite views (default off)
             Can be activated in global settings
    * New global multisite options: Adhoc downtime with duration and comment
                                    Display current date in dashboard
    * LDAP: Using asynchronous searches / added optional support for paginated
      searches (Can be enabled in connection settings)
    * LDAP: It is now possible to provide multiple failover servers, which are
      tried when the primary ldap server fails
    * LDAP: Supporting posixGroup with memberUid as member attribute
    * LDAP: Added filter_group option to user configuration to make the
    synchonized users filterable by group memberships in directories without
    memberof attributes
    * LDAP: Moved configuration to dedicated page which also provides some
      testing mechanisms for the configuration
    * Added option to enable browser scrollbar to the multisite sidebar (only
      via "sidebar_show_scrollbar = True" in multisite.mk
    * Added option to disable automatic userdb synchronizations in multisite
    * Implemented search forms for most data tables
    * New icons in view footers: export as CSV, export as JSON
    * Availability: new columns for shortest, longest, average and count
    * Editing localized strings (like the title) is now optional when cloning
      views or editing cloned views. If not edited, the views inherit the
      localized strings from their ancestors
    * Added simple problems Dashboard
    * New filter and column painter for current notification number (escalations)
    * Added new painters for displaying host tags (list of tags, single tag
    groups). All those painters are sortable. Also added new filters for tags.
    * Added painters, icon and filters for visualizing staleness information
    * Improved filtering of the foldertree snapin by user permissions (when a user is
      only permitted on one child folder, the upper folder is removed from the
      hierarchy)
    * "Unchecked Services" view now uses the staleness of services for filtering
    * Globe dashlets make use of the parameter "id" to make it possible to
      provide unique ids in the render HTML code to the dashlets
    * Multisite can now track wether or not a user is online, this need to be
      enabled e.g. via Global Settings in WATO (Save last access times of
      users)
    * Added popup message notification system to make it possible to notify
      multisite users about various things. It is linked on WATO Users page at
      the moment. An image will appear for a user in the sidebar footer with
      the number of pending messages when there are pending messages for a user.
      To make the sidebar check for new messages on a regular base, you need
      to configure the interval of sidebar popup notification updates e.g. via
      WATO Global Settings.
    * Event views: changed default horizon from 31 to 7 days
    * New option for painting timestamp: as Unix Epoch time
    * New filters: Host state type and Service state type
    * FIX: better error message in case of exception in SNMP handling
    * FIX: Inventory screen: Now shows custom checks
    * FIX: Fixed locking problem of multisite pages related to user loading/saving
    * FIX: Fixed wrong default settings of view filters in localized multisite
    * FIX: line wrapping of logwatch entries
    * FIX: Fixed button dragging bug when opening the view editor
           (at least in Firefox)

    WATO:
    * Allow to configure check-/retry_interval in second precision
    * Custom user attributes can now be managed using WATO
    * Allow GIT to be used for change tracking (enable via global option)
    * Hosts/Folders: SNMP communities can now be configured via the host
      and folders hierarchy. Those settings override the rule base config.
    * Require unique alias names in between the following elements:
      Host/Service/Contact Groups, Timeperiods and Roles
    * Removed "do not connect" option from site socket editor. Use the
      checkbox "Disable" to disable the site for multisite.
    * Converted table of Event Console Rules to new implementation, make it sortable
    * FIX: do validation of check items in rule editor
    * FIX: More consistent handling of folderpath select in rule editor
    * FIX: Now correctly handling depends_on_tags on page rendering for
           inherited values
    * FIX: Changed several forms from GET to POST to prevent "Request-URI too
           large" error messages during submitting forms
    * FIX: automation snmp scan now adhere rules for shoddy snmp devices
           which have no sys description
    * FIX: Cisco ruleset "Cisco WLC WiFi client connections" has been generalized to
           "WLC WiFi client connections"
    * FIX: Snapshot handling is a little more robust agains manually created
           files in snapshot directory now
    * FIX: Slightly more transparent handling of syntax errors when loading rules.mk

    Notifications:
    * Flexible Notification can now filter service levels
    * FIX: check_tcp corrected order of parameters in definition

    Event Console:
    * New global setting "force message archiving", converts the EC into
      a kind of syslog archive
    * New built-in snmptrap server to directly receive snmp traps
    * FIX: fix layout of filter for history action type
    * FIX: better detect non-IP-number hosts in hostname translation

1.2.3i1:
    Core:
    * Agents can send data for other hosts "piggyback". This is being
      used by the vSphere and SAP plugins
    * New variable host_check_commands, that allows the definition of
      an alternative host check command (without manually defining one)
    * New variable snmp_check_interval which can be used to customize
      the check intervals of SNMP based checks
    * setup: Added missing vars rrd_path and rrdcached_sock
    * new variable check_mk_exit_status: allows to make Check_MK service OK,
      even if host in not reachable.
    * set always_cleanup_autochecks to True per default now
    * check_mk: new option --snmptranslate

    Multisite:
    * New availability view for arbitrary host/service collections
    * New option auth_by_http_header to use the value of a HTTP header
      variable for authentication (Useful in reverse proxy environments)
    * New permission that is needed for seeing views that other users
      have defined (per default this is contained in all roles)
    * New path back to the view after command exection with all
      checkboxes cleared
    * Added plugins to config module to make registration of default values
      possible for addons like mkeventd - reset to default values works now
      correctly even for multisite related settings
    * perfometer: Bit values now using base of 1000
    * Added PNP tempate for check_disk_smb
    * Dashboards can now be configured to be reloaded on resizing
      (automatically adds width/height url parameters)
    * LDAP authentification: New config option "Do not use persistent
                             connections to ldap server"
    * Hosttags and auxiliary tags can now be grouped in topics
    * Fixed output of time in view if server time differs from user time

    Event Console:
    * New rule feature: automatically delete event after actions
    * New filter for maximum service level (minimum already existed)
    * New global setting: hostname translation (allows e.g. to drop domain name)
    * New rule match: only apply rule within specified time period

    Checks & Agents:
    * solaris_mem: New check for memory and swap for Solaris agent
    * agent_vsphere: New VMWare ESX monitoring that uses pySphere and the VMWare
      API in order to get data very efficiently. Read (upcoming) documentation
      for details.
    * new special agent agent_random for creating random monitoring data
    * New checks: windows_intel_bonding / windows_broadcom_bonding
    * Implemented SAP monitoring based on the agent plugin mk_sap. This
      must be run on a linux host. It connects via RFC calls to SAP R/3
      systems to retrieve monitoring information for this or other machines.
    * sap.dialog: Monitors SAP dialog statistics like the response time
    * sap.value: Simply processes information provided by SAP to Nagios
    * openvpn_clients: new check for OpenVPN connections
    * if64_tplink: special new check for TP Link switches with broken SNMP output
    * job: Monitoring states and performance indicators of any jobs on linux systems
    * oracle_asm_diskgroups: Added missing agent plugin + asmcmd wrapper script
    * oracle_jobs: New check to monitor oracle database job execution
    * oracle_rman_backups: New check to monitor state of ORACLE RMAN backups
    * jar_signature: New check to monitor wether or not a jar is signed and
      certificate is not expired
    * cisco_qos: adhere qos-bandwidth policies
    * check_disk_smb: WATO formalization for active check check_disk_smb
    * if.include: new configurable parameters for assumed input and output speed
    * cisco_qos: new param unit:    switches between bit/byte display
                 new param average: average the values over the given minute
                 new params post/drop can be configured via int and float
                 fixed incorrect worst state if different parameters exceed limit
    * logwatch.ec: Added optional spooling to the check to prevent dataloss
      when processing of current lines needs more time than max execution time
    * mounts: ignore multiple occurrances of the same device
    * Linux agent: allow cached local/plugins checks (see docu)
    * mem.include: Linux memory check now includes size of page tables. This
      can be important e.g. on ORACLE systems with a lot of memory
    * windows_agent: Now buffers output before writing it to the socket
                     Results in less tcp packages per call
    * smart.stats: rewrote check. Please reinventorize. Error counters are now
      snapshotted during inventory.
    * smart.temp: add WATO configuration
    * windows_agent: check_mk.ini: new option "port" - specifies agent port
    * winperf_processor: introduce averaging, support predictive levels
    * cpu_util.include: fixed bug when params are set to None
    * predictive levels: fixed bug when existing predictive levels get new options
    * windows_plugin mssql.vbs: No longer queries stopped mssql instances
    * cisco_hsrp: fixed problem when HSRP groups had same ip address
    * winperf_if: hell has frozen over: a new check for network adapters on Windows
    * windows agent: new config section plugins, now able to set timeouts for specific plugins
                     new global config option: timeout_plugins_total
    * lnx_if in Linux agent: force deterministical order of network devices
    * Linux agent: remove obsolete old <<<netif>>> and <<<netctr>>> sections
    * logwatch, logwatch.ec: detect error in agent configuration
    * Linux agent: cups_queues: do not monitor non-local queues (thanks to Olaf Morgenstern)
    * AIX agent: call lparstat with argument 1 1, this give more accurate data
    * Check_MK check: enable extended performance data per default now
    * viprinet checks: New checks for firmware version/update, memory usage, power supply status, 
                       router mode, serialnumber and temperature sensors
    * uptime, snmp_uptime, esx_vsphere_counters.uptime: allow to set lower and upper levels
    * winperf_processor: Now displays (and scales) to number of cpus in pnpgraph
    * mk_postgres plugin: replace select * with list of explicit columns (fix for PG 9.1)
    * lnx_if: show MAC address for interfaces (needs also agent update)
    * winperf_tcp_conn: New check. Displays number of established tcpv4 connections in windows
                        Uses WATO Rule "TCP connection stats (Windows)"
    * windows_agent: fixed timeouts for powershell scripts in local/plugins
    * logwatch: Agent can now use logwatch.d/ to split config to multipe files
    * logwatch: Agent can now rewrite Messages
    * apache_status: New rule: set levels for number of remaining open slots
    * mrpe: handle long plugin output correctly, including performance data
    * cisco_qos: parameters now configurable via WATO

    Notifications:
    * notify.py: unique spoolfiles name no longer created with uuid
    * Warn user if only_services does never match

    Livestatus:
    * Table statehist: Improved detection of vanished hosts and services.
                       Now able to detect and remove nonsense check plugin output
    * FIX: able to handle equal comment_id between host and service
    * livestatus.log: show utf-8 decoding problems only with debug logging >=2
    * livestatus: fixed incorrect output formatting of comments_with_info column

    BI:
    * Integrated availability computing, including nifty time warp feature

    WATO:
    * Configuration of datasource programs via dedicated rules
    * New editor for Business Intelligence rules
    * Rule Editor: Now able to show infeffective rules
    * Valuespec: CascadingDropdown now able to process choice values from functions
    * Removed global option logwatch_forward_to_ec, moved this to the
      logwatch_ec ruleset. With this option the forwarding can now be enabled
      for each logfile on a host
    * Configuration of an alternative host check command
    * Inventory: Display link symbol for ps ruleset
    * New rule for notification_options of hosts and services
    * FIX: Rulesets: correct display of rules within subfolders
    * Remove Notification Command user settings, please use flexible notifications instead


1.2.2p3:
    Core:
    * FIX: get_average(): Gracefully handle time anomlies of target systems
    * FIX: notifications: /var/lib/check_mk/notify directory is now created 
           correctly during setup from tgz file. (Without it notifications
           did not get sent out.)
    * FIX: add missing $DESTDIR to auth.serials in setup.sh

    Checks & Agents:
    * FIX: winperf_processor: fix case where CPU percent is exactly 100%
    * FIX: blade_powerfan: fix mixup of default levels 50/40 -> 40/50
    * FIX: Cleaned up graph rendering of Check_MK services 
    * FIX: zypper: deal with output from SLES 10
    * FIX: zpool_status: Ignoring "No known data errors" text
    * FIX: dmi_sysinfo: Handling ":" in value correctly
    * FIX: check_http: Fixed syntax error when monitoring certificates
    * FIX: check_dns: parameter -A does not get an additional string
    * FIX: diskstat: Fixed wrong values for IO/s computation on linux hosts
    * FIX: blade_healts: Fixed wrong index checking resulting in exceptions
    * FIX: notifications: /var/lib/check_mk/notify directory is now created 
           correctly during setup from tgz file. (Without it notifications
           did not get sent out.)

    Multisite:
    * FIX: LDAP: Disabling use of referrals in active directory configuration
    * FIX: Fixed missing roles in auth.php (in some cases) which resulted in
           non visible pnp graphs and missing nagvis permissions
    * FIX: Fixed label color of black toner perfometers when fuel is low
    * FIX: Fixed wrong default settings of view filters in localized multisite
    * FIX: Fixed exception when enabling sounds for views relying on 
           e.g. alert statistics source
    * FIX: Folder Tree Snapin: make folder filter also work for remote
           folders that do not exist locally
    * FIX: correctly display sub-minute check/retry intervals
    * FIX: fix logic of some numeric sorters
    * FIX: Improved user provided variable validation in view code
    * FIX: Escaping html code in plugin output painters

    WATO:
    * FIX: fix layout of Auxiliary tags table
    * FIX: avoid exception when called first time and first page ist host tags
    * FIX: fix validation of time-of-day input field (24:00)
    * FIX: automation users can now be deleted again (bug was introduced in 1.2.2p1)
    * FIX: fix logwatch pattern analyzer message "The host xyz is not
           managed by WATO." after direct access via snapin
    * FIX: Fixed first toggle of flags in global settings when default is set to True
    * FIX: fix exception and loss of hosts in a folder when deleting all site connections
           of a distributed WATO setup
    * FIX: avoid Python exception for invalid parameters even in debug mode
    * FIX: check_ldap: Removed duplicate "-H" definition
    * FIX: Fixed some output encoding problem in snapshot restore / deletion code
    * FIX: Improved user provided variable validation in snapshot handling code
    * FIX: Improved user provided variable validation in inventory dialog

    Event Console:
    * FIX: apply rewriting of application/hostname also when cancelling events
    * FIX: check_mkevents now uses case insensitive host name matching

    Livestatus:
    * FIX: fixed incorrect output formatting of comments_with_info column
    * FIX: statehist table: fixed memory leak

1.2.2p2:
    Core:
    * FIX: livecheck: fixed handling of one-line plugin outputs and missing \n
           (Thanks to Florent Peterschmitt)

    Checks & Agents:
    * FIX: jolokia_info: ignore ERROR instances
    * FIX: apache_status: use (also) apache_status.cfg instead of apache_status.conf
    * FIX: f5_bigip_vserver: fix wrong OID (13 instead of 1), thanks to Miro Ramza
    * FIX: f5_bigip_psu: handle more than first power supply, thanks to Miro Ramza
    * FIX: ipmi_sensors: ignore sensors in state [NA] (not available)
    * FIX: aix_lvm: handle agents that output an extra header line
    * FIX: zfsget: do not assume that devices begin with /, but mountpoints
    * FIX: ipmi_sensors: handle two cases for DELL correctly (thanks to Sebastian Talmon)
    * FIX: check_dns: enable performance data
    * FIX: free_ipmi: fix name of sensor cache file if hostname contains domain part
    * FIX: ad_replication plugin: Fixed typo (Thanks to Dennis Honke)

    Multisite:
    * List of views: Output the alias of a datasource instead of internal name
    * FIX: fix column editor for join columns if "SERVICE:" is l10n'ed
    * FIX: fix invalid request in livestatus query after reconnect

    WATO:
    * FIX: convert editing of global setting to POST. This avoid URL-too-long
      when defining lots of Event Console actions
    * FIX: LDAP configuration: allow DNs without DC=

    Event Console:
    * FIX: fix icon in events check if host specification is by IP address
    * Renamed "Delete Event" to "Archive Event" to clearify the meaning

    Notifications:
    * FIX: contacts with notifications disabled no longer receive 
           custom notifications, unless forced

1.2.2p1:
    Core:
    * FIX: correctly quote ! and \ in active checks for Nagios
    * FIX: Performing regular inventory checks at configured interval even
           when the service is in problem state
    * Check_MK core now supports umlauts in host-/service- and contactgroup names

    Checks & Agents:
    * FIX: vsphere_agent: fix problems whith ! and \ in username or password
    * FIX: check_mk_agent.aix: fix shebang: was python, must be ksh
    * FIX: cisco_qos: Be compatible to newer IOS-XE versions (Thanks to Ken Smith)
    * FIX: mk_jolokia: Handling spaces in application server instances correctly

    Multisite:
    * FIX: do not remove directories of non-exisant users anymore. This lead to
           a deletion of users' settings in case of an external authentication
           (like mod_ldap).
    * FIX: Fixed handling of dashboards without title in sidebar view snapin
    * FIX: titles and services got lost when moving join-columns in views
    * FIX: Fixed exception during initial page rendering in python 2.6 in special cases
           (Internal error: putenv() argument 2 must be string, not list)

    Livestatus:
    * livestatus.log: show utf-8 decoding problems only with debug logging >=2

    Notifications:
    * FIX: HTML mails: Handle the case where plugin argument is not set
    * FIX: HTML mails: remove undefinded placeholders like $GRAPH_CODE$

    WATO:
    * Improved handling of valuespec validations in WATO rule editor. Displaying a
      warning message when going to throw away the current settings.
    * FIX: fix bug where certain settings where not saved on IE. This was mainly
           on IE7, but also IE8,9,10 in IE7 mode (which is often active). Affected
           was e.g. the nodes of a cluster or the list of services for service
           inventory

1.2.2:
    Core:
    * Added $HOSTURL$ and $SERVICEURL$ to notification macros which contain an
      URL to the host/service details views with /check_mk/... as base.

    Checks & Agents:
    * FIX: blade_bx_load: remove invalid WATO group
    * FIX: lnx_bonding: handle also 802.3ad type bonds

    Notifications:
    * FIX: Removing GRAPH_CODE in html mails when not available
    * Using plugin argument 1 for path to pnp4nagios index php to render graphs
    * Little speedup of check_mk --notify

    Multisite:
    * FIX: Fixed umlaut handling in reloaded snapins

    WATO:
    * FIX: Fix several cases where WATO rule analyser did not hilite all matching rules
    * Added tcp port parameter to SSL certificate check (Thanks to Marcel Schulte)

    Event Console:
    * FIX: Syslog server is now able to parse RFC 5424 syslog messages

1.2.2b7:
    Checks & Agents:
    * FIX: postfix_mailq: fix labels in WATO rule, set correct default levels
    

1.2.2b6:
    Core:
    * FIX: setup: detect check_icmp also on 64-Bit CentOS
           (thanks to あきら) 
    * FIX: setup.sh: create auth.serials, fix permissions of htpasswd
    * FIX: livecheck: now able to handle check output up to 16kB

    Checks & Agents:
    * FIX: apc_symmetra_power: resurrect garble PNP template for 
    * FIX: check_mk_agent.freebsd: remove garble from output
           (Thanks to Mathias Decker)
    * FIX: check_mk-mssql_counters.locks: fix computation, was altogether wrong
    * FIX: check_mk-mssql_counters.transactions: fix computation also
    * check_http: now support the option -L (urlizing the result)
    * Added mem section to Mac OSX agent (Thanks to Brad Davis)
    * FIX: mssql.vbs (agent plugin) now sets auth options for each instance
    * FIX: jolokia_metrics.mem: error when missing max values
    * Make levels for SMART temperature editable via WATO

    Multisite:
    * FIX: fix localization in non-OMD environment
           (thanks to あきら)
    * FIX: hopefully fix computation of Speed-O-Meter
    * Add $SERVICEOUTPUT$ and $HOSTOUTPUT$ to allowed macros for
      custom notes
    * FIX: Writing one clean message to webserver error_log when write fails
    * FIX: Escaping html entities when displaying comment fields
    * FIX: Monitored on site attribute always has valid default value

    Notifications:
    * FIX: fix event type for recoveries
    * FIX: fix custom notifications on older nagios versions
    * FIX: handle case where type HOST/SERVICE not correctly detected
    
    Livestatus:
    * FIX: memory leak when removing downtime / comment 

    WATO:
    * FIX: Removed "No roles assigned" text in case of unlocked role attribute
           in user management dialog
    * FIX: Fix output of rule search: chapters appeared twice sometimes

    Event Console:
    * FIX: check_mkevents: fix usage help if called with illegal options
    * check_mkevents now allows specification of a UNIX socket
      This is needed in non-OMD environments
    * setup.py now tries to setup Event Console even in non-OMD world

1.2.2b5:
    Core:
    * Checks can now omit the typical "OK - " or "WARN -". This text
      will be added automatically if missing.
    * FIX: livecheck: fixed compilation bug
    * FIX: check_mk: convert service description unicode into utf-8
    * FIX: avoid simultanous activation of changes by means of a lock
    
    Checks & Agents:
    * FIX: jolokia_metrics.mem - now able to handle negative/missing max values
    * ADD: tcp_conn_stats: now additionally uses /proc/net/tcp6
    * ADD: wmic_processs: cpucores now being considered when calculating 
           user/kernel percentages. (thanks to William Baum)
    * FIX: UPS checks support Eaton Evolution
    * FIX: windows agent plugin: mssql now exits after 10 seconds

    Notifications:
    * FIX: fixed crash on host notification when contact had explicit services set

    Livestatus:
    * FIX: possible crash with VERY long downtime comments

    WATO:
    * FIX: Fix hiliting of errors in Nagios output
    * FIX: localisation error

    Multisite:
    * FIX: Avoid duplicate "Services" button in host detail views
    * FIX: fix rescheduling icon for services with non-ASCII characters
    * New filter for IP address of a host
    * Quicksearch: allow searching for complete IP addresses and IP
      address prefixes
    * Add logentry class filter to view 'Host- and Service events'

    BI:
    * FIX: fix exception with expansion level being 'None'
    * FIX: speedup for single host tables joined by hostname (BI-Boxes)
    * FIX: avoid closing BI subtree while tree is being loaded

    Event Console:
    * FIX: make hostname matching field optional. Otherwise a .* was
           neccessary for the rule in order to match
    * FIX: event_simulator now also uses case insensitive matches

1.2.2b4:
    Core:
    * FIX: Fix output of cmk -D: datasource programs were missing
    * FIX: allow unicode encoded extra_service_conf
    * FIX: no default PING service if custom checks are defined
    * FIX: check_mk_base: fixed rounding error in get_bytes_human_readable
    * FIX: check_mk: improved support of utf-8 characters in extra_service_conf
    * FIX: livestatus: table statehist now able to check AuthUser permissions
    * New configuration variable contactgroup_members

    Checks & Agents:
    * FIX: smart - not trying to parse unhandled lines to prevent errors
    * FIX: winperf_processor - fixed wrong calculations of usage
    * FIX: WATO configuration of filesystem trends: it's hours, not days!
    * FIX: mysql: fixed crash on computing IO information
    * FIX: diskstat: fix local variable 'ios_per_sec' referenced before assignment
    * FIX: multipath: ignore warning messages in agent due to invalid multipath.conf
    * FIX: megaraid_bbu: deal with broken output ("Adpater"), found in Open-E
    * FIX: megaraid_pdisk: deal with special output of Open-E
    * FIX: jolokia_metrics.mem: renamed parameter totalheap to total
    * FIX: megaraid_bbu: deal with broken output ("Adpater")
    * FIX: check_ldap: added missing host address (check didn't work at all)
    * FIX: check_ldap: added missing version option -2, -3, -3 -T (TLS)
    * FIX: mssql: Agent plugin now supports MSSQL Server 2012
    * FIX: hr_mem: fix max value in performance data (thanks to Michaël COQUARD)
    * FIX: f5_bigip_psu: fix inventory function (returned list instead of tuple)
    * FIX: mysql.connections: avoid crash on legacy agent output
    * FIX: tcp_conn_stats: use /proc/net/tcp instead of netstat -tn. This
           should avoid massive performance problems on system with many
           connections
    * Linux agent: limit netstat to 10 seconds
    * ps: Allow %1, %2, .. instead of %s in process_inventory. That allows
      reordering of matched groups
    * FIX: f5_bigip_psu - fixed inventory function
    * FIX: printer_supply - fixed inventory function for some kind of OKI printers

    Multisite:
    * FIX: Fixed problem with error during localization scanning
    * FIX: Fixed wrong localization right after a user changed its language
    * FIX: Improved handling of error messages in bulk inventory
    * FIX: fixed focus bug in transform valuespec class
    * FIX: stop doing snapin refreshes after they have been removed
    * FIX: sidebar snapins which refresh do not register for restart detection anymore
    * FIX: fix user database corruption in case of a race condition
    * FIX: added checks wether or not a contactgroup can be deleted
    * FIX: Avoid deadlock due to lock on contacts.mk in some situations
    * Changed sidebar snapin reload to a global interval (option:
      sidebar_update_interval), defaults to 30 seconds
    * Sidebar snapins are now bulk updated with one HTTP request each interval

    BI:
    * FIX: fixed invalid links to hosts and services in BI tree view
    * FIX: fix exception in top/down and bottom/up views
    * FIX: fix styling of top/down and bottom/up views (borders, padding)
    * FIX: fix style of mouse pointer over BI boxes
    * FIX: list of BI aggregates was incomplete in some cases
    * FIX: single host aggregations didn't work for aggregations += [...]
    * FIX: top-down and bottom-up was broken in case of "only problems"
    * FIX: BI see_all permission is now working again
    * Do not handle PENDING as "problem" anymore
    * Make titles of non-leaf tree nodes klickable

    WATO:
    * FIX: flexible notification valuespec is now localizable
    * FIX: Alias values of host/service/contact groups need to be set and unique
           within the group
    * FIX: Fixed exception when editing contactgroups without alias
    * FIX: Fix localization of rule options
    * FIX: ValueSpec OptionalDropDown: fix visibility if default is "other"
    * Suggest use default value for filesystem levels that make sense
    * Valuespec: CascadingDropdown now able to process choice values from functions
    * Freshness checking for classical passive Nagios checks (custom_checks)

1.2.2b3:
    Checks & Agents:
    * FIX: Fixed date parsing code ignoring the seconds value in several checks
           (ad_replication, cups_queues, heartbeat_crm, mssql_backup, smbios_sel)
    * FIX: Fixed pnp template for apc_symmetra check when using multiple rrds

    Multisite:
    * FIX: Removed uuid module dependency to be compatible to python < 2.5
    * FIX: remove Javascript debug popup from multi-string input fields
    * FIX: list of strings (e.g. host list in rule editor) didn't work anymore

1.2.2b2:
    Checks & Agents:
    * Added dynamic thresholds to the oracle_tablespace check depending on the
      size of the tablespaces.

    BI:
    * FIX: fix exception in BI-Boxes views of host groups
    * FIX: fix problem where BI-Boxes were invisible if not previously unfolded

    Event Console:
    * FIX: support non-Ascii characters in matching expressions. Note:
           you need to edit and save each affected rule once in order
           to make the fix work.
    * FIX: Fixed exception when logging actions exectuted by mkeventd
    * FIX: etc/init.d/mkeventd flush did not work when mkeventd was stopped

    Multisite:
    * FIX: Fixed several minor IE7 related layout bugs
    * FIX: title of pages was truncated and now isn't anymore
    * Cleanup form for executing commands on hosts/services

    WATO:
    * FIX: Fixed layout of rulelist table in IE*
    * FIX: Fixed adding explicit host names to rules in IE7
    * Add: Improved navigation convenience when plugin output contains [running on ... ]

1.2.2b1:
    Core:
    * cmk --notify: added notification script to generate HTML mails including
      the performance graphs of hosts and services
    * cmk --notify: added the macros NOTIFY_LASTHOSTSTATECHANGE, NOTIFY_HOSTSTATEID,
      NOTIFY_LASTSERVICESTATECHANGE, NOTIFY_SERVICESTATEID, NOTIFY_NOTIFICATIONCOMMENT,
      NOTIFY_NOTIFICATIONAUTHOR, NOTIFY_NOTIFICATIONAUTHORNAME, NOTIFY_NOTIFICATIONAUTHORALIAS
    * FIX: more robust deletion of precompiled files to ensure the correct 
      creation of the files (Thanks to Guido Günther)
    * FIX: Inventory for cluster nodes who are part of multiple clusters 
    * cmk --notify: added plugin for sms notification
    * FIX: precompiled checks: correct handling of sys.exit() call when using python2.4 
    * cmk --notify: improved logging on wrong notification type
    * RPM: Added check_mk-agent-scriptless package (Same as normal agent rpm,
      but without RPM post scripts)

    Checks & Agents:
    * winperf_processor now outputs float usage instead of integer
    * FIX: mssql_counters.file_sizes - Fixed wrong value for "Log Files" in output
    * FIX: drbd: Parameters for expected roles and disk states can now be set to 
           None to disable alerting on changed values
    * printer_supply_ricoh: New check for Ricoh printer supply levels
    * jolokia_metrics.mem: now supports warn/crit levels for heap, nonheap, totalheap
    * jolokia_metrics.mem: add dedicated PNP graph
    * FIX: logwatch.ec: use UNIX socket instead of Pipe for forwarding into EC 
    * FIX: logwatch.ec: fixed exception when forwarding "OK" lines
    * FIX: logwatch.ec: fixed forwarding of single log lines to event console
    * Improved performance of logwatch.ec check in case of many messages
    * livestatus_status: new check for monitoring performance of monitoring
    * FIX: diskstat.include: fix computation of queue length on windows
      (thanks to K.H. Fiebig)
    * lnx_bonding: new check for bonding interfaces on Linux
    * ovs_bonding: new check for bonding interfaces on Linux / Open vSwitch
    * if: Inventory settings can now be set host based
    * FIX: lnx_bonding/ovs_bonding: correct definition of bonding.include
    * Add: if check now able to handle interface groups  (if_groups)
    * Add: New check for DB2 instance memory levels
    * Add: winperf_phydisk can now output IOPS
    * Add: oracle_tablespace now with flexible warn/crit levels(magic number)
    
    Livestatus:
    * Add: new column in hosts/services table: comments_with_extra_info
    Adds the entry type and entry time

    Multisite:
    * Added comment painter to notification related views
    * Added compatibility code to use hashlib.md5() instead of md5.md5(), which
      is deprecated in python > 2.5 to prevent warning messages in apache error log
    * Added host filter for "last host state change" and "last host check"
    * FIX: Preventing autocomplete in password fields of "edit profile" dialog
    * The ldap member attribute of groups is now configruable via WATO
    * Added option to enforce lower User-IDs during LDAP sync
    * Improved debug logging of ldap syncs (Now writing duration of queries to log)
    * Displaying date/time of comments in comment icon hover menu (Please
      note: You need to update your livestatus to current version to make this work)
    * FIX: Making "action" context link unclickable during handling actions / confirms

    BI:
    * Use Ajax to delay rendering of invisible parts of the tree (this
      saves lots of HTML code)

    WATO:
    * Added hr_mem check to the memory checkgroup to make it configurable in WATO
    * Make page_header configurable in global settings
    * FIX: Fixed some typos in ldap error messages
    * FIX: Fixed problem on user profile page when no alias set for a user
    * FIX: list valuespecs could not be extended after once saving
    * FIX: fix title of foldable areas contained in list valuespecs
    * FIX: Fixed bug where pending log was not removed in multisite setup
    * FIX: Fixed generation of auth.php (Needed for NagVis Multisite Authorisation)
    * FIX: Fixed missing general.* permissions in auth.php on slave sites in 
      case of distributed WATO setups
    * Added oracle_tablespaces configuration to the application checkgroup
    * FIX: Fixed synchronisation of mkeventd configs in distributed WATO setups
    * FIX: "Sync & Restart" did not perform restart in distributed WATO setups
    * FIX: Fixed exception in editing code of ldap group to rule plugin
    * FIX: Don't execute ldap sync while performing actions on users page

    Event Console:
    * Added UNIX socket for sending events to the EC
    * Speed up rule matches in some special cases by factor of 100 and more
    * Init-Script: Improved handling of stale pidfiles
    * Init-Script: Detecting and reporting already running processes
    * WATO: Added hook to make the mkeventd reload in distributed WATO setups
      during "activate changes" process
    * Added hook mkeventd-activate-changes to add custom actions to the mkeventd
      "activate changes" GUI function
    * FIX: When a single rule matching raises an exception, the line is now
      matched agains the following rules instead of being skipped. The
      exception is logged to mkeventd.log

1.2.1i5:
    Core:
    * Improved handling of CTRL+C (SIGINT) to terminate long runnining tasks 
      (e.g.  inventory of SNMP hosts)
    * FIX: PING services on clusters are treated like the host check of clusters
    * cmk --notify: new environment variable NOTIFY_WHAT which has HOST or SERVICE as value
    * cmk --notify: removing service related envvars in case of host notifications
    * cmk --notify: added test code to help developing nitofication plugins.
      Can be called with "cmk --notify fake-service debug" for example

    Checks & Agents:
    * Linux Agent, diskstat: Now supporting /dev/emcpower* devices (Thanks to Claas Rockmann-Buchterkirche)
    * FIX: winperf_processor: Showing 0% on "cmk -nv" now instead of 100%
    * FIX: win_dhcp_pools: removed faulty output on non-german windows 2003 servers 
           with no dhcp server installed (Thanks to Mathias Decker)
    * Add: fileinfo is now supported by the solaris agent. Thanks to Daniel Roettgermann
    * Logwatch: unknown eventlog level ('u') from windows agent treated as warning
    * FIX: logwatch_ec: Added state undefined as priority
    * Add: New Check for Raritan EMX Devices
    * Add: mailman_lists - New check to gather statistics of mailman mailinglists
    * FIX: megaraid_bbu - Handle missing charge information (ignoring them)
    * FIX: myssql_tablespaces - fix PNP graph (thanks to Christian Zock)
    * kernel.util: add "Average" information to PNP graph
    * Windows Agent: Fix startup crash on adding a logfiles pattern, but no logfile specified
    * Windows Agent: check_mk.example.ini: commented logfiles section

    Multisite:
    * FIX: Fixed rendering of dashboard globes in opera
    * When having row selections enabled and no selected and performing
      actions an error message is displayed instead of performing the action on
      all rows
    * Storing row selections in user files, cleaned up row selection 
      handling to single files. Cleaned up GET/POST mixups in confirm dialogs
    * Add: New user_options to limit seen nagios objects even the role is set to see all
    * Fix: On site configaration changes, only relevant sites are marked as dirty
    * Fix: Distributed setup: Correct cleanup of pending changes logfile after "Activate changes"
    * FIX: LDAP: Fixed problem with special chars in LDAP queries when having
    contactgroup sync plugin enabled
    * FIX: LDAP: OpenLDAP - Changed default filter for users
    * FIX: LDAP: OpenLDAP - Using uniqueMember instead of member when searching for groups of a user
    * FIX: LDAP: Fixed encoding problem of ldap retrieved usernames
    * LDAP: Role sync plugin validates the given group DNs with the group base dn now
    * LDAP: Using roles defined in default user profile in role sync plugin processing
    * LDAP: Improved error handling in case of misconfigurations
    * LDAP: Reduced number of ldap querys during a single page request / sync process
    * LDAP: Implemnted some kind of debug logging for LDAP communication
    * FIX: Re-added an empty file as auth.py (wato plugin) to prevent problems during update 

    WATO:
    * CPU load ruleset does now accept float values
    * Added valuespec for cisco_mem check to configure thresholds via WATO
    * FIX: Fixed displaying of tag selections when creating a rule in the ruleeditor
    * FIX: Rulesets are always cloned in the same folder
    * Flexibile notifications: removed "debug notification" script from GUI (you can make it
      executable to be choosable again)
    * Flexibile notifications: added plain mail notification which uses the
      mail templates from global settings dialog

    BI:
    * Added FOREACH_SERVICE capability to leaf nodes
    * Add: Bi views now support debug of livestatus queries

1.2.1i4:
    Core:
    * Better exception handling when executing "Check_MK"-Check. Printing python
      exception to status output and traceback to long output now.
    * Added HOSTTAGS to notification macros which contains all Check_MK-Tags
      separated by spaces
    * Output better error message in case of old inventory function
    * Do object cache precompile for monitoring core on cmk -R/-O
    * Avoid duplicate verification of monitoring config on cmk -R/-O
    * FIX: Parameter --cleanup-autochecks (long for -u) works now like suggested in help
    * FIX: Added error handling when trying to --restore with a non existant file

    Notifications:
    * Fix flexible notifications on non-OMD systems
    
    Checks & Agents:
    * Linux Agent, mk_postgres: Supporting pgsql and postgres as user
    * Linux Agent, mk_postgres: Fixed database stats query to be compatible
      with more versions of postgres
    * apache_status: Modified to be usable on python < 2.6 (eg RHEL 5.x)
    * apache_status: Fixed handling of PIDs with more than 4 numbers
    * Add: New Check for Rittal CMC PSM-M devices
    * Smart plugin: Only use relevant numbers of serial
    * Add: ibm_xraid_pdisks - new check for agentless monitoring of disks on IBM SystemX servers.
    * Add: hp_proliant_da_cntlr check for disk controllers in HP Proliant servers
    * Add: Check to monitor Storage System Drive Box Groups attached to HP servers
    * Add: check to monitor the summary status of HP EML tape libraries
    * Add: apc_rackpdu_status - monitor the power consumption on APC rack PDUs
    * Add: sym_brightmail_queues - monitor the queue levels on Symantec Brightmail mail scanners.
    * Add: plesk_domains - List domains configured in plesk installations
    * Add: plesk_backups - Monitor backup spaces configured for domains in plesk
    * Add: mysql_connections - Monitor number of parallel connections to mysql daemon
    * Add: flexible notifcations: filter by hostname
    * New script multisite_to_mrpe for exporting services from a remote system
    * FIX: postgres_sessions: handle case of no active/no idle sessions
    * FIX: correct backslash representation of windows logwatch files
    * FIX: postgres_sessions: handle case of no active/no idle sessions
    * FIX: zfsget: fix exception on snapshot volumes (where available is '-')
    * FIX: zfsget: handle passed-through filesystems (need agent update)
    * FIX: loading notification scripts in local directory for real
    * FIX: oracle_version: return valid check result in case of missing agent info
    * FIX: apache_status: fixed bug with missing 'url', wrote man page
    * FIX: fixed missing localisation in check_parameteres.py 
    * FIX: userdb/ldap.py: fixed invalid call site.getsitepackages() for python 2.6
    * FIX: zpool_status: fixed crash when spare devices were available
    * FIX: hr_fs: handle negative values in order to larger disks (thanks to Christof Musik)
    * FIX: mssql_backup: Fixed wrong calculation of backup age in seconds


    Multisite:
    * Implemented LDAP integration of Multisite. You can now authenticate your
      users using the form based authentication with LDAP. It is also possible
      to synchronize some attributes like mail addresses, names and roles from
      LDAP into multisite.
    * Restructured cookie auth cookies (all auth cookies will be invalid
      after update -> all users have to login again)
    * Modularized login and cookie validation
    * Logwatch: Added buttons to acknowledge all logs of all hosts or really
      all logs which currently have a problem
    * Check reschedule icon now works on services containing an \
    * Now showing correct representation of SI unit kilo ( k )
    * if perfometer now differs between byte and bit output
    * Use pprint when writing global settings (makes files more readable)
    * New script for settings/removing downtimes: doc/treasures/downtime
    * New option when setting host downtimes for also including child hosts
    * Option dials (refresh, number of columns) now turnable by mouse wheel
    * Views: Commands/Checkboxes buttons are now activated dynamically (depending on data displayed)
    * FIX: warn / crit levels in if-check when using "bit" as unit
    * FIX: Fixed changing own password when notifications are disabled
    * FIX: On page reload, now updating the row field in the headline
    * FIX: ListOfStrings Fields now correctly autoappend on focus
    * FIX: Reloading of sidebar after activate changes
    * FIX: Main Frame without sidebar: reload after activate changes
    * FIX: output_format json: handle newlines correctly
    * FIX: handle ldap logins with ',' in distinguished name
    * FIX: quote HTML variable names, fixes potential JS injection
    * FIX: Sidebar not raising exceptions on configured but not available snapins
    * FIX: Quicksearch: Fixed Up/Down arrow handling in chrome
    * FIX: Speedometer: Terminating data updates when snapin is removed from sidebar
    * FIX: Views: toggling forms does not disable the checkbox button anymore
    * FIX: Dashboard: Fixed wrong display options in links after data reloads
    * FIX: Fixed "remove all downtimes" button in views when no downtimes to be deleted 
    * FIX: Services in hosttables now use the service name as header (if no custom title set)
    * New filter for host_contact and service_contact
    
    WATO:
    * Add: Creating a new rule immediately opens its edit formular
    * The rules formular now uses POST as transaction method
    * Modularized the authentication and user management code
    * Default config: add contact group 'all' and put all hosts into it
    * Reverse order of Condition, Value and General options in rule editor
    * Allowing "%" and "+" in mail prefixes of contacts now
    * FIX: Fixed generated manual check definitions for checks without items
      like ntp_time and tcp_conn_stats
    * FIX: Persisting changing of folder titles when only the title has changed
    * FIX: Fixed rendering bug after folder editing

    Event Console:
    * Replication slave can now copy rules from master into local configuration
      via a new button in WATO.
    * Speedup access to event history by earlier filtering and prefiltering with grep
    * New builtin syslog server! Please refer to online docu for details.
    * Icon to events of host links to view that has context button to host
    * FIX: remove event pipe on program shutdown, prevents syslog freeze
    * FIX: hostnames in livestatus query now being utf8 encoded
    * FIX: fixed a nastiness when reading from local pipe
    * FIX: fix exception in rules that use facility local7
    * FIX: fix event icon in case of using TCP access to EC
    * FIX: Allowing ":" in application field (e.g. needed for windows logfiles)
    * FIX: fix bug in Filter "Hostname/IP-Address of original event"

    Livestatus:
    * FIX: Changed logging output "Time to process request" to be debug output

1.2.1i3:
    Core:
    * added HOST/SERVICEPROBLEMID to notification macros
    * New configuration check_periods for limiting execution of
      Check_MK checks to a certain time period.

    Checks & Agents:
    * Windows agent: persist offsets for logfile monitoring

    Notifications:
    * fix two errors in code that broke some service notifications

    Event Console:
    * New performance counter for client request processing time
    * FIX: fixed bug in rule optimizer with ranges of syslog priorities

    WATO:
    * Cloning of contact/host/service groups (without members)

    Checks & Agents:
    * logwatch: Fixed confusion with ignore/ok states of log messages
    * AIX Agent: now possible to specify -d flag. Please test :)

1.2.1i2:
    Core:
    * Improved validation of inventory data reported by checks
    * Added -d option to precompiled checks to enable debug mode
    * doc/treasures: added script for printing RRD statistics

    Notifications:
    * New system of custom notification, with WATO support

    Event Console:
    * Moved source of Event Console into Check_MK project 
    * New button for resetting all rule hits counters
    * When saving a rule then its hits counter is always reset
    * New feature of hiding certain actions from the commands in the status GUI
    * FIX: rule simulator ("Try out") now handles cancelling rules correctly
    * New global option for enabling log entries for rule hits (debugging)
    * New icon linking to event views for the event services
    * check_mkevents outputs last worst line in service output
    * Max. number of queued connections on status sockets is configurable now
    * check_mkevents: new option -a for ignoring acknowledged events
    * New sub-permissions for changing comment and contact while updating an event
    * New button for generating test events directly via WATO
    * Allow Event Console to replicate from another (master) console for
      fast failover.
    * Allow event expiration also on acknowledged events (configurable)

    Multisite:
    * Enable automation login with _username= and _secret=, while
      _secret is the content of var/check_mk/web/$USER/automation.secret
    * FIX: Fixed releasing of locks and livestatus connections when logging out
    * FIX: Fixed login/login confusions with index page caching
    * FIX: Speed-o-meter: Fixed calculation of Check_MK passive check invervals
    * Removed focus of "Full name" attribute on editing a contact
    * Quicksearch: Convert search text to regex when accessing livestatus
    * FIX: WATO Folder filter not available when WATO disabled
    * WATO Folder Filter no longer available in single host views
    * Added new painters "Service check command expanded" and
      "Host check command expanded"
    * FIX: Corrected garbled description for sorter "Service Performance data" 
    * Dashboard globes can now be filtered by host_contact_group/service_contact_group
    * Dashboard "iframe" attribute can now be rendered dynamically using the
      "iframefunc" attribute in the dashlet declaration
    * Dashboard header can now be hidden by setting "title" to None
    * Better error handling in PNP-Graph hover menus in case of invalid responses

    Livestatus:
    * Added new table statehist, used for SLA queries
    * Added new column check_command_expanded in table hosts
    * Added new column check_command_expanded in table services
    * New columns livestatus_threads, livestatus_{active,queued}_connections

    BI:
    * Added missing localizations
    * Added option bi_precompile_on_demand to split compilations of
      the aggregations in several fragments. If possible only the needed
      aggregations are compiled to reduce the time a user has to wait for
      BI based view. This optimizes BI related views which display
      information for a specific list of hosts or aggregation groups.
    * Added new config option bi_compile_log to collect statistics about
      aggregation compilations
    * Aggregations can now be part of more than one aggregation group
      (just configure a list of group names instead of a group name string)
    * Correct representation of (!), (!!) and (?) markers in check output
    * Corrected representation of assumed state in box layout
    * Feature: Using parameters for hosttags

    WATO:
    * Added progress indicator in single site WATO "Activate Changes"
    * Users & Contacts: Case-insensitive sorting of 'Full name' column
    * ntp/ntp.time parameters are now configurable via WATO
    * FIX: Implemented basic non HTTP 200 status code response handling in interactive
           progress dialogs (e.g. bulk inventory mode)
    * FIX: Fixed editing of icon_image rules
    * Added support of locked hosts and folders ( created by CMDB )
    * Logwatch: logwatch agents/plugins now with ok pattern support 
    * Valuespec: Alternative Value Spec now shows helptext of its elements
    * Valuespec: DropdownChoice, fixed exception on validate_datatype

    Checks & Agents:
    * New check mssql_counters.locks: Monitors locking related information of
      MSSQL tablespaces
    * Check_MK service is now able to output additional performance data
      user_time, system_time, children_user_time, children_system time
    * windows_updates agent plugin: Fetching data in background mode, caching
      update information for 30 minutes
    * Windows agent: output ullTotalVirtual and ullAvailVirtual (not yet
      being used by check)
    * Solaris agent: add <<<uptime>>> section (thanks to Daniel Roettgermann)
    * Added new WATO configurable option inventory_services_rules for the
      windows services inventory check
    * Added new WATO configurable option inventory_processes_rules for the
      ps and ps.perf inventory
    * FIX: mssql_counters checks now really only inventorize percentage based
      counters if a base value is set
    * win_dhcp_pools: do not inventorize empty pools any more. You can switch
      back to old behaviour with win_dhcp_pools_inventorize_empty = True
    * Added new Check for Eaton UPS Devices
    * zfsget: new check for monitoring ZFS disk usage for Linux, Solaris, FreeBSD
      (you need to update your agent as well)
    * Added new Checks for Gude PDU Units
    * logwatch: Working around confusion with OK/Ignore handling in logwatch_rules
    * logwatch_ec: Added new subcheck to forward all incoming logwatch messages
      to the event console. With this check you can use the Event Console 
      mechanisms and GUIs instead of the classic logwatch GUI. It can be 
      enabled on "Global Settings" page in WATO for your whole installation.
      After enabling it you need to reinventorize your hosts.
    * Windows Update Check: Now with caching, Thanks to Phil Randal and Patrick Schlüter
    * Windows Check_MK Agent: Now able to parse textfiles for logwatch output
    * Added new Checks sni_octopuse_cpu, sni_octopuse_status, sni_octopuse_trunks: These
      allow monitoring Siemens HiPath 3000/5000 series PBX.
    * if-checks now support "bit" as measurement unit
    * winperf_phydisk: monitor average queue length for read/write

1.2.0p5:
    Checks & Agents:
    * FIX: windows agent: fixed possible crash in eventlog section

    BI:
    * FIX: fixed bug in aggregation count (thanks Neil) 

1.2.0p4:
    WATO:
    * FIX: fixed detection of existing groups when creating new groups
    * FIX: allow email addresses like test@test.test-test.com
    * FIX: Fixed Password saving problem in user settings

    Checks & Agents:
    * FIX: postgres_sessions: handle case of no active/no idle sessions
    * FIX: winperf_processor: handle parameters "None" (as WATO creates)
    * FIX: mssql_counters: remove debug output, fix bytes output
    * FIX: mssql_tablespaces: gracefully handle garbled agent output

    Multisite:
    * FIX: performeter_temparature now returns unicode string, because of °C
    * FIX: output_format json in webservices now using " as quotes

    Livestatus:
    * FIX: fix two problems when reloading module in Icinga (thanks to Ronny Biering)

1.2.0p3:
    Mulitisite
    * Added "view" parameter to dashlet_pnpgraph webservice
    * FIX: BI: Assuming "OK" for hosts is now possible
    * FIX: Fixed error in makeuri() calls when no parameters in URL
    * FIX: Try out mode in view editor does not show context buttons anymore
    * FIX: WATO Folder filter not available when WATO disabled
    * FIX: WATO Folder Filter no longer available in single host views
    * FIX: Quicksearch converts search text to regex when accessing livestatus
    * FIX: Fixed "access denied" problem with multisite authorization in PNP/NagVis
           in new OMD sites which use the multisite authorization
    * FIX: Localize option for not OMD Environments

    WATO:
    * FIX: Users & Contacts uses case-insensitive sorting of 'Full name' column  
    * FIX: Removed focus of "Full name" attribute on editing a contact
    * FIX: fix layout bug in ValueSpec ListOfStrings (e.g. used in
           list of explicit host/services in rules)
    * FIX: fix inheritation of contactgroups from folder to hosts
    * FIX: fix sorting of users, fix lost user alias in some situations
    * FIX: Sites not using distritubed WATO now being skipped when determining
           the prefered peer
    * FIX: Updating internal variables after moving hosts correctly
      (fixes problems with hosts tree processed in hooks)

    BI:
    * FIX: Correct representation of (!), (!!) and (?) markers in check output

    Livestatus:
    * FIX: check_icmp: fixed calculation of remaining length of output buffer
    * FIX: check_icmp: removed possible buffer overflow on do_output_char()
    
    Livecheck:
    * FIX: fixed problem with long plugin output
    * FIX: added /0 termination to strings
    * FIX: changed check_type to be always active (0)
    * FIX: fix bug in assignment of livecheck helpers 
    * FIX: close inherited unused filedescriptors after fork()
    * FIX: kill process group of called plugin if timeout is reached
           -> preventing possible freeze of livecheck
    * FIX: correct escaping of character / in nagios checkresult file
    * FIX: fixed SIGSEGV on hosts without defined check_command
    * FIX: now providing correct output buffer size when calling check_icmp 

    Checks & Agents:
    * FIX: Linux mk_logwatch: iregex Parameter was never used
    * FIX: Windows agent: quote '%' in plugin output correctly
    * FIX: multipath check now handles '-' in "user friendly names"
    * New check mssql_counters.locks: Monitors locking related information of
      MSSQL tablespaces
    * FIX: mssql_counters checks now really only inventorize percentage based
      counters if a base value is set
    * windows_updates agent plugin: Fetching data in background mode, caching
      update information for 30 minutes
    * FIX: netapp_vfiler: fix inventory function (thanks to Falk Krentzlin)
    * FIX: netapp_cluster: fix inventory function
    * FIX: ps: avoid exception, when CPU% is missing (Zombies on Solaris)
    * FIX: win_dhcp_pools: fixed calculation of perc_free
    * FIX: mssql_counters: fixed wrong log size output

1.2.0p3:
    Multisite:
    * Added "view" parameter to dashlet_pnpgraph webservice

    WATO:
    * FIX: It is now possible to create clusters in empty folders
    * FIX: Fixed problem with complaining empty ListOf() valuespecs

    Livestatus:
    * FIX: comments_with_info in service table was always empty

1.2.1i1:
    Core:
    * Allow to add options to rules. Currently the options "disabled" and
      "comment" are allowed. Options are kept in an optional dict at the
      end of each rule.
    * parent scan: skip gateways that are reachable via PING
    * Allow subcheck to be in a separate file (e.g. foo.bar)
    * Contacts can now define *_notification_commands attributes which can now
      override the default notification command check-mk-notify
    * SNMP scan: fixed case where = was contained in SNMP info
    * check_imap_folder: new active check for searching for certain subjects
      in an IMAP folder
    * cmk -D shows multiple agent types e.g. when using SNMP and TCP on one host

    Checks & Agents:
    * New Checks for Siemens Blades (BX600)
    * New Checks for Fortigate Firewalls
    * Netapp Checks for CPU Util an FC Port throughput
    * FIX: megaraid_pdisks: handle case where no enclosure device exists
    * FIX: megaraid_bbu: handle the controller's learn cycle. No errors in that period.
    * mysql_capacity: cleaned up check, levels are in MB now
    * jolokia_info, jolokia_metrics: new rewritten checks for jolokia (formerly
      jmx4perl). You need the new plugin mk_jokokia for using them
    * added preliminary agent for OpenVMS (refer to agents/README.OpenVMS) 
    * vms_diskstat.df: new check file usage of OpenVMS disks
    * vms_users: new check for number of interactive sessions on OpenVMS
    * vms_cpu: new check for CPU utilization on OpenVMS
    * vms_if: new check for network interfaces on OpenVMS
    * vms_system.ios: new check for total direct/buffered IOs on OpenVMS
    * vms_system.procs: new check for number of processes on OpenVMS
    * vms_queuejobs: new check for monitoring current VMS queue jobs
    * FIX: mssql_backup: Fixed problems with datetime/timezone calculations
    * FIX: mssql agent: Added compatibility code for MSSQL 9
    * FIX: mssql agent: Fixed connection to default instances ("MSSQLSERVER")
    * FIX: mssql agent: Fixed check of databases with names starting with numbers
    * FIX: mssql agent: Fixed handling of databases with spaces in names
    * f5_bigip_temp: add performance data
    * added perf-o-meters for a lot of temperature checks
    * cmctc_lcp.*: added new checks for Rittal CMC-TC LCP
    * FIX: diskstat (linux): Don't inventorize check when data empty
    * Cisco: Added Check for mem an cpu util
    * New check for f5 bigip network interfaces
    * cmctc.temp: added parameters for warn/crit, use now WATO rule
      "Room temperature (external thermal sensors)"
    * cisco_asa_failover: New Check for clustered Cisco ASA Firewalls 
    * cbl_airlaser.status: New Check for CBL Airlaser IP1000 laser bridge.
    * cbl_airlaser.hardware: New Check for CBL Airlaser IP1000 laser bridge.
      Check monitors the status info and allows alerting based on temperature.
    * df, hr_fs, etc.: Filesystem checks now support grouping (pools)
      Please refer to the check manpage of df for details
    * FIX: windows agent: try to fix crash in event log handling
    * FreeBSD Agent: Added swapinfo call to mem section to make mem check work again
    * windows_multipath: Added the missing check for multipath.vbs (Please test)
    * carel_uniflair_cooling: new check for monitoring datacenter air conditioning by "CAREL"
    * Added Agent for OpenBSD
    * Added Checks for UPS devices
    * cisco_hsrp: New Check for monitoring HSRP groups on Cisco Routers. (SMIv2 version)
    * zypper: new check and plugin mk_zypper for checking zypper updates.
    * aironet_clients: Added support for further Cisco WLAN APs (Thanks to Stefan Eriksson for OIDs)
    * aironet_errors: Added support for further Cisco WLAN APs
    * apache_status: New check to monitor apache servers which have the status-module enabled.
      This check needs the linux agent plugin "apache_status" installed on the target host.

    WATO:
    * Added permission to control the "clone host" feature in WATO
    * Added new role/permission matrix page in WATO to compare
      permissions of roles
    * FIX: remove line about number of rules in rule set overview
      (that garbled the logical layout)
    * Rules now have an optional comment and an URL for linking to 
      documntation
    * Rule now can be disabled without deleting them.
    * Added new hook "sites-saved"
    * Allow @ in user names (needed for some Kerberos setups)
    * Implemented new option in WATO attributes: editable
      When set to False the attribute can only be changed during creation
      of a new object. When editing an object this attribute is only displayed.
    * new: search for rules in "Host & Service Configuration"
    * parent scan: new option "ping probes", that allows skipping 
      unreachable gateways.
    * User managament: Added fields for editing host/service notification commands
    * Added new active check configuration for check_smtp
    * Improved visualization of ruleset lists/dictionaries
    * Encoding special chars in RegExp valuespec (e.g. logwatch patterns)
    * Added check_interval and retry_interval rules for host checks
    * Removed wmic_process rule from "inventory services" as the check does not support inventory
    * Made more rulegroup titles localizable
    * FIX: Fixed localization of default permissions
    * FIX: Removed double collect_hosts() call in activate changes hook
    * FIX: Fixed double hook execution when using localized multisite
    * FIX: User list shows names of contactgroups when no alias given
    * FIX: Reflecting alternative mode of check_http (check ssl certificate
    age) in WATO rule editor
    * FIX: Fixed monitoring of slave hosts in master site in case of special
      distributed wato configurations
    * FIX: Remove also user settings and event console rule on factory reset
    * FIX: complex list widgets (ListOf) failed back to old value when
           complaining
    * FIX: complex list widgets (ListOf) lost remaining entries after deleting one
    * FIX: Fixed error in printer_supply valuespec which lead to an exception
           when defining host/service specific rules
    * FIX: Fixed button url icon in docu-url link

    BI:
    * Great speed up of rule compilation in large environments

    Multisite:
    * Added css class="dashboard_<name>" to the dashboard div for easier
    customization of the dashboard style of a special dashboard
    * Dashboard: Param wato_folder="" means WATO root folder, use it and also
      display the title of this folder
    * Sidebar: Sorting aggregation groups in BI snapin now
    * Sidebar: Sorting sites in master control snapin case insensitive
    * Added some missing localizations (error messages, view editor)
    * Introducted multisite config option hide_languages to remove available
      languages from the multisite selection dialogs. To hide the builtin
      english language simply add None to the list of hidden languages.
    * FIX: fixed localization of general permissions
    * FIX: show multisite warning messages even after page reload
    * FIX: fix bug in Age ValueSpec: days had been ignored
    * FIX: fixed bug showing only sidebar after re-login in multisite
    * FIX: fixed logwatch loosing the master_url parameter in distributed setups
    * FIX: Fixed doubled var "site" in view editor (site and siteopt filter)
    * FIX: Don't crash on requests without User-Agent HTTP header
    * Downtimes: new conveniance function for downtime from now for ___ minutes.
      This is especially conveniant for scripting.
    * FIX: fixed layout of login dialog when showing up error messages
    * FIX: Fixed styling of wato quickaccess snapin preview
    * FIX: Made printer_supply perfometer a bit more robust against bad perfdata
    * FIX: Removed duplicate url parameters e.g. in dashboard (display_options)
    * FIX: Dashboard: If original request showed no "max rows"-message, the
           page rendered during reload does not show the message anymore
    * FIX: Fixed bug in alert statistics view (only last 1000 lines were
           processed for calculating the statistics)
    * FIX: Added missing downtime icon for comment view
    * FIX: Fixed handling of filter configuration in view editor where filters
           are using same variable names. Overlaping filters are now disabled
	   in the editor.
    * FIX: Totally hiding hidden filters from view editor now

    Livecheck:
    * FIX: Compile livecheck also if diet libc is missing

1.2.0p2:
    Core:
    * simulation_mode: legacy_checks, custom_checks and active_checks
      are replaced with dummy checks always being OK
    * FIX: Precisely define order of reading of configuration files. This
      fixes a WATO rule precedence problem

    Checks & Agents:
    * FIX: Fixed syntax errors in a bunch of man pages
    * if_lancom: silently ignore Point-To-Point interfaces
    * if_lancom: add SSID to logical WLAN interface names
    * Added a collection of MSSQL checks for monitoring MSSQL servers
      (backups, tablespaces, counters)
    * New check wut_webio_io: Monitor the IO input channels on W&T Web-IO 
      devices
    * nfsmounts: reclassify "Stale NFS handle" from WARN to CRIT
    * ORACLE agent/checks: better error handling. Let SQL errors get
      through into check output, output sections even if no database
      is running.
    * oracle_version: new check outputting the version of an ORACLE
      database - and using uncached direct SQL output.
    * ORACLE agent: fix handling of EXCLUDE, new variable ONLY_SIDS
      for explicitely listing SIDs to monitor
    * mk_logwatch on Linux: new options regex and iregex for file selection
    * remove obsolete ORACLE checks where no agent plugins where available
    * FIX: printer_supply: Fix problem on DELL printers with "S/N" in output
      (thanks to Sebastian Talmon)
    * FIX: winperf_phydisk: Fix typo (lead to WATO rule not being applied)
    * Windows agent: new [global] option crash_debug (see online docu)
    * AIX agent: new check for LVM volume status in rootvg.
    * PostgreSQL plugin: agent is now modified to work with PostgreSQL 
      versions newer than 8.1. (multiple reports, thanks!)

    Multisite:
    * Show number of rows and number of selected rows in header line
      (also for WATO hosts table)
    * FIX: fix problem in showing exceptions (due to help function)
    * FIX: fixed several localization problems in view/command processing
    * FIX: fixed duplicated settings in WATO when using localisation
    * FIX: fixed exception when refering to a language which does not exist
    * FIX: Removing all downtimes of a host/service is now possible again
    * FIX: The refresh time in footer is updated now when changing the value
    * FIX: view editor shows "(Mobile)" hint in view titles when linking to views

    WATO: 
    * Main menu of ruleeditor (Host & Service Parameters) now has
      a topic for "Used rules" - a short overview of all non-empty
      rulesets.
    * FIX: add missing context help to host details dialog
    * FIX: set new site dirty is host move due to change of
      folder attributes
    * FIX: fix exception on unknown value in DropdownChoice
    * FIX: add service specification to ruleset Delay service notifications
    * FIX: fixed problem with disabled sites in WATO
    * FIX: massive speedup when changing roles/users and activing changes
      (especially when you have a larger number of users and folders)
    * Add variable CONTACTPAGER to allowed macros in notifications
    * FIX: fixed default setting if "Hide names of configuration variables"
      in WATO
    * FIX: ListOfString Textboxes (e.g. parents of folders) do now extend in IE
    * FIX: fixed duplicated sections of permissions in rule editor

    BI:
    * New iterators FOREACH_CHILD and FOREACH_PARENT
    * FIX: fix handling of FOREACH_ in leaf nodes (remove hard coded
      $HOST$, replace with $1$, $2$, ..., apply argument substitution)
    * New logical datatable for aggregations that have the same name
      as a host. Converted view "BI Boxes" to this new table. This allows
      for Host-Aggregations containing data of other hosts as well.
    * count_ok: allow percentages, e.g. "count_ok!70%!50%"

1.2.0p1:
    Core:
    * Added macros $DATE$, $SHORTDATETIME$ and $LONGDATETIME$' to
      notification macros

    Checks & Agents:
    * FIX: diskstat: handle output 'No Devices Found' - avoiding exception
    * 3ware_units: Following states now lead to WARNING state instead of
      CRITICAL: "VERIFY-PAUSED", "VERIFYING", "REBUILDING"
    * New checks tsm_stagingpools, tsm_drive and tsm_storagepools
      Linux/UNIX
    * hpux_fchba: new check for monitoring FibreChannel HBAs und HP-UX

    Multisite:
    * FIX: fix severe exception in all views on older Python versions
      (like RedHat 5.5).

    WATO:
    * FIX: fix order of rule execution: subfolders now take precedence
      as they should.

1.2.0:
    Setup:
    * FIX: fix building of RPM packages (due to mk_mysql, mk_postgres)

    Core:
    * FIX: fix error message in case of duplicate custom check

    WATO:
    * FIX: add missing icon on cluster hosts to WATO in Multisite views
    * FIX: fix search field in host table if more than 10 hosts are shown
    * FIX: fix bulk edit and form properties (visibility of attributes was broken)
    * FIX: fix negating hosts in rule editor

    Checks & Agents: 
    * fileinfo: added this check to Linux agent. Simply put your
      file patterns into /etc/check_mk/fileinfo.cfg for configuration.
    * mysql.sessions: New check for MySQL sessions (need new plugin mk_mysql)
    * mysql.innodb_io: New check for Disk-IO of InnoDB
    * mysql_capacity: New check for used/free capacity of MySQL databases
    * postgres_sessions: New check for PostgreSQL number of sessions
    * postgres_stat_database: New check for PostgreSQL database statistics
    * postgres_stat_database.size: New check for PostgreSQL database size
    * FIX: hpux_if: convert_to_hex was missing on non-SNMP-hosts -replace
      with inline implementation
    * tcp_conn_stats: handle state BOUND (found on Solaris)
    * diskstat: support for checking latency, LVM and VxVM on Linux (needs 
      updated agent)
    * avoid duplicate checks cisco_temp_perf and cisco_sensor_temp

1.2.0b6:
    Multisite:
    * FIX: Fixed layout of some dropdown fields in view filters
    * Make heading in each page clickable -> reload page
    * FIX: Edit view: couldn't edit filter settings
    * FIX: Fixed styling of links in multisite context help
    * FIX: Fixed "select all" button for IE
    * FIX: Context links added by hooks are now hidden by the display
           option "B" again
    * FIX: preselected "refresh" option did not reflect view settings
           but was simply the first available option - usually 30.
    * FIX: fixed exception with custom views created by normal users

    WATO:
    * FIX: Fixed "select all" button in hosts & folders for IE
    * Optically mark modified variables in global settings
    * Swapped icons for rule match and previous rule match (makes for sense)

    Core:
    * FIX: Fixed "make_utf is not defined" error when having custom
           timeperiods defined in WATO

    Checks & Agents: 
    * MacOS X: Agent for MacOS (Thanks to Christian Zigotzky)
    * AIX: New check aix_multipath: Supports checking native AIX multipathing from AIX 5.2 onward
    * Solaris: New check solaris_multipath: Supports checking native Solaris multipath from Solaris10 and up.
    * Solaris: The ZFS Zpool status check now looks more closely at the reported messages. (It's also tested to work on Linux now)

1.2.0b5:
    Core:
    * FIX: handle UTF-8 encoded binary strings correctly (e.g. in host alias)
    * FIX: fix configuration of passive checks via custom_checks
    * Added NOTIFICATIONTYPE to host/service mail bodies

    WATO:
    * Site management: "disabled" only applies to Livestatus now
    * FIX: fix folding problems with dependent host tags
    * FIX: Detecting duplicate tag ids between regular tags and auxtags
    * FIX: Fixed layout problem of "new special rule" button in rule editor
    * FIX: Fixed layout problem on "activate changes" page
    * FIX: Added check if contacts belong to contactgroup before contactgroup deletion
    * FIX: fix site configuration for local site in Multisite environments
    * FIX: "(no not monitor)" setting in distributed WATO now works
    * FIX: Site management: replication setting was lost after re-editing
    * FIX: fixed problems after changing D/WATO-configuration
    * FIX: D/WATO: mark site dirty after host deletion
    * FIX: D/WATO: replicate auth.secret, so that login on one site also
           is valid on the replication slaves
    * FIX: implement locking in order to prevent data corruption on
           concurrent changes
    * FIX: Fixed handling of validation errors in cascading dropdown fields
    * FIX: fix cloning of users
    * Keep track of changes made by other users before activating changes,
      let user confirm this, new permission can be used to prevent a user
      from activating foreign changes.
    * FIX: Allowing german umlauts in users mail addresses
    * Allow list of aux tags to be missing in host tag definitions. This
      makes migration from older version easier.
    * FIX: user management modules can now deal with empty lines in htpasswd
    * FIX: Fixed js error on hostlist page with search form

    Multisite:
    * New display type 'boxes-omit-root' for BI views
    * Hostgroup view BI Boxes omits the root level
    * Finalized layout if view options and commands/filters/painteroptions.
    * Broken plugins prevent plugin caching now
    * FIX: remove refresh button from dashboard.
    * FIX: remove use of old option defaults.checkmk_web_uri
    * FIX: fixed outgoing bandwidth in fc port perfometer
    * FIX: remove nasty JS error in sidebar
    * FIX: fix folding in custom links (directories would not open)
    * FIX: animation of rotation treeangle in trees works again
    * FIX: Logwatch: Changed font color back to black
    * FIX: show toggle button for checkboxes in deactivated state
    * FIX: fix repeated stacked refresh when toggling columns
    * FIX: disable checkbox button in non-checkboxable layouts
    * FIX: fix table layout for views (gaps where missing sometimes)
    * FIX: Fixed sorting views by perfdata values which contain floats
    * FIX: fix sometimes-broken sizing of sidebar and dashboard on Chrome
    * FIX: fix dashboard layout on iPad
    * FIX: Fixed styling issues of sidebar in IE7
    * FIX: fix problem where filter settings (of checkboxes) are not effective
           when it comes to executing commands
    * FIX: Fixed styling issues of view filters with dropdown fields
    * FIX: multisite login can now deal with empty lines in htpasswd
    * FIX: Fixed a bunch of js/css errors

    Mobile:
    * FIX: Fixed logtime filter settings in all mobile views
    * FIX: fix some layout problems

    BI:
    * New aggregation function count_ok, that counts the number
      of nodes in state OK.
    * FIX: Removed debug output int count_ok aggregation

    Checks & Agents:
    * Linux: Modified cluster section to allow pacemaker/corosync clusters without heartbeat
    * AIX: convert NIC check to lnx_if (now being compatible with if/if64)
    * AIX: new check for CPU utilization (using section lparstat_aix)
    * ntp checks: Changed default value of time offsets to be 200ms (WARN) / 500ms (CRIT)
    * aironet_{errors,clients}: detect new kinds of devices (Thanks to Tiago Sousa)
    * check_http, check_tcp: allow to omit -I and use dynamic DNS name instead

1.2.0b4:
    Core:
    * New configuration variable snmp_timing, allowing to 
      configure timeout and retries for SNMP requests (also via WATO)
    * New configuration variable custom_checks. This is mainly for
      WATO but also usable in main.mk It's a variant of legacy_checks that
      automatically creates the required "define command" sections.

    WATO:
    * ps and ps.perf configurable via WATO now (without inventory)
    * New layout of main menu and a couple of other similar menus
    * New layout of ruleset overviews
    * Hide check_mk variable names per default now (change via global settings)
    * New layout of global settings
    * Folder layout: show contact groups of folder
    * Folder movement: always show complete path to target folder
    * Sidebar snapin: show pending changes
    * New rule for configuring custom_checks - allowing to run arbitrary
      active checks even if not yet formalized (like HTTP and TCP)
    * Added automation_commands to make automations pluginable
    * New layout and new internal implementation of input forms
    * New layout for view overview and view editor
    * Split up host search in two distinct pages
    * Use dynamic items in rule editor for hosts and items (making use
      of ListOfStrings())
    * FIX: audit log was not shown if no entry for today existed
    * FIX: fix parent scan on single site installations
    * FIX: fix folder visibility permission handling
    * FIX: honor folder-permissions when creating, deleting 
           and modifiying rules
    * FIX: detect non-local site even if unix: is being used
    * FIX: better error message if not logged into site during 
           action that needs remote access
    * FIX: send automation data via POST not GET. This fixes inventory
           on hosts with more than 500 services.
    * FIX: make config options directly active after resetting them
           to their defaults (didn't work for start_url, etc.
    * FIX: Fixed editing of ListOf in valuespec editors (e.g. used in logwatch
    pattern editor)
    * FIX: Reimplemented correct behaviour of the logwatch pattern "ignore"
    state which is used to drop the matching log lines

    Multisite:
    * FIX: fixed filter of recent event views (4 hours didn't catch)
    * FIX: convert more buttons to new graphical style
    * FIX: Logwatch handles logs with only OK lines in it correctly in logfile list views
    * FIX: Fixed syntax error in "Single-Host Problems" view definition
    * New help button at top right of each page now toggles help texts
    * Snapin Custom Links allows to specify HTTP link target
    * Redesign of bar with Display/Filter/Commands/X/1,2,3,4,6,8/30,60,90/Edit

    Mobile GUI:
    * FIX: commands can be executed again
    * FIX: fixed styling of buttons

    Checks & Agents:
    * FIX: Logwatch: fixed missing linebreak during reclassifing lines of logfiles
    * FIX: Logwatch: Logwatch services in rules configured using WATO must be
      given as item, not as whole service name
    * New active check via WATO: check_ldap
    * printer_alerts: new configuration variable printer_alerts_text_map. Make
      'Energiesparen' on Brother printers an OK state.
    * services: This check can now be parameterized in a way that it warn if
      a certain service is running. WATO formalization is available.

    BI:
    * FIX: make rotating folding arrows black (white was not visible)
    * Display format 'boxes' now in all BI views available
    * Display format 'boxes' now persists folding state

1.2.0b3:
    Core:
    * FIX: fixed SNMP info declaration in checks: could be garbled
      up in rare cases
    * avoid duplicate parents definition, when using 'parents' and
      extra_host_conf["parents"] at the same time. The later one has
      precedence.

    Multisite:
    * Logwatch: Colorizing OK state blocks correctly
    * FIX: allow web plugins to be byte compiled (*.pyc). Those
      are preferred over *.py if existing
    * View Editor: Fixed jump to top of the page after moving painters during
      editing views
    * FIX: Fixed login redirection problem after relogging
    * Filter for times now accept ranges (from ... until)
    * New view setting for page header: repeat. This repeats the
      column headers every 20'th row.
    * FIX: Fixed problem with new eval/pickle
    * FIX: Fixed commands in host/service search views

    Checks & Agents:
    * FIX: Made logwatch parsing mechanism a little more robust
      (Had problems with emtpy sections from windows agent)
    * FIX: brocade_fcport: Configuration of portsates now possible  
    * if_lancom: special version for if64 for LANCOM devices (uses
      ifName instead of ifDescr)


    WATO:
    * Reimplemented folder listing in host/folders module
    * Redesigned the breadcrumb navigation
    * Global settings: make boolean switches directly togglable
    * New button "Recursive Inventory" on folder: Allows to do
      a recursive inventory over all hosts. Also allows to selectively
      retry only hosts that have failed in a previous inventory.
    * You can configure parents now (via a host attribute, no rules are
      neccessary).
    * You can now do an automated scan for parents and layer 3 (IP)
    * You can configure active checks (check_tcp, ...) via WATO now
    * FIX: fix page header after confirmation dialogs
    * FIX: Fixed umlaut problem in host aliases and ip addresses created by WATO
    * FIX: Fixed exception caused by validation problems during editing tags in WATO
    * FIX: create sample config only if both rules.mk and hosttags.mk are missing
    * FIX: do not loose host tags when both using WATO-configured and 
      manual ones (via multisite.mk)
    * Timeperiods: Make list of exceptions dynamic, not fixed to 10 entries
    * Timeperiods: Configure exclusion of other timeperiods
    * Configuration of notification_delay and notification_interval

1.2.0b2:
    Core:
    * FIX: Cluster host checks were UNKNOWN all the time
    * FIX: reset counter in case of (broken) future time
    * FIX: Automation try-inventory: Fixed problem on where checks which
      produce equal service descriptions could lead to invalid inventory
      results on cluster hosts.
    * FIX: do not create contacts if they won't be assigned to any host
      or service. Do *not* assign to dummy catch-all group "check_mk".

    WATO:
    * Added new permission "move hosts" to allow/deny moving of hosts in WATO
    * Also write out contact definitions for users without contactgroups to
      have the mail addresses and other notification options persisted
    * FIX: deletion of automation accounts now works
    * FIX: Disabling notifications for users does work now
    * New main overview for rule editor
    * New multisite.mk option wato_hide_varnames for hiding Check_MK 
      configuration variable names from the user
    * New module "Logwatch Pattern Analyzer" to verify logwatch rules
    * Added new variable logwatch_rules which can also be managed through the
      WATO ruleset editor (Host/Service Parameters > Parameters and rules for
      inventorized checks > Various applications > Logwatch Patterns)
    * Users & Contacts: Added new option wato_hidden_users which holds a list
      of userids to hide the listed users from the WATO user management GUI.
    * WATO API: Added new method rewrite_configuration to trigger a rewrite of
      all host related wato configuration files to distribute changed tags
    * Added new internal hook pre-activate-changes to execute custom
      code BEFORE Check_MK is called to restart Nagios
    * FIX: Only showing sudo hint message on sudo error message in automation
      command
    * FIX: Fixed js eror in IE7 on WATO host edit page
    * FIX: Using pickle instead of repr/eval when reading data structures from
      urls to prevent too big security issues
    * Rule editor: improve sorting of groups and rulesets
    * FIX: Escaping single quotes in strings when writing auth.php
    * FIX: Fix resorting of host tags (was bug in ListOf)

    Multisite
    * Added config option default_ts_format to configure default timestamp
      output format in multisite
    * Layout and design update
    * Quicksearch: display site name if more than one different site
      is present in the current search result list
    * FIX: Fixed encoding problem in "custom notification" message
    * New configuration parameter page_heading for the HTML page heads
      of the main frameset (%s will be replaced with OMD site name)
    * FIX: Fix problem where snapins where invisible
    * FIX: Fixed multisite timeout errors when nagios not running
    * Sidebar: some new layout improvements
    * Login page is not shown in framesets anymore (redirects framed page to
      full screen login page)
    * FIX: fix exception when disallowing changing display options
    * FIX: Automatically redirect from login page to target page when already
      logged in
    * FIX: Updating the dashboard header time when the dashlets refresh

    BI:
    * Added new painter "affected hosts (link to host page)" to show all
      host names with links to the "hosts" view
    * FIX: Fixed filtering of Single-Host Aggregations
    * New sorter for aggregation group
    * FIX: fix sorting of Single-Host Aggregations after group
    * Avoid duplicate rule incarnations when using FOREACH_*
    * BI Boxes: allow closing boxes (not yet persisted)
    * New filter for services (not) contained in any aggregate
    * Configure sorting for all BI views

    Checks & Agents:
    * FIX: snmp_uptime handles empty snmp information without exception
    * FIX: Oracle checks try to handle ORA-* errors reported by the agent
      All oracle checks will return UNKNOWN when finding an ORA-* message
    * FIX: filesystem levels set via WATO didn't work, but do now
    * FIX: Group filters can handle groups without aliases now
    * nfsmounts: Added nfs4 support thanks to Thorsten Hintemann
    * megaraid_pdisks megaraid_ldisks: Support for Windows.  Thanks to Josef Hack

1.2.0b1:
    Core, Setup, etc.:
    * new tool 'livedump' for dumping configuration and status
      information from one monitoring core and importing this
      into another.
    * Enable new check registration API (not yet used in checks)
    * FIX: fix handling of prefix-tag rules (+), needed for WATO
    * FIX: handle buggy SNMP devices with non-consecutive OIDS
      (such as BINTEC routers)
    * Check API allows a check to get node information
    * FIX: fix problem with check includes in subchecks
    * Option --checks now also applies to ad-hoc check (e.g.
      cmk --checks=mrpe,df -v somehost)
    * check_mk_templates.cfg: added s to notification options
      of host and service (= downtime alerts)

    WATO:
    * Hosttag-editor: allow reordering of tags
    * Create very basic sample configuration when using
      WATO the first time (three tag groups, two rules)
    * Much more checks are configurable via WATO now
    * Distributed WATO: Made all URL calls using curl now
    * FIX: fix bug in inventory in validate_datatype()
    * Better output in case of inventory error
    * FIX: fix bug in host_icon rule on non OMD
    * FIX: do not use isdisjoint() (was in rule editor on Lenny)
    * FIX: allow UTF-8 encoded permission translations
    * FIX: Fixed several problems in OMD apache shared mode
    * FIX: Do not use None$ as item when creating new rules
    * FIX: Do load *all* users from htpasswd, so passwords from
      users not created via WATO will not be lost.
    * FIX: honor site disabling in replication module
    * FIX: honor write permissions on folder in "bulk delete"
    * FIX: honor permissions for "bulk cleanup" and "bulk edit"
    * FIX: honor write permissions and source folder when moving hosts
    * FIX: honor permissions on hosts also on bulk inventory
    * Only create contacts in Nagios if they are member of at
      least one contact group.
    * It is now possible to configure auxiliary tags via WATO
      (formerly also called secondary tags)
    * FIX: Fixed wrong label "Main Overview" shown for moved WATO folders
      in foldertree snapin
    * FIX: Fixed localization of empty host tags
    * FIX: User alias and notification enabling was not saved

    Checks & Agents:
    * hpux_if: fix missing default parameter errors
    * hpux_if: make configurable via WATO
    * if.include: fix handling of NIC with index 0
    * hpux_lunstats: new check for disk IO on HP-UX
    * windows - mk_oracle tablespace: Added missing sid column
    * diskstat: make inventory mode configurable via WATO
    * added new checks for Fujitsu ETERNUS DX80 S2 
      (thanks to Philipp Höfflin)
    * New checks: lgp_info, lgp_pdu_info and lgp_pdu_aux to monitor Liebert
      MPH/MPX devices
    * Fix Perf-O-Meter of fileage
    * hpux_snmp_cs.cpu: new SNMP check for CPU utilization
      on HP-UX.
    * if/if64: inventory also picks up type 62 (fastEther). This
      is needed on Cisco WLC 21xx series (thanks to Ralf Ertzinger)
    * FIX: fix inventory of f5_bigip_temp
    * mk_oracle (lnx+win): Fixed TEMP tablespace size calculations
    * ps: output node process is running on (only for clusters)
    * FIX: Linux Agent: Fixed ipmi-sensors handling of Power_Unit data
    * hr_mem: handle rare case where more than one entry is present
      (this prevents an exception of pfSense)
    * statgrab_load: level is now checked against 15min average - 
      in order to be consistent with the Linux load check
    * dell_powerconnect_cpu: hopefully correctly handle incomplete
      output from agent now.
    * ntp: do not check 'when' anymore since it can produce false
      alarms.
    * postfix_mailq: handle output with 'Total requests:' in last line
    * FIX: check_mk-hp_blade_psu.php: allow more than 4 power supplies
    * FIX: smart plugin: handle cases with missing vendor (thanks
      to Stefan Kärst)
    * FIX: megaraid_bbu: fix problem with alternative agent output
      (thanks to Daniel Tuecks)
    * mk_oracle: fix quoting problem, replace sessions with version,
      use /bin/bash instead of /bin/sh

    Multisite:
    * Added several missing localization strings
    * IE: Fixed problem with clicking SELECT fields in the new wato foldertree snapin
    * Fixed problem when trying to visit dashboards from new wato foldertree snapin
    * Chrome: Fixed styling problem of foldertree snapin
    * Views: Only show the commands and row selection options for views where
      commands are possible
    * The login mask honors the default_language definition now
    * check_bi_local.py: works now with cookie based authentication
    * FIX: Fixed wrong redirection after login in some cases
    * FIX: Fixed missing stats grouping in alert statistics view
    * FIX: Fixed preview table styling in view editor
    * FIX: Multisite authed users without permission to multisite are
      automatically logged out after showing the error message
    * Retry livestatus connect until timeout is used up. This avoids
      error messages when the core is being restarted
    * Events view now shows icon and text for "flapping" events
    * Use buffer for HTML creation (this speeds up esp. HTTPS a lot)
    * FIX: Fixed state filter in log views

    Livestatus:
    * Add missing column check_freshness to services table

    BI:
    * New column (painter) for simplistic box display of tree.
      This is used in a view for a single hostgroup.

1.1.13i3:
    Core, Setup, etc.:
    * *_contactgroups lists: Single group rules are all appended. When a list
      is found as a value this first list is used exclusively. All other
      matching rules are ignored
    * cmk -d does now honor --cache and --no-tcp
    * cmk -O/-R now uses omd re{start,load} core if using OMD
    * FIX: setup.sh now setups up permissions for conf.d/wato
      correctly
    * cmk --localize update supports an optional ALIAS which is used as
      display string in the multisite GUI
    * FIX: Fixed encoding problems with umlauts in group aliases
    * FIX: honor extra_summary_host_conf (was ignored)
    * new config variable snmpv2c_hosts that allows to enable SNMP v2c
      but *not* bulkwalk (for some broken devices). bulkwalk_hosts still
      implies v2c.

    Checks & Agents:
    * Windows agent: output eventlog texts in UTF-8 encoding. This
      should fix problems with german umlauts in message texts.
    * Windows agent: Added installer for the windows agent (install_agent.exe)
    * Windows agent: Added dmi_sysinfo.bat plugin (Thanks to Arne-Nils Kromer for sharing)
    * Disabled obsolete checks fc_brocade_port and fc_brocade_port_detailed.
      Please use brocade_fcport instead.
    * aironet_errors, statgrab_disk, statgrab_net: Performance data has
      been converted from counters to rates. You might need to delete your
      existing RRDs of these checks. Sorry, but these have been that last
      checks still using counters...
    * ibm_imm_health: added last missing scan function
    * Filesystem checks: trend performance data is now normalized to MB/24h.
      If you have changed the trend range, then your historic values will
      be displayed in a wrong scale. On the other hand - from now on changes
      in the range-setting will not affect the graph anymore.
    * if/if64/lnx_if: pad port numbers with zeros in order to sort correctly.
      This can be turned off with if_inventory_pad_portnumbers = False.
    * Linux agent: wrap freeipmi with lock in order to avoid cache corruption
    * New check: megaraid_bbu - check existance & status of LSI MegaRaid BBU module
    * HP-UX Agent: fix mrpe (remove echo -e and test -e, thanks to Philipp Lemke)
    * FIX: ntp checks: output numeric data also if stratum too high
    * Linux agent: new check for dmraid-based "bios raid" (agent part as plugin)
    * FIX: if64 now uses ifHighSpeed instead of ifSpeed for determining the
      link speed (fixes speed of 10GBit/s and 20GBit/s ports, thanks Marco Poet)
    * cmctc.temp: serivce has been renamed from "CMC Temperature %s" to just
      "Temperature %s", in order to be consistent with the other checks.
    * mounts: exclude changes of the commit option (might change on laptops),
      make only switch to ro critical, other changes warning.
    * cisco_temp_sensor: new check for temperature sensors of Cisco NEXUS
      and other new Cisco devices
    * oracle_tablespace: Fixed tablespace size/free space calculations
    * FIX: if/if64: omit check result on counter wrap if bandwidth traffic levels
      are used.

    Multisite:
    * Improve transaction handling and reload detection: user can have 
      multiple action threads in parallel now
    * Sounds in views are now enabled per default. The new configuration
      variable enable_sounds can be set to False in multisite.mk in order
      to disable sounds.
    * Added filter for log state (UP,DOWN,OK,CRIT...) to all log views
    * New painter for normal and retry check interval (added to detail views)
    * Site filter shows "(local)" in case of non multi-site setup
    * Made "wato folder" columns sortable
    * Hiding site filter in multisite views in single site setups
    * Replaced "wato" sidebar snapin which mixed up WATO and status GUIs with
      the new "wato_foldertree" snapin which only links to the status views
      filtered by the WATO folder.
    * Added "Dashboard" section to views snapin which shows a list of all dashboards
    * FIX: Fixed auth problem when following logwatch icon links while using
      the form based auth
    * FIX: Fix problem with Umlaut in contact alias
    * FIX: Creating auth.php file on first login dialog based login to ensure
      it exists after login when it is first needed
    * Dashboard: link problem views to *unhandled* views (this was
      inconsistent)
    * Localization: Fixed detection of gettext template file when using the
      local/ hierarchy in OMD

    Mobile:
    * Improved sorting of views in main page 
    * Fix: Use all the availiable space in header
    * Fix: Navigation with Android Hardwarekeys now working
    * Fix: Links to pnp4nagios now work better
    * Fix: Host and Service Icons now finger friendly
    * Fix: Corrected some buildin views

    WATO:
    * Removed IP-Address attribute from folders
    * Supporting localized tag titles
    * Using Username as default value for full names when editing users
    * Snapshot/Factory Reset is possible even with a broken config
    * Added error messages to user edit dialog to prevent notification problems
      caused by incomplete configuration
    * Activate Changes: Wato can also reload instead of restarting nagios
    * Replication: Can now handle replication sites which use the form based auth
    * Replication: Added option to ignore problems with the ssl certificates
                   used in ssl secured replications
    * WATO now supports configuring Check_MK clusters
    * FIX: Fixed missing folders in "move to" dropdown fields
    * FIX: Fixed "move to target folders" after CSV import
    * FIX: Fixed problem with duplicate extra_buttons when using the i18n of multiisite
    * FIX: Fixed problem with duplicate permissions when using the i18n of multiisite
    * FIX: Writing single host_contactgroups rules for each selected
      contactgroup in host edit dialog
    * FIX: Fixed wrong folder contacgroup related permissions in auth.php api
    * FIX: Fixed not up-to-date role permission data in roles_saved hook
    * FIX: Fixed duplicate custom columns in WATO after switching languages

    BI:
    * improve doc/treasures/check_bi_local.py: local check that creates
      Nagios services out of BI aggregates

    Livestatus:
    * ColumnHeaders: on is now able to switch column header on even if Stats:
      headers are used. Artifical header names stats_1, stats_2, etc. are
      begin used. Important: Use "ColumnHeaders: on" after Columns: and 
      after Stats:.

1.1.13i2:
    Core, Setup, etc.:
    * cmk -I: accept host tags and cluster names

    Checks & Agents:
    * linux agent - ipmi: Creating directory of cache file if not exists
    * dell_powerconnect_cpu: renamed service from CPU to "CPU utilization", in
      order to be consistent with other checks
    
    Multisite:
    * Several cleanups to prevent css/js warning messages in e.g. Firefox
    * Made texts in selectable rows selectable again
    * Adding reschedule icon to all Check_MK based services. Clicks on these
      icons will simply trigger a reschedule of the Check_MK service
    * FIX: ship missing CSS files for mobile GUI
    * FIX: rename check_mk.js into checkmk.js in order to avoid browser
      caching problems during version update

    WATO:
    * Optimized wraps in host lists tag column
    * Bulk inventory: Remove leading pipe signs in progress bar on main
      folder inventory
    * NagVis auhtorization file generation is also executed on activate_changes
    * Implemented a new inclusion based API for using multisite permissions
      in other addons
    * Inventory of SNMP devices: force implicit full scan if no services
      are configured yet
    * FIX: Calling activate_changes hook also in distributed WATO setups
    * FIX: Fixed display bug in host tags drop down menu after POST of form
    * FIX: Fixed javascript errors when doing replication in distributed
      wato environments when not having the sidebar open
    * FIX: Fixed search form dependant attribute handling
    * FIX: Fixed search form styling issues
    * You can now move folders to other folders
    * FIX: Distributed WATO: Supressing site sync progress output written in
      the apache error log

1.1.13i1:
    Multisite:
    * New nifty sidebar snapin "Speed-O-Meter"
    * Implemented new cookie based login mechanism including a fancy login GUI
    * Implemented logout functionality for basic auth and the new cookie based auth
    * Implemented user profile management page for changing the user password and
      the default language (if available)
    * New filter for the (new) state in host/service alerts
    * New command for sending custom notifications
    * FIX: Fixed encoding problem when opening dashboard
    * New icon on a service whos host is in downtime
    * Only show most frequently used context buttons (configurable
      in multisite.mk via context_buttons_to_show)
    * Show icon if user has modified a view's filter settings
    * New config option debug_livestatus_queries, normal debug
      mode does not include this anymore
    * Icons with link to page URL at bottom of each page
    * Logwatch: Switched strings in logwatch to i18n strings
    * Logwatch: Fixed styling of context button when acknowleding log messages
    * Logwatch: Implemented overview page to show all problematic logfiles
    * Add Snapin page: show previews of all snapins
    * Add Snapin page: Trying to prevent dragging confusions by using other click event
    * New (hidden) button for reloading a snapin (left to the close button)
    * Automatically falling back to hardcoded default language if configured
    language is not available
    * Repair layout of Perf-O-Meter in single dataset layout
    * FIX: Fixed duplicate view plugin loading when using localized multisite
    * FIX: Host-/Servicegroup snapin: Showing group names when no alias is available
    * FIX: Removed double "/" from pnp graph image urls in views

    BI:
    * Host/Service elements are now iterable via FOREACH_HOST, e.g.
      (FOREACH_HOST, ['server'], ALL_HOSTS, "$HOST$", "Kernel" ),
    * FIX: Assuming host states is possible again (exception: list index "3")

    WATO:
    * Evolved to full featured monitoring configuration tool!
    * Major internal code cleanup
    * Hosts can now be created directly in folders. The concept of host lists
      has been dropped (see migration notes!)
    * Configuration of global configuration variables of Check_MK via WATO
    * Configuration of main.mk rules
    * Configuration of Nagios objects and attributes
    * Configuration of users and roles
    * Configuration of host tags
    * Distributed WATO: replication of the configuration to slaves and peers
    * Added missing API function update_host_attributes() to change the
      attributes of a host
    * Added API function num_hosts_in_folder() to count the number of hosts
      below the given folder
    * Added option to download "latest" snapshot
    * extra_buttons can now register a function to gather the URL to link to
    * Implemented NagVis Authorisation management using WATO users/permissions

    Livestatus:
    * Experimental feature: livecheck -> super fast active check execution
      by making use of external helper processes. Set livecheck=PATH_TO_bin/livecheck
      in nagios.cfg where you load Livestatus. Optional set num_livecheck_helpers=NUM
      to set number of processes. Nagios will not fork() anymore for check exection.
    * New columns num_hosts and num_services in status table
    * New aggregation functions suminv and avginv (see Documentation)

    Core, Setup, etc.:
    * New configuration variable static_checks[] (used by WATO)
    * New configuration variable checkgroup_parameters (mainly for WATO)
    * check_submission defaults now to "file" (was "pipe")
    * Added pre-configured notification via cmk --notify
    * Drop RRA-configuration files for PNP4Nagios completely
    * New configuration variable ping_levels for configuring parameters
      for the host checks.
    * cmk --notify: new macros $MONITORING_HOST$, $OMD_ROOT$ and $OMD_SITE$
    * make ping_levels also apply to PING services for ping-only hosts
      (thanks to Bernhard Schmidt)

    Checks & Agents:
    * if/if64: new ruleset if_disable_if64_hosts, that force if on
      hosts the seem to support if64
    * Windows agent: new config variable "sections" in [global], that
      allows to configure which sections are being output.
    * Windows agent: in [logwatch] you can now configure which logfiles
      to process and which levels of messages to send.
    * Windows agent: new config variable "host" in all sections that
      restricts the folling entries to certain hosts.
    * Windows agent: finally implemented <<<mrpe>>. See check_mk.ini
      for examples.
    * Windows agent: do not execute *.txt and *.dir in <<<plugins>>> and
      <<<local>>>
    * Windows agent: make extensions to execute configurable (see
      example check_mk.ini)
    * Windows agent: agent now reuses TCP port even when taskkill'ed, so
      a system reboot is (hopefully) not neccessary anymore
    * Windows agent: section <<<df>>> now also outputs junctions (windows
      mount points). No external plugin is needed.
    * Windows agent: new section <<<fileinfo>>> for monitoring file sizes
      (and later possible ages)
    * logwatch: allow to classify messages based on their count (see
      man page of logwatch for details)
    * fileinfo: new check for monitoring age and size of files
    * heartbeat_crm: apply patches from Václav Ovsík, so that the check
      should work on Debian now.
    * ad_replication: added warninglevel 
    * fsc_*: added missing scan functions
    * printer_alerts: added further state codes (thanks to Matthew Stew)
    * Solaris agent: changed shell to /usr/bin/bash (fixes problems with LC_ALL=C)

1.1.12p7:
    Multisite:
    * FIX: detail view of host was missing column headers
    * FIX: fix problem on IE with background color 'white'
    * FIX: fix hitting enter in host search form on IE
    * FIX: fix problem in ipmi_sensors perfometer

    Checks & Agents:
    * FIX: fixed man pages of h3c_lanswitch_sensors and statgrab_cpu
    * FIX: netapp_volumes: added raid4 as allowed state (thanks to Michaël Coquard)

    Livestatus
    * FIX: fix type column in 'GET columns' for dict-type columns (bug found
      by Gerhard Lausser)

1.1.12p6:
    Checks & Agents:
    * FIX: lnx_if: remove debug output (left over from 1.1.12p5)
    
1.1.12p5:
    Multisite:
    * FIX: fix hitting enter in Quicksearch on IE 8
    * FIX: event/log views: reverse sorting, so that newest entries
      are shown first
    * FIX: fix dashboard dashlet background on IE
    * FIX: fix row highlight in status GUI on IE 7/8
    * FIX: fix row highlight after status page reload
    * FIX: single dataset layout honors column header settings
    * FIX: quote '#' in PNP links (when # is contained in services)
    * FIX: quote '#' in PNP image links also
    * FIX: add notifications to host/service event view

    Checks & Agents:
    * FIX: lnx_if: assume interfaces as up if ethtool is missing or
      not working but interface has been used since last reboot. This
      fixes the problem where interface are not found by inventory.
    * FIX: snmp_uptime: handels alternative timeformat
    * FIX: netapp_*: scan functions now detect IBM versions of firmware
    * FIX: bluecoat_diskcpu: repair scan function
    * FIX: mem.vmalloc: fix default levels (32 and 64 was swapped)
    * FIX: smart: make levels work (thanks to Bernhard Schmidt)
    * FIX: PNP template if if/if64: reset LC_ALL, avoids syntax error
    * FIX: dell_powerconnect_cpu: handle sporadic incomplete output
      from SNMP agent

1.1.12p4:
    Multisite:
    * FIX: sidebar snapin Hostgroups and Servicegroups sometimes
           failed with non-existing "available_views".
    * FIX: Fix host related WATO context button links to point to the hosts site
    * FIX: Fixed view editor redirection to new view after changing the view_name
    * FIX: Made icon painter usable when displaying hostgroup rows
    * Logwatch: Switched strings in logwatch to i18n strings
    * Logwatch: Fixed styling of context button when acknowleding log messages
    * Logwatch: Implemented overview page to show all problematic logfiles

    WATO:
    * FIX: add missing icon_csv.png
    * FIX: WATO did not write values of custom macros to extra_host_conf definitions

1.1.12p3:
    Core, Setup, etc.:
    * FIX: really suppress precompiling on PING-only hosts now

1.1.12p2:
    Core, Setup, etc.:
    * FIX: fix handling of empty suboids
    * FIX: do not create precomiled checks for host without Check_MK services

    Checks & Agents:
    * FIX: mem.win: Default levels now works, check not always OK
    * FIX: blade_health: fix OID specification
    * FIX: blade_bays: fix naming of item and man page

    Multisite:
    * FIX: Fixed styling of view header in older IE browsers
    * FIX: Do not show WATO button in views if WATO is disabled
    * FIX: Remove WATO Folder filter if WATO is disabled 
    * FIX: Snapin 'Performance': fix text align for numbers
    * FIX: Disallow setting downtimes that end in the past
    * FIX: Fix links to downtime services in dashboard
    * FIX: Fix popup help of reschedule icon

1.1.12p1:
    Core, Setup, etc.:
    * FIX: fix aggregate_check_mk (Summary host agent status)

    Checks & Agents:
    * FIX: mk_oracle now also detects XE databases
    * FIX: printer_alerts: handle 0-entries of Brother printers
    * FIX: printer_supply: fix Perf-O-Meter if no max known
    * FIX: Added id parameter to render_statistics() method to allow more than
      one pie dashlet for host/service stats
    * FIX: drbd: fixed inventory functions
    * FIX: printer_supply: handle output of Brother printers
    * FIX: ps.perf PNP template: show memory usage per process and not
      summed up. This is needed in situations where one process forks itself
      in irregular intervals and rates but you are interested just in the
      memory usage of the main process.

    Multisite:
    * FIX: finally fixed long-wanted "NagStaMon create hundreds
      of Apache processes" problem!
    * FIX: query crashed when sorting after a join columns without
      an explicit title.
    * FIX: filter for WATO file/folder was not always working.
    * Added filter for hard services states to search and service
      problems view
    * FIX: dashboard problem views now ignore notification period,
      just as tactical overview and normal problem views do
    * FIX: Loading dashboard plugins in dashboard module
 

1.1.12:
    Checks & Agents:
    * dell_powerconnect_*: final fixed, added PNP-templates
    * ps.perf: better error handling in PNP template

    Multisite:
    * Dashboard: fix font size of service statistics table
    * Dashboard: insert links to views into statistics
    * Dashboard: add links to PNP when using PNP graphs
    
1.1.12b2:
    Core, Setup, etc.:
    * FIX: fix crash with umlauts in host aliases
    * FIX: remove duplicate alias from Nagios config

    Checks & Agents:
    * services: better handling of invalid patterns
    * FIX: multipath: fix for another UUID format
    * AIX agent: fix implementation of thread count
    * blade_bays: detect more than 16 bays
    * statgrab_*: added missing inventory functions
    * FIX: fix smart.temp WARN/CRIT levels were off by one degree

    Multisite:
    * Remove Check_MK logo from default dashboard
    * Let dashboard use 10 more pixels right and bottom
    * FIX: do not show WATO icon if no WATO permission
    * Sidebar sitestatus: Sorting sites by sitealias
    * FIX: removed redundant calls of view_linktitle()

    WATO:
    * FIX: fix update of file/folder title after title property change

    Livestatus:
    * FIX: fix crash on imcomplete log lines (i.e. as
      as result of a full disk)
    * FIX: Livestatus-API: fix COMMAND via persistent connections
	

1.1.12b1:
    Core, Setup, etc.:
    * FIX: fix cmk -D on cluster hosts
    * Made profile output file configurable (Variable: g_profile_path)

    Checks & Agents:
    * FIX: j4p_performance: fix inventory functions 
    * FIX: mk_oracle: fix race condition in cache file handling (agent data
      was missing sections in certain situations)
    * mrpe: make check cluster-aware and work as clustered_service
    * cups_queues: Run agent part only on directly on CUPS servers,
      not on clients
    * FIX: mbg_lantime_state: Fixed output UOM to really be miliseconds
    * FIX: ntp: Handling large times in "poll" column correctly
    * New check dmi_sysinfo to gather basic hardware information
    * New check bintec_info to gather the software version and serial number
    of bintec routers

    Multisite:
    * FIX: fix rescheduling of host check
    * FIX: fix exception when using status_host while local site is offline
    * FIX: Fixed not updating pnp graphs on dashboard in some browsers (like chrome)
    * FIX: fix URL-too-long in permissions page
    * FIX: fix permission computation
    * FIX: fixed sorting of service perfdata columns
    * FIX: fixed sorting of multiple joined columns in some cases
    * FIX: fixed some localisation strings
    * Cleanup permissions page optically, add comments for views and snapins
    * Added some missing i18n strings in general HTML functions
    * Added display_option "w" to disable limit messages and livestatus errors in views
    * Service Perfdata Sorters are sorting correctly now
    * Added "Administration" snapin to default sidebar
    * Tactical Overview: make link clickable even if count is zero
    * Minor cleanup in default dashboard
    * Dashboard: new dashlet attribute title_url lets you make a title into a link
    * Dashboard: make numbers match "Tactical Overview" snapin

    Livestatus:
    * Write messages after initialization into an own livestatus.log

    WATO:
    * FIX: "bulk move to" at the top of wato hostlists works again
    * FIX: IE<9: Fixed problem with checkbox events when editing a host
    * FIX: "move to" dropdown in IE9 works again

1.1.11i4:
    Core, Setup, etc.:
    * FIX: use hostgroups instead of host_groups in Nagios configuration.
      This fixes a problem with Shinken
    * --scan-parents: detected parent hosts are now tagged with 'ping', so
      that no agent will be contacted on those hosts

    Checks & Agents:
    * Added 4 new checks dell_powerconnect_* by Chris Bowlby
    * ipmi_sensors: correctly handle further positive status texts
      (thanks to Sebastian Talmon)
    * FIX: nfsmounts handles zero-sized volumes correctly
    * AIX agent now outputs the user and performance data in <<<ps>>>

    Multisite:
    * FIX: WATO filtered status GUIs did not update the title after changing
      the title of the file/folder in WATO
    * FIX: Removed new python syntax which is incompatible with old python versions
    * FIX: Made bulk inventory work in IE
    * FIX: Fixed js errors in IE when having not enough space on dashboard 
    * FIX: fix error when using non-Ascii characters in view title
    * FIX: fix error on comment page caused by missing sorter
    * FIX: endless javascript when fetching pnp graphs on host/service detail pages
    * FIX: Not showing the action form in "try" mode of the view editor
    * FIX: Preventing up-then-over effect while loading the dashboard in firefox
    * Added missing i18n strings in command form and list of views
    * Views are not reloaded completely anymore. The data tables are reloaded
      on their own.
    * Open tabs in views do not prevent reloading the displayed data anymore
    * Added display_option "L" to enable/disable column title sortings
    * Sorting by joined columns is now possible
    * Added missing sorters for "service nth service perfdata" painters
    * Implemented row selection in views to select only a subset of shown data
      for actions
    * Sort titles in views can be enabled by clicking on the whole cells now
    * Submitting the view editor via ENTER key saves the view now instead of try mode
    * Host comments have red backgrounded rows when host is down
    * Implemented hook api to draw custom link buttons in views

    WATO:
    * Changed row selection in WATO to new row selection mechanism
    * Bulk action buttons are shown at the top of hostlists too when the lists
      have more than 10 list items
    * New function for backup and restore of the configuration

    Livestatus:
    * FIX: fix compile error in TableLog.cc by including stddef.h
    * FIX: tables comments and downtimes now honor AuthUser
    * Table log honors AuthUser for entries that belong to hosts
      (not for external commands, though. Sorry...)
    * FIX: fix Stats: sum/min/max/avg for columns of type time

1.1.11i3:
    Core, Setup, etc.:
    * FIX: allow host names to have spaces
    * --snmpwalk: fix missing space in case of HEX strings
    * cmk --restore: be aware of counters and cache being symbolic links
    * do_rrd_update: direct RRD updates have completely been removed.
      Please use rrdcached in case of performance problems.
    * install_nagios.sh has finally been removed (was not maintained anyway).
      Please use OMD instead.
    * Inventory functions now only take the single argument 'info'. The old
      style FUNC(checkname, info) is still supported but deprecated.
    * Show datasource program on cmk -D
    * Remove .f12 compile helper files from agents directory
    * Output missing sections in case of "WARNING - Only __ output of __..."
    * Remove obsolete code of snmp_info_single
    * Remove 'Agent version (unknown)' for SNMP-only hosts
    * Options --version, --help, --man, --list-checks and --packager now
      work even with errors in the configuration files
    * Minor layout fix in check man-pages

    Checks & Agents:
    * FIX: hr_mem: take into account cache and buffers
    * FIX: printer_pages: workaround for trailing-zero bug in HP Jetdirect
    * mk_logwatch: allow to set limits in processing time and number of
      new log messages per log file
    * Windows Agent: Now supports direct execution of powershell scripts
    * local: PNP template now supports multiple performance values
    * lnx_if: make lnx_if the default interface check for Linux
    * printer_supply: support non-Ascii characters in items like
      "Resttonerbehälter". You need to define snmp_character_encodings in main.mk
    * mem.win: new dedicated memory check for Windows (see Migration notes)
    * hr_mem: added Perf-O-Meter
    * Renamed all temperature checks to "Temperature %s". Please
      read the migration notes!
    * df and friends: enabled trend performance data per default. Please
      carefully read the migration notes!
    * diskstat: make summary mode the default behavious (one check per host)

    MK Livestatus:
    * WaitObject: allow to separate host name and service with a semicolon.
      That makes host names containing spaces possible.
    * Better error messages in case of unimplemented operators

    Multisite:
    * FIX: reschedule now works for host names containing spaces
    * FIX: correctly sort log views in case of multi site setups
    * FIX: avoid seven broken images in case of missing PNP graphs
    * FIX: Fixed javascript errors when opening dashboard in IE below 9
    * FIX: Views: Handling deprecated value "perpage" for option
      column_headers correctly
    * FIX: Fixed javascript error when saving edited views without sidebar
    * FIX: Showing up PNP hover menus above perfometers
    * Host/Service Icon column is now modularized and can be extended using
      the multisite_icons list.
    * New sorters for time and line number of logfile entries
    * Bookmarks snapin: save relative URLs whenever possible
    * Man-Pages of Check_MK checks shown in Multisite honor OMD's local hierarchy
    * nicer output of substates, translate (!) and (!!) into HTML code
    * new command for clearing modified attributes (red cross, green checkmark)
    * Perf-O-Meters: strip away arguments from check_command (e.g.
      "check-foo!17!31" -> "check-foo").
    * Added several missing i18n strings in view editor
    * Views can now be sorted by the users by clicking on the table headers.
      The user sort options are not persisted.
    * Perf-O-Meters are now aware if there really is a PNP graph

    WATO:
    * Show error message in case of empty inventory due to agent error
    * Commited audit log entries are now pages based on days
    * Added download link to download the WATO audit log in CSV format

1.1.11i2:
    Core, Setup, etc.:
    * FIX: sort output of cmk --list-hosts alphabetically
    * FIX: automatically remove leading and trailing space from service names
      (this fixes a problem with printer_pages and an empty item)
    * Great speed up of cmk -N/-C/-U/-R, especially when number of hosts is
      large.
    * new main.mk option delay_precompile: if True, check_mk will skip Python 
      precompilation during cmk -C or cmk -R, but will do this the first 
      time the host is checked.  This speeds up restarts. Default is False.
      Nagios user needs write access in precompiled directory!
    * new config variable agent_ports, allowing to specify the agent's
      TCP port (default is 6556) on a per-host basis.
    * new config variable snmp_ports, allowing to specify the UDP port
      to used with SNMP, on a per-host basis.
    * new config variable dyndns_hosts. Hosts listed in this configuration
      list (compatible to bulkwalk_hosts) use their hostname as IP address.
    
    Checks & Agents:
    * FIX: AIX agent: output name of template in case of MRPE
    * FIX: cisco_temp: skip non-present sensors at inventory
    * FIX: apc_symmetra: fix remaining runtime calculation (by factor 100)
    * FIX: Added PNP-template for winperf_phydisk
    * FIX: if64: fix UNKNOWN in case of non-unique ifAlias
    * FIX: lnx_if/if/if64: ignore percentual traffic levels on NICs without
           speed information.
    * FIX: cisco_temp_perf: add critical level to performance data
    * FIX: windows agent: hopefully fix case with quotes in directory name
    * FIX: printer_supply: fixed logic of Perf-O-Meter (mixed up crit with ok)
    * FIX: Solaris agent: reset localization to C, fixes problems with statgrab
    * FIX: blade_*: fix SNMP scan function for newer firmwares (thanks to Carlos Peón)
    * snmp_uptime, snmp_info: added scan functions. These checks will now
      always be added. Please use ingored_checktypes to disable, if non needed.
    * brocade_port: check for Brocade FC ports has been rewritten with
      lots of new features.
    * AIX agent now simulates <<<netctr>>> output (by Jörg Linge)
    * mbg_lantime_state: Handling refclock offsets correctly now; Changed
      default thresholds to 5/10 refclock offset
    * brocade_port: parameter for phystate, opstate and admstate can now
      also be lists of allowed states.
    * lnx_if: treat interfaces without information from ethtool as
      softwareLoopback interface. The will not be found by inventory now.
    * vbox_guest: new check for checking guest additions of Linux virtual box hosts
    * if/if64: Fixed bug in operstate detection when using old tuple based params
    * if/if64: Fixed bug in operstate detection when using tuple of valid operstates
    * mk_oracle: Added caching of results to prevent problems with long
    running SQL queries. Cache is controlled by CACHE_MAXAGE var which is preset to
    120 seconds 
    * mk_oracle: EXCLUDE_<sid>=ALL or EXCLUDE_<sid>=oracle_sessions can be
    used to exclude specific checks now
    * mk_oracle: Added optional configuration file to configure the new options
    * j4p_performance agent plugin: Supports basic/digest auth now
    * New checks j4p_performance.threads and j4p_performance.uptime which
      track the number of threads and the uptime of a JMX process
    * j4p_performance can fetch app and servlet specific status data. Fetching
      the running state, number of sessions and number of requests now. Can be
      extended via agent configuration (j4p.cfg).
    * Added some preflight checks to --scan-parents code
    * New checks netapp_cluster, netapp_vfiler for checking NetAPP filer 
      running as cluster or running vfilers.
    * megaraid_pdisks: Better handling of MegaCli output (Thanks to Bastian Kuhn)
    * Windows: agent now also sends start type (auto/demand/disabled/boot/system)
    * Windows: inventory_services now allowes regexes, depends and state/start type
      and also allows host tags.

    Multisite:
    * FIX: make non-Ascii characters in services names work again
    * FIX: Avoid exceptions in sidebar on Nagios restart
    * FIX: printer_supply perfometer: Using white font for black toners
    * FIX: ipmi: Skipping items with invalid data (0.000 val, "unspecified" unit) in summary mode
    * FIX: ipmi: Improved output formating in summary mode
    * FIX: BI - fixed wrong variable in running_on aggregation function
    * FIX: "view_name" variable missing error message when opening view.py
      while using the "BI Aggregation Groups" and "Hosts" snapins in sidebar
    * FIX: Fixed styling of form input elements in IE + styling improvements
    * FIX: Fixed initial folding state on page loading on pages with multiple foldings opened
    * Introduced basic infrastructure for multilanguage support in Multisite
    * Make 'Views' snapin foldable
    * Replace old main view by dashboard
    * Sidebar: Snapins can register for a triggered reload after a nagios
      restart has been detected. Check interval is 30 seconds for now.
    * Quicksearch snapin: Reloads host lists after a detected nagios restart.
    * New config directory multisite.d/ - similar to conf.d/
    * great speed up of HTML rendering
    * support for Python profiling (set profile = True in multisite.mk, profile
      will be in var/check_mk/web)
    * WATO: Added new hook "active-changes" which calls the registered hosts
      with a dict of "dirty" hosts
    * Added column painter for host contacts
    * Added column painters for contact groups, added those to detail views
    * Added filters for host and service contact groups
    * Detail views of host/service now show contacts
    * Fix playing of sounds: All problem views now have play_sounds activated,
      all other deactivated.
    * Rescheduling of Check_MK: introduce a short sleep of 0.7 sec. This increases
      the chance of the passive services being updated before the repaint.
    * Added missing i18n strings in filter section of view editor
    * Added filter and painter for the contact_name in log table
    * Added several views to display the notification logs of Nagios

    WATO:
    * Configration files can now be administered via the WEB UI
      (config_files in multisite.mk is obsolete)
    * Snapin is tree-based and foldable
    * Bulk operation on host lists (inventory, tags changed, etc)
    * Easy search operation in host lists
    * Dialog for global host search
    * Services dialog now tries to use cached data. On SNMP hosts
      no scan will be done until new button "Full Scan" is pressed.

    BI:
    * FIX: Fixed displaying of host states (after i18n introduction)h
    * FiX: Fixed filter for aggregation group
    * FIX: Fixed assumption button for services with non-Ascii-characters

    MK Livestatus:
    * FIX: fix compile problem on Debian unstable (Thanks to Sven Velt)
    * Column aggregation (Stats) now also works for perf_data
    * New configuration variable data_encoding and full UTF-8 support.
    * New column contact_groups in table hosts and services (thanks to
      Matthew Kent)
    * New headers Negate:, StatsNegate: and WaitConditionNegate:

1.1.11i1:
    Core, Setup, etc.:
    * FIX: Avoid duplicate SNMP scan of checktypes containing a period
    * FIX: honor ignored_checktypes also on SNMP scan
    * FIX: cmk -II also refreshes cluster checks, if all nodes are specified
    * FIX: avoid floating points with 'e' in performance data
    * FIX: cmk -D: drop obsolete (and always empty) Notification:
    * FIX: better handling of broken checks returning empty services
    * FIX: fix computation of weight when averaging
    * FIX: fix detection of missing OIDs (led to empty lines) 
    * SNMP scan functions can now call oid(".1.3.6.1.4.1.9.9.13.1.3.1.3.*")
      That will return the *first* OID beginning with .1.3.6.1.4.1.9.9.13.1.3.1.3
    * New config option: Set check_submission = "file" in order to write
      check result files instead of using Nagios command pipe (safes
      CPU ressources)
    * Agent simulation mode (for internal use and check development)
    * Call snmpgetnext with the option -Cf (fixes some client errors)
    * Call snmp(bulk)walk always with the option -Cc (fixes problems in some
      cases where OIDs are missing)
    * Allow merging of dictionary based check parameters
    * --debug now implies -v
    * new option --profile: creates execution profile of check_mk itself
    * sped up use of stored snmp walks
    * find configuration file in subdirectories of conf.d also
    * check_mk_templates.cfg: make check-mk-ping take arguments

    Multisite:
    * FIX: Display limit-exceeded message also in multi site setups
    * FIX: Tactical Overview: fix unhandled host problems view
    * FIX: customlinks snapin: Suppressing exception when no links configured
    * FIX: webservice: suppress livestatus errors in multi-site setups
    * FIX: install missing example icons in web/htdocs/images/icons
    * FIX: Nagios-Snapin: avoid duplicate slash in URL
    * FIX: custom_style_sheet now also honored by sidebar
    * FIX: ignore case when sorting groups in ...groups snapin
    * FIX: Fixed handling of embedded graphs to support the changes made to
    * FIX: avoid duplicate import of plugins in OMD local installation
    the PNP webservice
    * FIX: Added host_is_active and host_flapping columns for NagStaMon views
    * Added snmp_uptime, uptime and printer_supply perfometers
    * Allow for displaying service data in host tables
    * View editor foldable states are now permament per user
    * New config variable filter_columns (default is 2)

    BI:
    * Added new component BI to Multisite.

    WATO:
    * FIX: fix crash when saving services after migration from old version
    * Allow moving hosts from one to another config file

    Checks & Agents:
    * FIX: hr_mem: ignore devices that report zero memory
    * FIX: cisco_power: fix syntax error in man page (broke also Multisite)
    * FIX: local: fixed search for custom templates PNP template
    * FIX: if/if64: always generate unique items (in case ifAlias is used)
    * FIX: ipmi: fix ugly ouput in case of warning and error
    * FIX: vms_df: fix, was completely broken due to conversion to df.include
    * FIX: blade_bays: add missing SNMP OIDs (check was always UNKNOWN)
    * FIX: df: fix layout problems in PNP template
    * FIX: df: fix trend computation (thanks to Sebastian Talmon)
    * FIX: df: fix status in case of critical trend and warning used
    * FIX: df: fix display of trend warn/crit in PNP-graph
    * FIX: cmctc: fix inventory in case of incomplete entries
    * FIX: cmctc: add scan function
    * FIX: ucd_cpu_load and ucd_cpu_util: make scan function find Rittal
    * FIX: ucd_cpu_util: fix check in case of missing hi, si and st
    * FIX: mk_logwatch: improve implementation in order to save RAM
    * FIX: mk_oracle: Updated tablespace query to use 'used blocks' instead of 'user blocks'
    * FIX: mk_oracle: Fixed computation for TEMP table spaces
    * FIX: bluecoat_sensors: Using scale parameter provided by the host for reported values
    * FIX: fjdarye60_devencs, fjdarye60_disks.summary: added snmp scan functions
    * FIX: decru_*: added snmp scan functions
    * FIX: heartbeat_rscstatus handles empty agent output correctly
    * FIX: hp_procurve_cpu: fix synatx error in man page
    * FIX: hp_procurve_memory: fix syntax error in man page
    * FIX: fc_brocade_port_detailed: fix PNP template in MULTIPLE mode
    * FIX: ad_replication.bat only generates output on domain controllers now.
           This is useful to prevent checks on non DC hosts (Thanks to Alex Greenwood)
    * FIX: cisco_temp_perf: handle sensors without names correctly
    * printer_supply: Changed order of tests. When a printer reports -3 this
      is used before the check if maxlevel is -2.
    * printer_supply: Skipping inventory of supplies which have current value
    and maxlevel both set to -2.
    * cisco_locif: The check has been removed. Please switch to if/if64
      has not the index 1
    * cisco_temp/cisco_temp_perf: scan function handles sensors not beginning
      with index 1
    * df: split PNP graphs for growth/trend into two graphs
    * omd_status: new check for checking status of OMD sites
    * printer_alerts: Added new check for monitoring alert states reported by
      printers using the PRINTER-MIB
    * diskstat: rewritten check: now show different devices, r+w in one check
    * canon_pages: Added new check for monitoring processed pages on canon
    printer/multi-function devices
    * strem1_sensors: added check to monitor sensors attached to Sensatorinc EM1 devices
    * windows_update: Added check to monitor windows update states on windows
      clients. The check monitors the number of pending updates and checks if
      a reboot is needed after updates have been installed.
    * lnx_if: new check for Linux NICs compatible with if/if64 replacing 
      netif.* and netctr.
    * if/if64: also output performance data if operstate not as expected
    * if/if64: scan function now also detects devices where the first port
    * if/if64: also show perf-o-meter if speed is unknown
    * f5_bigip_pool: status of F5 BIP/ip load balancing pools
    * f5_bigip_vserver: status of F5 BIP/ip virtual servers
    * ipmi: new configuration variable ipmi_ignored_sensors (see man page)
    * hp_procurve_cpu: rename services description to CPU utilization
    * ipmi: Linux agent now (asynchronously) caches output of ipmitool for 20 minutes
    * windows: agent has new output format for performance counters
    * winperf_process.util: new version of winperf.cpuusage supporting new agent
    * winperf_system.diskio: new version of winperf.diskstat supporting new agent
    * winperf_msx_queues: new check for MS Exchange message queues
    * winperf_phydisk: new check compatible with Linux diskstat (Disk IO per device!)
    * smart.temp/smart.stats: added new check for monitoring health of HDDs
      using S.M.A.R.T
    * mcdata_fcport: new check for ports of MCData FC Switches
    * hp_procurve_cpu: add PNP template
    * hp_procurve_cpu: rename load to utilization, rename service to CPU utilizition
    * df,df_netapp,df_netapp32,hr_fs,vms_df: convert to mergeable dictionaries
    * mbg_lantime_state,mbg_lantime_refclock: added new checks to monitor 
      Meinberg LANTIME GPS clocks

    Livestatus:
    * Updated Perl API to version 0.74 (thanks to Sven Nierlein)

1.1.10:
    Core, Setup, etc.:
    * --flush now also deletes all autochecks 
    
    Checks & Agents:
    * FIX: hr_cpu: fix inventory on 1-CPU systems (thanks to Ulrich Kiermayr)


1.1.10b2:
    Core, Setup, etc.:
    * FIX: setup.sh on OMD: fix paths for cache and counters
    * FIX: check_mk -D did bail out if host had no ip address
    * cleanup: all OIDs in checks now begin with ".1.3.6", not "1.3.6"

    WATO:
    * FIX: Fixed bug that lost autochecks when using WATO and cmk -II together

    Checks & Agents:
    * Added check man pages for systemtime, multipath, snmp_info, sylo,
      ad_replication, fsc_fans, fsc_temp, fsc_subsystems
    * Added SNMP uptime check which behaves identical to the agent uptime check


1.1.10b1:
    Core, Setup, etc.:
    * FIX: do not assume 127.0.0.1 as IP address for usewalk_hosts if
      they are not SNMP hosts.
    * FIX: precompile: make sure check includes are added before actual
      checks
    * FIX: setup.sh: do not prepend current directory to url_prefix
    * FIX: output agent version also for mixed (tcp|snmp) hosts
    * RPM: use BuildArch: noarch in spec file rather than as a command
      line option (thanks to Ulrich Kiermayr)
    * setup.sh: Allow to install Check_MK into existing OMD site (>= 0.46).
      This is still experimental!

    Checks & Agents:
    * FIX: Windows agent: fix output of event ID of log messages
    * FIX: if/if64: output speed correctly (1.50MB/s instead of 1MB/s)
    * FIX: drbd now handles output of older version without an ep field
    * FIX: repaired df_netapp32
    * FIX: Added SNMP scan function of df_netapp and df_netapp32
    * FIX: repaired apc_symmetra (was broken due to new option -Ot 
      for SNMP)
    * FIX: df, hr_fs and other filesystem checks: fix bug if using
      magic number. levels_low is now honored.
    * FIX: scan function avoids hr_cpu and ucd_cpu_utilization
      at the same time
    * FIX: HP-UX agent: fixed output of df for long mount points
      (thanks to Claas Rockmann-Buchterkirche)
    * FIX: df_netapp/32: fixed output of used percentage (was always
      0% due to integer division)
    * FIX: fixed manual of df (magic_norm -> magic_normsize)
    * FIX: removed filesystem_trend_perfdata. It didn't work. Use
      now df-parameter "trend_perfdata" (see new man page of df)
    * FIX: cisco_temp_perf: fix return state in case of WARNING (was 0 = OK)
    * FIX: repair PNP template for df when using trends
    * FIX: cisco_qos: fix WATO exception (was due to print command in check)
    * FIX: check_mk check: fixed template for execution time
    * FIX: blade_health, fc_brocade_port_detailed removed debug outputs
    * FIX: netapp_volumes: The check handled 64-bit aggregates correctly
    * FIX: netapp_volumes: Fixed snmp scan function
    * FIX: blade_*: Fixed snmp scan function
    * FIX: nfsmount: fix exception in check in case of 'hanging'
    * systemtime: new simple check for time synchronization on Windows
      (needs agent update)
    * Added Perf-O-Meter for non-df filesystem checks (e.g. netapp)
    * hp_proliant_*: improve scan function (now just looks for "proliant")

    Multisite:
    * FIX: fix json/python Webservice

1.1.9i9:
    Core, Setup, etc.:
    * FIX: check_mk_templates.cfg: add missing check_period for hosts
      (needed for Shinken)
    * FIX: read *.include files before checks. Fixes df_netapp not finding
      its check function
    * FIX: inventory checks on SNMP+TCP hosts ignored new TCP checks
    * local.mk: This file is read after final.mk and *not* backup up
      or restored
    * read all files in conf.d/*.mk in alphabetical order now.
    * use snmp commands always with -Ot: output time stamps as UNIX epoch
      (thanks to Ulrich Kiermayr)

    Checks & Agents:
    * ucd_cpu_load: new check for CPU load via UCD SNMP agent
    * ucd_cpu_util: new check for CPU utilization via UCD SNMP agent
    * steelhead_status: new check for overall health of Riverbed Steelhead appliance
    * steelhead_connections: new check for Riverbed Steelhead connections
    * df, df_netapp, df_netapp32, hr_fs, vms_df: all filesystem checks now support
      trends. Please look at check manpage of df for details.
    * FIX: heartbeat_nodes: Fixed error handling when node is active but at least one link is dead
    * 3ware_units: Handling INITIALIZING state as warning now
    * FIX: 3ware_units: Better handling of outputs from different tw_cli versions now
    * FIX: local: PNP template for local now looks in all template directories for
      specific templates (thanks to Patrick Schaaf)

    Multisite:
    * FIX: fix "too many values to unpack" when editing views in single layout
      mode (such as host or service detail)
    * FIX: fix PNP icon in cases where host and service icons are displayed in 
      same view (found by Wolfgang Barth)
    * FIX: Fixed view column editor forgetting pending changes to other form
           fields
    * FIX: Customlinks snapin persists folding states again
    * FIX: PNP timerange painter option field takes selected value as default now
    * FIX: Fixed perfometer styling in single dataset layouts
    * FIX: Tooltips work in group headers now
    * FIX: Catching exceptions caused by unset bandwidth in interface perfometer

    WATO:
    * FIX: fix problem with vanishing services on Windows. Affected were services
      containing colons (such as fs_C:/).

    Livestatus:
    * FIX: fix most compiler warnings (thanks to patch by Sami Kerola)
    * FIX: fix memory leak. The leak caused increasing check latency in some
      situations
    
1.1.9i8:
    Multisite:
    * New "web service" for retrieving data from views as JSON or 
      Python objects. This allows to connect with NagStaMon 
      (requires patch in NagStaMon). Simply add &output_format=json
      or &output_format=python to your view URL.
    * Added two builtin views for NagStaMon.
    * Acknowledgement of problem now has checkboxes for sticky,
      send notification and persisten comment
    * Downtimes: allow to specify fixed/flexible downtime
    * new display_options d/D for switching on/off the tab "Display"
    * Improved builtin views for downtimes
    * Bugfix: Servicegroups can be searched with the quicksearch snapin using
      the 'sg:' prefix again

    WATO:
    * Fixed problem appearing at restart on older Python version (RH)

1.1.9i7:
    Core, Setup, etc.:
    * Fix crash on Python 2.4 (e.g. RedHat) with fake_file
    * Fixed clustering of SNMP hosts
    * Fix status output of Check_MK check in mixed cluster setups

    Checks & Agents:
    * PNP templates for if/if64: fix bugs: outgoing packets had been
      same as incoming, errors and discards were swapped (thanks to 
      Paul Freeman)
    * Linux Agent: Added suport for vdx and xvdx volumes (KVM+Virtio, XEN+xvda)

    Multisite:
    * Fix encoding problem when host/service groups contain non-ascii
      characters.

    WATO:
    * Fix too-long-URL problem in cases of many services on one host


1.1.9i6:
    INCOMPATIBLE CHANGES:
    * Removed out-dated checks blade_misc, ironport_misc and snia_sml. Replaced
      with dummy checks begin always UNKNOWN.

    Core, Setup, etc.:
    * cmk -D: show ip address of host 
    * Fix SNMP inventory find snmp misc checks inspite of negative scan function
    * Fix output of MB and GB values (fraction part was zero)

    Checks & Agents:
    * megaraid_ldisks: remove debug output
    * fc_brocade_port: hide on SNMP scan, prefer fc_brocade_port_detailed
    * fc_brocade_port_detailed: improve scan function, find more devices
    * New agent for HP-UX
    * hpux_cpu: new check for monitoring CPU load average on HP-UX
    * hpux_if: New check for monitoring NICs on HP-UX (compatible to if/if64)
    * hpux_multipath: New check for monitoring Multipathing on HP-UX
    * hpux_lvm: New check for monitoring LVM mirror state on HP-UX
    * hpux_serviceguard: new check for monitoring HP-UX Serviceguard
    * drbd: Fixed var typo which prevented inventory of drbd general check
      (Thanks to Andreas Behler)
    * mk_oracle: new agent plugin for monitoring ORACLE (currently only
      on Linux and HP-UX, but easily portable to other Unices)
    * oracle_sessions: new check for monitoring the current number of active
      database sessions.
    * oracle_logswitches: new check for monitoring the number of logswitches
      of an ORACLE instances in the last 60 minutes.
    * oracle_tablespaces: new check for monitoring size, state and autoextension
      of ORACLE tablespaces.
    * h3c_lanswitch_cpu: new check for monitoring CPU usage of H3C/HP/3COM switches
    * h3c_lanswitch_sensors: new check for monitoring hardware sensors of H3C/HP/3COM switches
    * superstack3_sensors: new check for monitoring hardware sensors of 3COM Superstack 3 switches

    Multisite:
    * Fixed aligns/widths of snapin contents and several small styling issues
    * Fixed links and border-styling of host matrix snapin
    * Removed jQuery hover menu and replaced it with own code

1.1.9i5:
    Multisite:
    * custom notes: new macros $URL_PREFIX$ and $SITE$, making 
      multi site setups easier
    * new intelligent logwatch icon, using url_prefix in multi site
      setups


1.1.9i4:
    Core, Setup, etc.:
    * added missing 'register 0' to host template
    * setup: fix creation of symlink cmk if already existing

    Multisite:
    * New reschedule icon now also works for non-local sites.
    * painter options are now persisted on a per-user-base
    * new optional column for displaying host and service comments
      (not used in shipped views but available in view editor)

    Livestatus:
    * Check for buffer overflows (replace strcat with strncat, etc.)
    * Reduce number of log messages (reclassify to debug)

    Checks & Agents:
    * apc_symmetra: handle empty SNMP variables and treat as 0.


1.1.9i3:
    INCOMPATIBLE CHANGES:
    * You need a current version of Livestatus for Multisite to work!
    * Multisite: removed (undocumented) view parameters show_buttons and show_controls.
      Please use display_options instead.
    * Finally removed deprecated filesystem_levels. Please use check_parameters instead.
    * Livestatus: The StatsGroupBy: header is still working but now deprecated.
      Please simply use Columns: instead. If your query contains at least one Stats:-
      header than Columns: has the meaning of the old StatsGroupBy: header

    Core, Setup, etc.:
    * Create alias 'cmk' for check_mk in bin/ (easier typing)
    * Create alias 'mkp' for check_mk -P in bin/ (easier typing) 

    Multisite:
    * Each column can now have a tooltip showing another painter (e.g.
      show the IP address of a host when hovering over its name)
    * Finally show host/services icons from the nagios value "icon_image".
      Put your icon files in /usr/share/check_mk/web/htdocs/images/icons.
      OMD users put the icons into ~/local/share/check_mk/web/htdocs/images/icons.
    * New automatic PNP-link icons: These icons automatically appear, if
      the new livestatus is configured correctly (see below). 
    * new view property "hidebutton": allow to hide context button to a view.
    * Defaults views 'Services: OK', 'Services: WARN, etc. do now not create
      context buttons (cleans up button bar).
    * new HTML parameter display_options, which allows to switch off several
      parts of the output (e.g. the HTML header, external links, etc).
    * View hoststatus: show PNP graph of host (usually ping stats)
    * new tab "Display": here the user can choose time stamp
      display format and PNP graph ranges
    * new column "host_tags", showing the Check_MK host tags of a host
    * new datasource "alert_stats" for computing alert statistics
    * new view "Alert Statistics" showing alert statistics for all hosts
      and services
    * Sidebar: Fixed snapin movement to the bottom of the snapin list in Opera
    * Sidebar: Fixed scroll position saving in Opera
    * Fixed reloading button animation in Chrome/IE (Changed request to async mode)
    * Sidebar: Removed scrollbars of in older IE versions and IE8 with compat mode
    * Sidebar: Fixed scrolling problem in IE8 with compat mode (or maybe older IE versions)
      which broke the snapin titles and also the tactical overview table
    * Sidebar: Fixed bulletlist positioning
    * Sidebar: The sidebar quicksearch snapin is case insensitive again
    * Fixed header displaying on views when the edit button is not shown to the user
    * View pages are not refreshed when at least one form (Filter, Commands,
      Display Options) is open
    * Catching javascript errors when pages from other domain are opened in content frame
    * Columns in view editor can now be added/removed/moved easily

    Checks & Agents:
    * Fixed problem with OnlyFrom: in Linux agent (df didn't work properly)
    * cups_queues: fixed plugin error due to invalid import of datetime,
      converted other checks from 'from datetime import...' to 'import datetime'.
    * printer_supply: handle the case where the current value is missing
    * megaraid_ldisks: Fixed item detection to be compatible with different versions of megaraid
    * Linux Agent: Added new 3ware agent code to support multiple controllers
      (Re-inventory of 3ware checks needed due to changed check item names)

    Livestatus:
    * new column pnpgraph_present in table host and service. In order for this
      column to work you need to specify the base directory of the PNP graphs
      with the module option pnp_path=, e.g. pnp_path=/omd/sites/wato/var/pnp4nagios/perfdata
    * Allow more than one column for StatsGroupBy:
    * Do not use function is_contact_member_of_contactgroup anymore (get compatible
      with Nagios CVS)
    * Livestatus: log timeperiod transitions (active <-> inactive) into Nagios
      log file. This will enable us to create availability reports more simple
      in future.

    Multisite:
    * allow include('somefile.mk') in multisite.mk: Include other files.
      Paths not beginning with '/' are interpreted relative to the directory
      of multisite.mk

    Livestatus:
    * new columns services_with_info: similar to services_with_state but with
      the plugin output appended as additional tuple element. This tuple may
      grow in future so do not depend on its length!

1.1.9i2:
    Checks & Agents:
    * ibm_imm_health: fix inventory function
    * if/if64: fix average line in PNP-template, fix display of speed for 20MBit
      lines (e.g. Frame Relay)

    Multisite:
    * WATO: Fixed omd mode/site detection and help for /etc/sudoers
    * WATO: Use and show common log for pending changes 
    * Sidebar Quicksearch: Now really disabling browser built-in completion
      dropdown selections
    
1.1.9i1:
    INCOMPATIBLE CHANGES:
    * TCP / SNMP: hosts using TCP and SNMP now must use the tags 'tcp'
      and 'snmp'. Hosts with the tag 'ping' will not inventorize any
      service. New configuration variable tcp_hosts.
    * Inventory: The call syntax for inventory has been simplified. Just
      call check_mk -I HOSTNAME now. Omit the "tcp" or "snmp". If you
      want to do inventory just for certain check types, type "check_mk --checks=snmp_info,if -I hostnames..."
      instead
    * perfdata_format now defaults to "pnp". Previous default was "standard".
      You might have to change that in main.mk if you are not using PNP (only
      relevant for MRPE checks)
    * inventory_check_severity defaults to 1 now (WARNING)
    * aggregation_output_format now defaults to "multiline"
    * Removed non_bulkwalk_hosts. You can use bulkwalk_hosts with NEGATE
      instead (see docu)
    * snmp_communites is now initialized with [], not with {}. It cannot
      be a dict any longer.
    * bulkwalk_hosts is now initizlized with []. You can do += here just
      as with all other rule variables.
    * Configuration check (-X) is now always done. It is now impossible to
      call any Check_MK action with an invalid configuration. This saves
      you against mistyped variables.
    * Check kernel: converted performance data from counters to rates. This
      fixes RRD problems (spikes) on reboots and also allows better access 
      to the peformance data for the Perf-O-Meters.  Also changed service 
      descriptions. You need to reinventurize the kernel checks. Your old
      RRDs will not be deleted, new ones will be created.
    * Multisite: parameters nagios_url, nagios_cgi_url and pnp_url are now
      obsolete. Instead the new parameter url_prefix is used (which must
      end with a /).

    Core, Setup, etc.:
    * Improve error handling: if hosts are monitored with SNMP *and* TCP,
      then after an error with one of those two agents checks from the
      other haven't been executed. This is fixed now. Inventory check
      is still not complete in that error condition.
    * Packages (MKP): Allow to create and install packages within OMD!
      Files are installed below ~/local/share/check_mk. No root permissions
      are neccessary
    * Inventory: Better error handling on invalid inventory result of checks
    * setup.sh: fix problem with missing package_info (only appears if setup
      is called from another directory)
    * ALL_SERVICES: Instead of [ "" ] you can now write ALL_SERVICES
    * debug_log: also output Check_MK version, check item and check parameters
    * Make sure, host has no duplicate service - this is possible e.g. by
      monitoring via agent and snmp in parallel. duplicate services will
      make Nagios reject the configuration.
    * --snmpwalk: do not translate anymore, use numbers. All checks work
      with numbers now anyway.
    * check_mk -I snmp will now try all checktypes not having an snmp scan
      function. That way all possible checks should be inventorized.
    * new variable ignored_checks: Similar to ignored_checktypes, but allows
      per-host configuration
    * allow check implementations to use common include files. See if/if64
      for an example
    * Better handling for removed checks: Removed exceptions in check_mk calls
      when some configured checks have been removed/renamed

    Checks & Agents:
    * Renamed check functions of imm_health check from test_imm to imm_health
      to have valid function and check names. Please remove remove from
      inventory and re-inventory those checks.
    * fc_brocade_port_detailed: allow to specify port state combinations not 
      to be critical
    * megaraid_pdisks: Using the real enclosure number as check item now
    * if/if64: allow to configure averaging of traffic over time (e.g. 15 min) 
      and apply traffic levels and averaged values. Also allow to specify relative
      traffic levels. Allow new parameter configuration via dictionary. Also
      allow to monitor unused ports and/or to ignore link status.
    * if/if64: Added expected interface speed to warning output
    * if/if64: Allow to ignore speed setting (set target speed to None)
    * wut_webtherm: handle more variants of WuT Webtherms (thanks to Lefty)
    * cisco_fan: Does not inventorize 'notPresent' sensors anymore. Improved output
    * cisco_power: Not using power source as threshold anymore. Improved output
    * cisco_fan: Does not inventorize 'notPresent' sensors anymore. Improved output
    * cisco_power: Not using power source as threshold anymore. Improved output
    * cisco_power: Excluding 'notPresent' devices from inventory now
    * cisco_temp_perf: Do not crash if device does not send current temperature
    * tcp_conn_stats: new check for monitoring number of current TCP connections
    * blade_*: Added snmp scan functions for better automatic inventory
    * blade_bays: Also inventorizes standby blades and has a little more
                  verbose output.
    * blade_blowers: Can handle responses without rpm values now. Improved output
    * blade_health: More detailed output on problems
    * blade_blades: Added new check for checking the health-, present- and
                    power-state of IBM Bladecenter blades
    * win_dhcp_pools: Several cleanups in check
    * Windows agent: allow restriction to ip addresses with only_hosts (like xinetd)
    * heartbeat_rscstatus: Catching empty output from agent correctly
    * tcp_conn_stats: Fixed inventory function when no conn stats can be inventoried
    * heartbeat_nodes: fix Linux agent for hostname with upper case letters (thanks to
            Thorsten Robers)
    * heartbeat_rscstatus: Catching empty output from agent correctly
    * heartbeat_rscstatus: Allowing a list as expected state to expect multiple OK states
    * win_dhcp_pools agent plugin: Filtering additional error message on
      systems without dhcp server
    * j4p_performance: Added experimental agent plugin fetching data via 
      jmx4perl agent (does not need jmx4perl on Nagios)
    * j4p_performance.mem: added new experimental check for memory usage via JMX.
    * if/if64: added Perf-O-Meter for Multisite
    * sylo: fix performance data: on first execution (counter wrap) the check did
      output only one value instead of three. That lead to an invalid RRD.
    * Cleaned up several checks to meet the variable naming conventions
    * drbd: Handling unconfigured drbd devices correctly. These devices are
      ignored during nventory
    * printer_supply: In case of OKI c5900 devices the name of the supply units ins not
      unique. The color of the supply unit is reported in a dedicated OID and added to the
      check item name to have a unique name now.
    * printer_supply: Added simple pnp template to have better graph formating for the check results
    * check_mk.only_from: new check for monitoring the IP address access restriction of the
      agent. The current Linux and Windows agents provide this information.
    * snmp_info check: Recoded not to use snmp_info_single anymore
    * Linux Agent: Fixed <<<cpu>>> output on SPARC machines with openSUSE
    * df_netapp/df_netapp32: Made check inventory resistant against empty size values
    * df_netapp32: Added better detection for possible 32bit counter wrap
    * fc_brocade_port_detailed: Made check handle phystate "noSystemControlAccessToSlot" (10)
      The check also handles unknown states better now
    * printer_supply: Added new parameter "printer_supply_some_remaining_status" to
      configure the reported state on small remaining capacity.
    * Windows agent: .vbs scripts in agents plugins/ directory are executed
      automatically with "cscript.exe /Nologo" to prevent wrong file handlers
    * aironet_clients: Only counting clients which don't have empty values for strength
    * statgrab_disk: Fixed byte calculation in plugin output
    * statgrab_disk: Added inventory function
    * 3ware_disks: Ignoring devices in state NOT-PRESENT during inventory

    Multisite:
    * The custom open/close states of custom links are now stored for each
      user
    * Setting doctype in sidebar frame now
    * Fixed invalid sidebar css height/width definition
    * Fixed repositioning the sidebar scroll state after refreshing the page
    * Fixed mousewheel scrolling in opera/chrome
    * Fixed resize bug on refresh in chrome
    * New view for all services of a site
    * Sidebar snapin site_status: make link target configurable
    * Multisite view "Recently changed services": sort newest first
    * Added options show_header and show_controls to remove the page headers
      from views
    * Cool: new button for an immediate reschedule of a host or service
      check: the view is redisplayed exactly at the point of time when
      Nagios has finished the check. This makes use of MK Livestatus'
      unique waiting feature.

   Livestatus:
    * Added no_more_notifications and check_flapping_recovery_notification
      fields to host table and no_more_notifications field to service table.
      Thanks to Matthew Kent

1.1.8:
    Core, Setup, etc.:
    * setup.sh: turn off Python debugging
    * Cleaned up documentation directory
    * cluster host: use real IP address for host check if cluster has
      one (e.g. service IP address)

    Checks & Agents:
    * Added missing PNP template for check_mk-hr_cpu
    * hr_fs: inventory now ignores filesystem with size 0,
      check does not longer crash on filesystems with size 0
    * logwatch: Fixed typo in 'too many unacknowledged logs' error message
    * ps: fix bug: inventory with fixed user name now correctly puts
      that user name into the resulting check - not None.
    * ps: inventory with GRAB_USER: service description may contain
      %u. That will be replaced with the user name and thus makes the
      service description unique.
    * win_dhcp_pools: better handle invalid agent output
    * hp_proliant_psu: Fixed multiple PSU detection on one system (Thanks to Andreas Döhler)
    * megaraid_pdisks: Fixed coding error
    * cisco_fan: fixed check bug in case of critical state
    * nfsmounts: fix output (free and used was swapped), make output identical to df

    Livestatus:
    * Prohibit { and } in regular expressions. This avoids a segmentation
      fault caused by regcomp in glibc for certain (very unusual) regular
      expressions.
    * Table status: new columns external_command_buffer_slots,
      external_command_buffer_usage and external_command_buffer_max
      (this was implemented according to an idea and special request of
       Heinz Fiebig. Please sue him if this breaks anything for you. I was
       against it, but he thinks that it is absolutely neccessary to have
       this in version 1.1.8...)
    * Table status: new columns external_commands and external_commands_rate
      (also due to Mr. Fiebig - he would have quit our workshop otherwise...)
    * Table downtimes/comments: new column is_service

    Multisite:
    * Snapin Performance: show external command per second and usage and
      size of external command buffer
    * Downtimes view: Group by hosts and services - just like comments
    * Fix links for items containing + (e.g. service descriptionen including
      spaces)
    * Allow non-ASCII character in downtimes and comments
    * Added nagvis_base_url to multisite.mk example configuration
    * Filter for host/service groups: use name instead of alias if 
      user has no permissions for groups

1.1.8b3:
    Core, Setup, etc.:
    * Added some Livestatus LQL examples to documentation
    * Removed cleanup_autochecks.py. Please use check_mk -u now.
    * RRA configuration for PNP: install in separate directory and do not
      use per default, since they use an undocumented feature of PNP.

    Checks & Agents:
    * postfix_mailq: Changed limit last 6 lines which includes all needed
		information
    * hp_proliant_temp/hp_proliant_fans: Fixed wrong variable name
    * hp_procurve_mem: Fixed wrong mem usage calculation
    * ad_replication: Works no with domain controller hostnames like DC02,DC02
    * aironet_client: fix crash on empty variable from SNMP output
    * 3ware_disks, 3ware_units: hopefully repaired those checks
    * added rudimentary agent for HP-UX (found in docs/)

    Multisite:
    * added Perf-O-Meter to "Problems of Host" view
    * added Perf-O-Meter to "All Services" view
    * fix bug with cleaning up persistent connections
    * Multisite now only fetches the available PNP Graphs of hosts/services
    * Quicksearch: limit number of items in dropdown to 80
      (configurable via quicksearch_dropdown_limit)
    * Views of hosts: make counts of OK/WARN/CRIT klickable, new views
      for services of host in a certain state
    * Multisite: sort context buttons in views alphabetically
    * Sidebar drag scrolling: Trying to compensate lost mouse events when
	leaving the sidebar frame while dragging

    Livestatus:
    * check for event_broker_options on start
    * Fix memory leakage caused by Filter: headers using regular expressions
    * Fix two memory leaks in logfile parser

1.1.8b2:
    Core, Setup, etc.:
    * Inventory: skip SNMP-only hosts on non-SNMP checktypes (avoids timeouts)
    * Improve error output for invalid checks
    
    Checks & Agents:
    * fix bug: run local and plugins also when spaces are in path name
      (such as C:\Program Files\Check_MK\plugins
    * mem.vmalloc: Do not create a check for 64 bit architectures, where
      vmalloc is always plenty
    * postfix_mailq: limit output to 1000 lines
    * multipath: handle output of SLES 11 SP1 better
    * if/if64: output operstatus in check output
    * if/if64: inventory now detects type 117 (gigabitEthernet) for 3COM
    * sylo: better handling of counter wraps.

    Multisite:
    * cleanup implementation of how user settings are written to disk
    * fix broken links in 'Edit view -> Try out' situation
    * new macros $HOSTNAME_LOWER$, $HOSTNAME_UPPER$ and $HOSTNAME_TITLE$ for
      custom notes

1.1.8b1:
    Core, Setup, etc.:
    * SNMPv3: allow privProtocol and privPassword to be specified (thanks
      to Josef Hack)
    * install_nagios.sh: fix problem with broken filenames produced by wget
    * install_nagios.sh: updated software to newest versions
    * install_nagios.sh: fix Apache configuration problem
    * install_nagios.sh: fix configuration vor PNP4Nagios 0.6.6
    * config generation: fix host check of cluster hosts
    * config generation: add missing contact groups for summary hosts
    * RPM package of agent: do not overwrite xinetd.d/check_mk, but install
      new version with .rpmnew, if admin has changed his one
    * legacy_checks: fix missing perfdata, template references where in wrong
      direction (thanks Daniel Nauck for his precise investigation)

    Checks & Agents:
    * New check imm_health by Michael Nieporte
    * rsa_health: fix bug: detection of WARNING state didn't work (was UNKNOWN
            instead)
    * check_mk_agent.solaris: statgrab now excludes filesystems. This avoids hanging
      in case of an NFS problem. Thanks to Divan Santana.
    * multipath: Handle new output of multipath -l (found on SLES11 SP1)
    * ntp: fix typo in variable ntp_inventory_mode (fixes inventory problem)
    * if64: improve output formatting of link speed
    * cisco_power: inventory function now ignores non-redundant power supplies
    * zpool_status: new check from Darin Perusich for Solaris zpools

    Multisite:
    * fix several UTF-8 problems: allow non-ascii characters in host names
      (must be UTF 8 encoded!)
    * improve compatibility with Python 2.3
    * Allow loading custom style sheet overriding Check_MK styles by setting
      custom_style_sheet in multisite.mk
    * Host icons show link to detail host, on summary hosts.
    * Fix sidebar problem: Master Control did not display data correctly
    * status_host: honor states even if sites hosting status hosts is disabled
      (so dead-detection works even if local site is disabled)
    * new config variable start_url: set url for welcome page
    * Snapin Quicksearch: if no host is matching, automatically search for
      services
    * Remove links to legacy Nagios GUI (can be added by user if needed)
    * Sidebar Quicksearch: fix several annoyances
    * Views with services of one host: add title with host name and status

    Livestatus:
    * fix memory leak: lost ~4K on memory on each StatsAnd: or StatsOr:
      header (found by Sven Nierlein)
    * fix invalid json output for empty responses (found by Sven Nierlein)
    * fix Stats: avg ___ for 0 matching elements. Output was '-nan' and is
      now '0.0'
    * fix output of floating point numbers: always use exponent and make
      sure a decimal point is contained (this makes JSON/Python detect
      the correct type)

1.1.7i5:
    Core, Setup, etc.:
    * SNMP: do not load any MIB files (speeds up snmpwalk a lot!)
    * legacy_checks: new config variable allowing creating classical
      non-Check_MK checks while using host tags and config options
    * check_mk_objects.cfg: beautify output, use tabs instead of spaces
    * check_mk -II: delete only specified checktypes, allow to reinventorize
      all hosts
    * New option -O, --reload: Does the same as -R, but reloads Nagios
      instead of restarting it.
    * SNMP: Fixed string detection in --snmpwalk calls
    * SNMP: --snmpwalk does walk the enterprises tree correctly now
    * SNMP: Fixed missing OID detection in SNMP check processing. There was a problem
      when the first column had OID gaps in the middle. This affected e.g. the cisco_locif check.
    * install_nagios.sh: correctly detect Ubuntu 10.04.1
    * Config output: make order of service deterministic
    * fix problem with missing default hostgroup

    Multisite:
    * Sidebar: Improved the quicksearch snapin. It can search for services, 
      servicegroups and hostgroups now. Simply add a prefix "s:", "sg:" or "hg:"
      to search for other objects than hosts.
    * View editor: fix bug which made it impossible to add more than 10 columns
    * Service details: for Check_MK checks show description from check manual in
      service details
    * Notes: new column 'Custom notes' which allows customizable notes
      on a per host / per service base (see online docu for details)
    * Configuration: new variable show_livestatus_errors which can be set
      to False in order to hide error about unreachable sites
    * hiding views: new configuration variables hidden_views and visible_views
    * View "Service problems": hide problems of down or unreachable hosts. This
      makes the view consistant with "Tactical Overview"

    Checks & Agents:
    * Two new checks: akcp_sensor_humidity and akcp_sensor_temp (Thanks to Michael Nieporte)
    * PNP-template for kernel: show average of displayed range
    * ntp and ntp.time: Inventory now per default just creates checks for ntp.time (summary check).
      This is controlled by the new variable ntp_inventory_mode (see check manuals).
    * 3ware: Three new checks by Radoslav Bak: 3ware_disks, 3ware_units, 3ware_info
    * nvidia: agent now only queries GPUCoreTemp and GPUErrors. This avoids
      a vmalloc leakage of 32kB per call (bug in NVIDIA driver)
    * Make all SNMP based checks independent of standard MIB files
    * ad_replication: Fixed syntax errors and unhandled date output when
      not replicated yet
    * ifoperstatus: Allowing multiple target states as a list now
    * cisco_qos: Added new check to monitor traffic in QoS classes on Cisco routers
    * cisco_power: Added scan function
    * if64/if/cisco_qos: Traffic is displayed in variable byte scales B/s,KB/s,MB/s,GB/s
      depending on traffic amount.
    * if64: really using ifDescr with option if_inventory_uses_description = True
    * if64: Added option if_inventory_uses_alias to using ifAlias for the item names
    * if64/if: Fixed bug displaying the out traffic (Perfdata was ok)
    * if64/if: Added WARN/CRIT thresholds for the bandwidth usage to be given as rates
    * if64/if: Improved PNP-Templates
    * if64/if: The ifoperstatus check in if64/if can now check for multiple target states
    * if64/if: Removing all null bytes during hex string parsing (These signs Confuse nagios pipe)
    * Fixed hr_mem and hr_fs checks to work with new SNMP format
    * ups_*: Inventory works now on Riello UPS systems
    * ups_power: Working arround wrong implemented RFC in some Riello UPS systems (Fixing negative power
      consumption values)
    * FreeBSD Agent: Added sections: df mount mem netctr ipmitool (Thanks to Florian Heigl)
    * AIX: exclude NFS and CIFS from df (thanks to Jörg Linge)
    * cisco_locif: Using the interface index as item when no interface name or description are set

    Livestatus:
    * table columns: fix type of num_service_* etc.: was list, is now int (thanks to Gerhard Laußer)
    * table hosts: repair semantics of hard_state (thanks to Michael Kraus). Transition was one
      cycle to late in certain situations.

1.1.7i4:
    Core, Setup, etc.:
    * Fixed automatic creation of host contactgroups
    * templates: make PNP links work without rewrite

    Multisite:
    * Make page handler modular: this allows for custom pages embedded into
      the Multisite frame work and thus using Multisite for other tasks as
      well.
    * status_host: new state "waiting", if status host is still pending
    * make PNP links work without rewrite
    * Fix visibility problem: in multisite setups all users could see
      all objects.

1.1.7i3:
    Core, Setup, etc.:
    * Fix extra_nagios_conf: did not work in 1.1.7i2
    * Service Check_MK now displays overall processing time including
      agent communication and adds this as performance data
    * Fix bug: define_contactgroups was always assumed True. That led to duplicate
      definitions in case of manual definitions in Nagios 

    Checks & Agents:
    * New Check: hp_proliant_da_phydrv for monitoring the state of physical disks
      in HP Proliant Servers
    * New Check: hp_proliant_mem for monitoring the state of memory modules in
      HP Proliant Servers
    * New Check: hp_proliant_psu for monitoring the state of power supplies in
      HP Proliant Servers
    * PNP-templates: fix several templates not working with MULTIPLE rrds
    * new check mem.vmalloc for monitoring vmalloc address space in Linux kernel.
    * Linux agent: add timeout of 2 secs to ntpq 
    * wmic_process: make check OK if no matching process is found

    Livestatus:
    * Remove obsolete parameter 'accept_timeout'
    * Allow disabling idle_timeout and query_timeout by setting them to 0.

    Multisite:
    * logwatch page: wrap long log lines

1.1.7i2:
    Incompatible Changes:
    * Remove config option define_timeperiods and option --timeperiods.
      Check_MK does not longer define timeperiod definitions. Please
      define them manually in Nagios.
    * host_notification_period has been removed. Use host_extra_conf["notification_period"]
      instead. Same holds for service_notification_periods, summary_host_notification_periods
      and summary_service_notification_periods.
    * Removed modes -H and -S for creating config data. This now does
      the new option -N. Please set generate_hostconf = False if you
      want only services to be defined.

    Core, Setup, etc.:
    * New config option usewalk_hosts, triggers --usewalk during
      normal checking for selected hosts.
    * new option --scan-parents for automatically finding and 
      configuring parent hosts (see online docu for details)
    * inventory check: put detailed list of unchecked items into long
      plugin output (to be seen in status details)
    * New configuration variable check_parameters, that allows to
      override default parameters set by inventory, without defining 
      manual checks!

    Checks & Agents:
    * drbd: changed check parameters (please re-inventorize!)
    * New check ad_replication: Checks active directory replications
      of domain controllers by using repadm
    * New check postifx_mailq: Checks mailqueue lengths of postifx mailserves
    * New check hp_procurve_cpu: Checks the CPU load on HP Procurve switches
    * New check hp_procurve_mem: Checks the memory usage on HP Procurve switches
    * New check hp_procurve_sensors: Checks the health of PSUs, FANs and
      Temperature on HP Procurve switches
    * New check heartbeat_crm: Monitors the general state of heartbeat clusters
      using the CRM
    * New check heartbeat_crm_resources: Monitors the state of resources and nodes
      in heartbeat clusters using the CRM
    * *nix agents: output AgentOS: in header
    * New agent for FreeBSD: It is based on the linux agent. Most of the sections
      could not be ported easily so the FreeBSD agent provides information for less
      checks than the linux agent.
    * heartbeat_crm and heartbeat_crm.resources: Change handling of check parameters.
      Please reinvenurize and read the updated man page of those checks
    * New check hp_proliant_cpu: Check the physical state of CPUs in HP Proliant servers
    * New check hp_proliant_temp: Check the temperature sensors of HP Proliant servers
    * New check hp_proliant_fans: Check the FAN sensors of HP Proliant servers

    Multisite:
    * fix chown problem (when nagios user own files to be written
      by the web server)
    * Sidebar: Fixed snapin movement problem using older firefox
      than 3.5.
    * Sidebar: Fixed IE8 and Chrome snapin movement problems
    * Sidebar: Fixed IE problem where sidebar is too small
    * Multisite: improve performance in multi site environments by sending
      queries to sites in parallel
    * Multisite: improve performance in high latency situations by
      allowing persistent Livestatus connections (set "persist" : True 
      in sites, use current Livestatus version)

    Livestatus:
    * Fix problems with in_*_period. Introduce global
      timeperiod cache. This also improves performance
    * Table timeperiods: new column 'in' which is 0/1 if/not the
      timeperiod is currently active
    * New module option idle_timeout. It sets the time in ms
      Livestatus waits for the next query. Default is 300000 ms (5 min).
    * New module option query_timeout. It limits the time between
      two lines of a query (in ms). Default is 10000 ms (10 sec).

1.1.7i1: Core, Setup, etc.:
    * New option -u for reordering autochecks in per-host-files
      (please refer to updated documentation about inventory for
       details)
    * Fix exception if check_mk is called without arguments. Show
      usage in that case.
    * install_nagios.sh: Updated to NagVis 1.5 and fixed download URL
    * New options --snmpwalk and --usewalk help implemeting checks
      for SNMP hardware which is not present
    * SNMP: Automatically detect missing entries. That fixes if64
      on some CISCO switches.
    * SNMP: Fix hex string detection (hopefully)
    * Do chown only if running as root (avoid error messages)
    * SNMP: SNMPv3 support: use 4-tuple of security level, auth protocol,
      security name and password instead of a string in snmp_communities
      for V3 hosts.
    * SNMP: Fixed hexstring detection on empty strings
    * New option -II: Is like -I, but removes all previous autochecks
      from inventorized hosts
    * install_nagios.sh: Fix detection of PNP4Nagios URL and URL of
      NagVis
    * Packager: make sanity check prohibiting creating of package files
      in Check MK's directories
    * install_nagios.sh: Support Ubuntu 10.04 (Thanks to Ben)
      
    Checks & Agents:
    * New check ntp.time: Similar to 'ntp' but only honors the system peer
      (that NTP peer where ntpq -p prints a *).
    * wmic_process: new check for ressource consumption of windows processes
    * Windows agent supports now plugins/ and local/ checks
    * [FIX] ps.perf now correctly detects extended performance data output
      even if number of matching processes is 0
    * renamed check cisco_3640_temp to cisco_temp, renamed cisco_temp
      to cisco_temp_perf, fixed snmp detection of those checks
    * New check hr_cpu - checking the CPU utilization via SNMP
    * New check hr_fs - checking filesystem usage via SNMP
    * New check hr_mem - checking memory usage via SNMP
    * ps: inventory now can configured on a per host / tag base
    * Linux: new check nvidia.temp for monitoring temperature of NVIDIA graphics card
    * Linux: avoid free-ipmi hanging forever on hardware that does not support IPMI
    * SNMP: Instead of an artificial index column, which some checks use, now
      the last component of the OID is used as index. That means that inventory
      will find new services and old services will become UNKNOWN. Please remove
      the outdated checks.
    * if: handle exception on missing OIDs
    * New checks hp_blade* - Checking health of HP BladeSystem Enclosures via SNMP
    * New check drbd - Checking health of drbd nodes
    * New SNMP based checks for printers (page counter, supply), contributed
      by Peter Lauk (many thanks!)
    * New check cups_queues: Checking the state of cups printer queues
    * New check heartbeat_nodes: Checking the node state and state of the links
      of heartbeat nodes
    * New check heartbeat_rscstatus: Checks the local resource status of
      a heartbeat node
    * New check win_dhcp_pools: Checks the usage of Windows DHCP Server lease pools
    * New check netapp_volumes: Checks on/offline-condition and states of netapp volumes 

    Multisite:
    * New view showing all PNP graphs of services with the same description
    * Two new filters for host: notifications_enabled and acknowledged
    * Files created by the webserver (*.mk) are now created with the group
      configured as common group of Nagios and webserver. Group gets write
      permissions on files and directories.
    * New context view: all services of a host group
    * Fix problems with Umlauts (non-Ascii-characters) in performance data
    * New context view: all services of a host group
    * Sidebar snapins can now fetch URLs for the snapin content instead of
      building the snapin contents on their own.
    * Added new nagvis_maps snapin which displays all NagVis maps available
      to the user. Works with NagVis 1.5 and newer.

1.1.6:
    Core, Setup, etc.:
    * Service aggregation: new config option aggregation_output_format.
      Settings this to "multiline" will produce Nagios multiline output
      with one line for each individual check.

    Multisite:
    * New painter for long service plugin output (Currently not used
      by any builtin view)

    Checks & Agents:
    * Linux agent: remove broken check for /dev/ipmi0

1.1.6rc3:
    Core, Setup, etc.:
    * New option --donate for donating live host data to the community.
      Please refer to the online documentation for details.
    * Tactical Overview: Fixed refresh timeout typo
      (Was 16 mins instead of 10 secs)

    Livestatus:
    * Assume strings are UTF-8 encoded in Nagios. Convert from latin-1 only
      on invalid UTF-8 sequences (thanks to Alexander Yegorov)

    Multisite:
    * Correctly display non-ascii characters (fixes exception with 'ascii codec')
      (Please also update Livestatus to 1.1.6rc3)

1.1.6rc2:
    Multisite:
    * Fix bug in Master control: other sites vanished after klicking buttons.
      This was due to connection error detection in livestatus.py (Bug found
      by Benjamin Odenthal)
    * Add theme and baseurl to links to PNP (using features of new PNP4Nagios
      0.6.4)

    Core, Setup, etc.:
    * snmp: hopefully fix HEX/string detection now

    Checks & Agents:
    * md: fix inventory bug on resync=PENDING (Thanks to Darin Perusich)

1.1.6rc1:
    Multisite:
    * Repair Perf-O-Meters on webkit based browsers (e.g. Chrome, Safari)
    * Repair layout on IE7/IE8. Even on IE6 something is working (definitely
      not transparent PNGs though). Thanks to Lars.
    * Display host state correct if host is pending (painter "host with state")
    * Logfile: new filter for plugin output
    * Improve dialog flow when cloning views (button [EDIT] in views snapin)
    * Quicksearch: do not open search list if text did not change (e.g. Shift up),
      close at click into field or snapin.

    Core, Setup, etc.:
    * Included three patched from Jeff Dairiki dealing with compile flags
      and .gitignore removed from tarballs
    * Fix problem with clustered_services_of[]: services of one cluster
      appeared also on others
    * Packager: handle broken files in package dir
    * snmp handling: better error handling in cases where multiple tables
      are merged (e.g. fc_brocade_port_detailed)
    * snmp: new handling of unprintable strings: hex dumps are converted
      into binary strings now. That way all strings can be displayed and
      no information is lost - nevertheless.
      
    Checks & Agents:
    * Solaris agent: fixed rare df problems on Solaris 10, fix problem with test -f
      (thanks to Ulf Hoffmann)
    * Converted all PNP templates to format of 0.6.X. Dropped compatibility
      with 0.4.X.
    * Do not use ipmi-sensors if /dev/ipmi0 is missing. ipmi-sensors tries
      to fiddle around with /dev/mem in that case and miserably fails
      in some cases (infinite loop)
    * fjdary60_run: use new binary encoding of hex strings
    * if64: better error handling for cases where clients do not send all information
    * apc_symmetra: handle status 'smart boost' as OK, not CRITICAL

    Livestatus:
    * Delay starting of threads (and handling of socket) until Nagios has
      started its event loop. This prevents showing services as PENDING 
      a short time during program start.

1.1.6b3:
    Multisite:
    * Quicksearch: hide complete host list if field is emptied via Backspace or Del.
      Also allow handle case where substring match is unique.

1.1.6b2:
    Core, Setup, etc.:
    * Packager: fix unpackaged files (sounds, etc)

    Multisite:
    * Complete new design (by Tobias Roeckl, Kopf & Herz)
    * New filters for last service check and last service state change
    * New views "Recently changed services" and "Unchecked services"
    * New page for adding sidebar snapins
    * Drag & Drop for sidebar snapins (thanks to Lars)
    * Grab & Move for sidebar scrolling (thanks to Lars)
    * Filter out summary hosts in most views.
    * Set browser refresh to 30 secs for most views
    * View host status: added a lot of missing information
    * View service status: also added information here
    * Make sure, enough columns can be selected in view editor
    * Allow user to change num columns and refresh directly in view
    * Get back to where you came after editing views
    * New sidebar snapin "Host Matrix"
    * New feature "status_host" for remote sites: Determine connection
      state to remote side by considering a certain host state. This
      avoids livestatus time outs to dead sites.
    * Sidebar snapin site status: fix reload problem
    * New Perf-O-Meters displaying service performance data
    * New snapin "Custom Links" where you easily configure your own
      links via multisite.mk (see example in new default config file)
    * Fixed problem when using only one site and that is not local

    Livestatus:
    * new statistics columns: log_messages and log_messages_rate
    * make statistics average algorithm more sluggish

1.1.5i3:
     Core, Setup, etc.:
     * New Check_MK packager (check_mk -P)

1.1.5i2:
     Core, Setup, etc.:
     * install_nagios.sh: add missing package php5-iconv for SLES11

     Checks & Agents:
     * if64: new SNMP check for network interfaces. Like if, but uses 64 bit
       counters of modern switches. You might need to configure bulkwalk_hosts.
     * Linux agent: option -d enabled debug output
     * Linux agent: fix ipmi-sensors cache corruption detection
     * New check for temperature on Cisco devices (cisco_3640_temp)
     * recompiled waitmax with dietlibc (fixed incompatibility issues
       on older systems)

     Multisite:
     * Filters for groups are negateable.

1.1.5i1:
     Checks & Agents:
     * uptime: new check for system uptime (Linux)
     * if: new SNMP check for network interfaces with very detailed traffic,
       packet and error statistics - PNP graphs included

     Multisite:
     * direct integration of PNP graphs into Multisite views
     * Host state filter: renamed HTML variables (collision with service state). You
       might need to update custom views using a filter on host states.
     * Tactical overview: exclude services of down hosts from problems, also exclude
       summary hosts
     * View host problems/service problems: exclude summary hosts, exclude services
       of down hosts
     * Simplified implementation of sidebar: sidebar is not any longer embeddeable.
     * Sidebar search: Added host site to be able to see the context links on
       the result page
     * Sidebar search: Hitting enter now closes the hint dropdown in all cases

1.1.5i0:
      Core, Setup, etc.:
      * Ship check-specific rra.cfg's for PNP4Nagios (save much IO and disk space)
      * Allow sections in agent output to apear multiple times
      * cleanup_autochecks.py: new option -f for directly activating new config
      * setup.sh: better detection for PNP4Nagios 0.6
      * snmpwalk: use option -Oa, inhibit strings to be output as hex if an umlaut
        is contained.

      Checks & Agents:
      * local: allow more than once performance value, separated by pipe (|)
      * ps.perf: also send memory and CPU usage (currently on Linux and Solaris)
      * Linux: new check for filesystems mount options
      * Linux: new very detailed check for NTP synchronization
      * ifoperstatus: inventory honors device type, per default only Ethernet ports
        will be monitored now
      * kernel: now inventory is supported and finds pgmajfault, processes (per/s)
        and context switches
      * ipmi_sensors: Suppress performance data for fans (save much IO/space)
      * dual_lan_check: fix problem which using MRPE
      * apc_symmetra: PNP template now uses MIN for capacity (instead of AVERAGE)
      * fc_brocade_port_detailed: PNP template now uses MAX instead of AVERAGE
      * kernel: fix text in PNP template
      * ipmi_sensors: fix timeout in agent (lead to missing items)
      * multipath: allow alias as item instead of uuid
      * caching agent: use /var/cache/check_mk as cache directory (instead of /etc/check_mk)
      * ifoperstatus: is now independent of MIB

      Multisite:
      * New column host painter with link to old Nagios services
      * Multisite: new configuration parameter default_user_role
      
      Livestatus:
      * Add missing LDFLAGS for compiling (useful for -g)

1.1.4:
      Summary:
      * A plentitude of problem fixes (including MRPE exit code bug)
      * Many improvements in new Multisite GUI
      * Stability and performance improvements in Livestatus

      Core, Setup, etc.:
      * Check_MK is looking for main.mk not longer in the current and home
        directory
      * install_nagios.sh: fix link to Check_MK in sidebar
      * install_nagios.sh: switch PNP to version 0.6.3
      * install_nagios.sh: better Apache-Config for Multisite setup
      * do not search main.mk in ~ and . anymore (brought only trouble) 
      * clusters: new variable 'clustered_services_of', allowing for overlapping
         clusters (as proposed by Jörg Linge)
      * install_nagios.sh: install snmp package (needed for snmp based checks)
      * Fix ower/group of tarballs: set them to root/root
      * Remove dependency from debian agent package    
      * Fixed problem with inventory when using clustered_services
      * tcp_connect_timeout: Applies now only for connect(), not for
        time of data transmission once a connection is established
      * setup.sh now also works for Icinga
      * New config parameter debug_log: set this to a filename in main.mk and you
        will get a debug log in case if 'invalid output from plugin...'
      * ping-only-hosts: When ping only hosts are summarized, remove Check_MK and
        add single PING to summary host.
      * Service aggregation: fix state relationship: CRIT now worse than UNKNOWN 
      * Make extra_service_conf work also for autogenerated PING on ping-only-hosts
        (groups, contactgroups still missing)

      Checks & Agents:
      * mrpe in Linux agent: Fix bug introduced in 1.1.3: Exit status of plugins was
        not honored anymore (due to newline handling)
      * mrpe: allow for sending check_command to PNP4Nagios (see MRPE docu)
      * Logwatch GUI: fix problem on Python 2.4 (thanks to Lars)
      * multipath: Check is now less restrictive when parsing header lines with
        the following format: "<alias> (<id>)"
      * fsc_ipmi_mem_status: New check for monitoring memory status (e.g. ECC)
         on FSC TX-120 (and maybe other) systems.
      * ipmi_sensors in Linux agent: Fixed compatibility problem with new ipmi
        output. Using "--legacy-output" parameter with newer freeipmi versions now.
      * mrpe: fix output in Solaris agent (did never work)
      * IBM blade center: new checks for chassis blowers, mediatray and overall health
      * New caching agent (wrapper) for linux, supporting efficient fully redundant
        monitoring (please read notes in agents/check_mk_caching_agent)
      * Added new smbios_sel check for monitoring the System Event Log of SMBIOS.
      * fjdarye60_rluns: added missing case for OK state
      * Linux agent: The xinetd does not log each request anymore. Only
        failures are logged by xinetd now. This can be changed in the xinetd
	configuration files.
      * Check df: handle mountpoints containing spaces correctly 
        (need new inventorization if you have mountpoints with spaces)
      * Check md on Linux: handle spare disks correctly
      * Check md on Linux: fix case where (auto-read-only) separated by space
      * Check md on Linux: exclude RAID 0 devices from inventory (were reported as critical)
      * Check ipmi: new config variable ipmi_ignore_nr
      * Linux agent: df now also excludes NFSv4
      * Wrote man-page for ipmi check
      * Check mrpe: correctly display multiline output in Nagios GUI
      * New check rsa_health for monitoring IBM Remote Supervisor Adapter (RSA)
      * snmp scan: suppress error messages of snmpget
      * New check: cpsecure_sessions for number of sessions on Content Security Gateway
      * Logwatch GUI: move acknowledge button to top, use Multisite layout,
         fix several layout problem, remove list of hosts
      * Check logwatch: limit maximum size of stored log messages (configurable
        be logwatch_max_filesize)
      * AIX agent: fix output of MRPE (state and description was swapped)
      * Linux agent: fixed computation of number of processors on S390
      * check netctr: add missing perfdata (was only sent on OK case)
      * Check sylo: New check for monitoring the sylo state
      
      Livestatus:
      * Table hosts: New column 'services' listing all services of that host
      * Column servicegroups:members: 'AuthUser' is now honored
      * New columns: hosts:services_with_state and servicegroups:members_with_state
      * New column: hostgroup:members_with_state
      * Columns hostgroup:members and hostgroup:members_with_state honor AuthUser
      * New rudimentary API for C++
      * Updates API for Python
      * Make stack size of threads configurable
      * Set stack size of threads per default o 64 KB instead of 8 MB
      * New header Localtime: for compensating time offsets of remote sites
      * New performance counter for fork rate
      * New columns for hosts: last_time_{up,down,unreachable}
      * New columns for services: last_time_{ok,warning,critical,unknown}
      * Columns with counts honor now AuthUser
      * New columns for hosts/services: modified_attributes{,_list}
      * new columns comments_with_info and downtimes_with_info
      * Table log: switch output to reverse chronological order!
      * Fix segfault on filter on comments:host_services
      * Fix missing -lsocket on Solaris
      * Add missing SUN_LEN (fixed compile problem on Solaris)
      * Separators: remote sanitiy check allowing separators to be equal
      * New output format "python": declares strings as UTF-8 correctly
      * Fix segault if module loaded without arguments

      Multisite:
      * Improved many builtin views
      * new builtin views for host- and service groups
      * Number of columns now configurable for each layout (1..50)
      * New layout "tiled"
      * New painters for lists of hosts and services in one column
      * Automatically compensate timezone offsets of remote sites
      * New datasources for downtimes and comments
      * New experimental datasource for log
      * Introduce limitation, this safes you from too large output
      * reimplement host- and service icons more intelligent
      * Output error messages from dead site in Multisite mode
      * Increase wait time for master control buttons from 4s to 10s
      * Views get (per-view) configurable browser automatic reload interval
      * Playing of alarm sounds (configurable per view)
      * Sidebar: fix bookmark deletion problem in bookmark snapin
      * Fixed problem with sticky debug
      * Improve pending services view
      * New column with icon with link to Nagios GUI
      * New icon showing items out of their notification period.
      * Multisite: fix bug in removing all downtimes
      * View "Hostgroups": fix color and table heading
      * New sidebar snapin "Problem hosts"
      * Tactical overview: honor downtimes
      * Removed filter 'limit'. Not longer needed and made problems
        with new auto-limitation.
      * Display umlauts from Nagios comments correctly (assuming Latin-1),
         inhibit entering of umlauts in new comments (fixes exception)
      * Switched sidebar from synchronous to asynchronous requests
      * Reduced complete reloads of the sidebar caused by user actions
      * Fix reload problem in frameset: Browser reload now only reloads
        content frames, not frameset.


1.1.3:

      Core, Setup, etc.:
      * Makefile: make sure all files are world readable
      * Clusters: make real host checks for clusters (using check_icmp with multiple IP addresses)
      * check_mk_templates: remove action_url from cluster and summary hosts (they have no performance data)
      * check_mk_template.cfg: fix typo in notes_url
      * Negation in binary conf lists via NEGATE (clustered_services, ingored_services,
	bulkwalk_hosts, etc).
      * Better handling of wrapping performance counters
      * datasource_programs: allow <HOST> (formerly only <IP>)
      * new config variable: extra_nagios_conf: string simply added to Nagios
        object configuration (for example for define command, etc.)
      * New option --flush: delete runtime data of some or all hosts
      * Abort installation if livestatus does not compile.
      * PNP4Nagios Templates: Fixed bug in template file detection for local checks
      * nagios_install.sh: Added support for Ubuntu 9.10
      * SNMP: handle multiline output of snmpwalk (e.g. Hexdumps)
      * SNMP: handle ugly error output of snmpwalk
      * SNMP: allow snmp_info to fetch multiple tables
      * check_mk -D: sort hostlist before output
      * check_mk -D: fix output: don't show aggregated services for non-aggregated hosts
      * check_mk_templates.cfg: fix syntax error, set notification_options to n

      Checks & Agents:
      * logwatch: fix authorization problem on web pages when acknowledging
      * multipath: Added unhandled multipath output format (UUID with 49 signs)
      * check_mk-df.php: Fix locale setting (error of locale DE on PNP 0.6.2)
      * Make check_mk_agent.linux executable
      * MRPE: Fix problems with quotes in commands
      * multipath: Fixed bug in output parser
      * cpu: fixed bug: apply level on 15min, not on 1min avg
      * New check fc_brocade_port_detailed
      * netctrl: improved handling of wrapped counters
      * winperf: Better handling of wrapping counters
      * aironet_client: New check for number of clients and signal
        quality of CISCO Aironet access points
      * aironet_errors: New check for monitoring CRC errors on
        CISCO Aironet access points
      * logwatch: When Agent does not send a log anymore and no local logwatch
                  file present the state will be UNKNOWN now (Was OK before).
      * fjdarye60_sum: New check for summary status of Fidary-E60 devices
      * fjdarye60_disks: New check for status of physical disks
      * fjdarye60_devencs: New check for status of device enclosures
      * fjdarye60_cadaps: New check for status of channel adapters
      * fjdarye60_cmods: New check for status of channel modules
      * fjdarye60_cmods_flash: New check for status of channel modules flash
      * fjdarye60_cmods_mem: New check for status of channel modules memory
      * fjdarye60_conencs: New check for status of controller enclosures
      * fjdarye60_expanders: New check for status of expanders
      * fjdarye60_inletthmls: New check for status of inlet thermal sensors
      * fjdarye60_thmls: New check for status of thermal sensors
      * fjdarye60_psus: New check for status of PSUs
      * fjdarye60_syscaps: New check for status of System Capacitor Units
      * fjdarye60_rluns: New check for RLUNs
      * lparstat_aix: New check by Joerg Linge
      * mrpe: Handles multiline output correctly (only works on Linux,
	      Agents for AIX, Solaris still need fix).
      * df: limit warning and critical levels to 50/60% when using a magic number
      * fc_brocade_port_detailed: allow setting levels on in/out traffic, detect
         baudrate of inter switch links (ISL). Display warn/crit/baudrate in
	 PNP-template

      MK Livestatus:
      * fix operators !~ and !~~, they didn't work (ever)
      * New headers for waiting (please refer to online documentation)
      * Abort on errors even if header is not fixed16
      * Changed response codes to better match HTTP
      * json output: handle tab and other control characters correctly
      * Fix columns host:worst_service_state and host:worst_service_hard_state
      * New tables servicesbygroup, servicesbyhostgroup and hostsbygroup
      * Allow to select columns with table prefix, e.g. host_name instead of name
        in table hosts. This does not affect the columns headers output by
	ColumnHeaders, though.
      * Fix invalid json output of group list column in tables hosts and services
      * Fix minor compile problem.
      * Fix hangup on AuthUser: at certain columns
      * Fix some compile problems on Solaris

      Multisite:
      * Replaced Multiadmin with Multisite.


1.1.2:
      Summary:
      * Lots of new checks
      * MK Livestatus gives transparent access to log files (nagios.log, archive/*.log)
      * Many bug fixes

      MK Livestatus:
      * Added new table "log", which gives you transparent access to the Nagios log files!
      * Added some new columns about Nagios status data to stable 'status'
      * Added new table "comments"
      * Added logic for count of pending service and hosts
      * Added several new columns in table 'status' 
      * Added new columns flap_detection and obsess_over_services in table services
      * Fixed bug for double columns: filter truncated double to int
      * Added new column status:program_version, showing the Nagios version
      * Added new column num_services_pending in table hosts
      * Fixed several compile problems on AIX
      * Fixed bug: queries could be garbled after interrupted connection
      * Fixed segfault on downtimes:contacts
      * New feature: sum, min, max, avg and std of columns in new syntax of Stats:

      Checks & Agents:
      * Check ps: this check now supports inventory in a very flexible way. This simplifies monitoring a great number of slightly different processes such as with ORACLE or SAP.
      * Check 'md': Consider status active(auto-read-only) as OK
      * Linux Agent: fix bug in vmware_state
      * New Checks for APC Symmetra USV
      * Linux Agent: made <<<meminfo>>> work on RedHat 3.
      * New check ps.perf: Does the same as ps, but without inventory, but with performance data
      * Check kernel: fixed missing performance data
      * Check kernel: make CPU utilization work on Linux 2.4
      * Solaris agent: don't use egrep, removed some bashisms, output filesystem type zfs or ufs
      * Linux agent: fixed problem with nfsmount on SuSE 9.3/10.0
      * Check 'ps': fix incompability with old agent if process is in brackets
      * Linux agent: 'ps' now no longer supresses kernel processes
      * Linux agent: make CPU count work correctly on PPC-Linux
      * Five new checks for monitoring DECRU SANs
      * Some new PNP templates for existing checks that still used the default templates
      * AIX Agent: fix filesystem output
      * Check logwatch: Fix problem occuring at empty log lines
      * New script install_nagios.sh that does the same as install_nagios_on_lenny.sh, but also works on RedHat/CentOS 5.3.
      * New check using the output of ipmi-sensors from freeipmi (Linux)
      * New check for LSI MegaRAID disks and arrays using MegaCli (based on the driver megaraid_sas) (Linux)
      * Added section <<<cpu>>> to AIX and Solaris agents
      * New Check for W&T web thermograph (webthermometer)
      * New Check for output power of APC Symmetra USP
      * New Check for temperature sensors of APC Symmetra WEB/SNMP Management Card.
      * apc_symmetra: add remaining runtime to output
      * New check for UPS'es using the generic UPS-MIB (such as GE SitePro USP)
      * Fix bug in PNP-template for Linux NICs (bytes and megabytes had been mixed up).
      * Windows agent: fix bug in output of performance counters (where sometimes with , instead of .)
      * Windows agent: outputs version if called with 'version'
      
      Core, Setup, etc.:
      * New SNMP scan feature: -I snmp scans all SNMP checks (currently only very few checks support this, though)
      * make non-bulkwalk a default. Please edit bulkwalk_hosts or non_bulkwalk_hosts to change that
      * Improve setup autodetection on RedHat/CentOS.  Also fix problem with Apache config for Mutliadmin: On RedHat Check_MK's Apache conf file must be loaded after mod_python and was thus renamed to zzz_check_mk.conf.
      * Fix problem in Agent-RPM: mark xinetd-configfile with %config -> avoid data loss on update
      * Support PNP4Nagios 0.6.2
      * New setup script "install_nagios.sh" for installing Nagios and everything else on SLES11
      * New option define_contactgroups: will automatically create contactgroup definitions for Nagios

1.1.0:
      * Fixed problems in Windows agent (could lead
        to crash of agent in case of unusal Eventlog
	messages)
      * Fixed problem sind 1.0.39: recompile waitmax for
        32 Bit (also running on 64)
      * Fixed bug in cluster checks: No cache files
        had been used. This can lead to missing logfile
	messages.
      * Check kernel: allow to set levels (e.g. on 
	pgmajfaults)
      * Check ps now allows to check for processes owned
        by a specific user (need update of Linux agent)
      * New configuration option aggregate_check_mk: If
        set to True, the summary hosts will show the
	status auf check_mk (default: False)
      * Check winperf.cpuusage now supports levels
        for warning and critical. Default levels are
	at 101 / 101
      * New check df_netapp32 which must be used
        for Netapps that do not support 64 bit 
	counters. Does the same as df_netapp
      * Symlink PNP templates: df_netapp32 and
        df_netapp use same template as df
      * Fix bug: ifoperstatus does not produce performance
        data but said so.
      * Fix bug in Multiadmin: Sorting according to
        service states did not work
      * Fix two bugs in df_netapp: use 64 bit counters
        (32 counter wrap at 2TB filesystems) and exclude
       	snapshot filesystems with size 0 from inventory.
      * Rudimentary support for monitoring ESX: monitor
        virtual filesystems with 'vdf' (using normal df
	check of check_mk) and monitor state of machines 
	with vcbVmName -s any (new check vmware_state).
      * Fixed bug in MRPE: check failed on empty performance
        data (e.g. from check_snmp: there is emptyness
        after the pipe symbol sometimes)
      * MK Livestatus is now multithreaded an can
        handle up to 10 parallel connections (might
        be configurable in a future version).
      * mk_logwatch -d now processes the complete logfile
        if logwatch.state is missing or not including the
	file (this is easier for testing)
      * Added missing float columns to Livestatus.
      * Livestatus: new header StatsGroupBy:
      * First version with "Check_MK Livestatus Module"!
        setup.sh will compile, install and activate
	Livestatus per default now. If you do not want
	this, please disable it by entering <tt>no</tt>,
	when asked by setup.
      * New Option --paths shows all installation, config
        and data paths of Check_mk and Nagios
      * New configuration variable define_hostgroups and
        define service_groups allow you to automatically
        create host- and service groups - even with aliases.
      * Multiadmin has new filter for 'active checks enabled'.
      * Multiadmin filter for check_command is now a drop down list.
      * Dummy commands output error message when passive services
        are actively checked (by accident)
      * New configuration option service_descriptions allows to
        define customized service descriptions for each check type
      * New configuration options extra_host_conf, extra_summary_host_conf
        and extra_service_conf allow to define arbitrary Nagios options
	in host and service defitions (notes, icon_image, custom variables,
        etc)
      * Fix bug: honor only_hosts also at option -C


1.0.39:
      * New configuration variable only_hosts allows
	you to limit check_mk to a subset of your
	hosts (for testing)
      * New configuration parameter mem_extended_perfdata
	sends more performance data on Linux (see 
	check manual for details)
      * many improvements of Multiadmin web pages: optionally 
	filter out services which are (not) currently in downtime
	(host or service itself), optionally (not) filter out summary
	hosts, show host status (down hosts), new action
	for removing all scheduled downtimes of a service.
	Search results will be refreshed every 90 seconds.
	Choose between two different sorting orders.
	Multadmin now also supports user authentication
      * New configuration option define_timeperiods, which
	allows to create Nagios timeperiod definitions.
	This also enables the Multiadmin tools to filter
	out services which are currently not in their
	notification interval.
      * NIC check for Linux (netctr.combined) now supports
	checking of error rates
      * fc_brocade_port: New possibility of monitoring
	CRC errors and C3 discards
      * Fixed bug: snmp_info_single was missing
        in precompiled host checks
	
1.0.38:
      * New: check_mk's multiadmin tool (Python based
	web page). It allows mass administration of
	services (enable/disable checks/notifications, 
	acknowledgements, downtimes). It does not need
	Nagios service- or host groups but works with
	a freeform search.
      * Remove duplicate <?php from the four new 
	PNP templates of 1.0.37.
      * Linux Agent: Kill hanging NFS with signal 9
	(signal 15 does not always help)
      * Some improvements in autodetection. Also make
	debug mode: ./autodetect.py: This helps to
	find problems in autodetection.
      * New configuration variables generate_hostconf and
	generate_dummy_commands, which allows to suppress
	generation of host definitions for Nagios, or 
	dummy commands, resp.
      * Now also SNMP based checks use cache files.
      * New major options --backup and --restore for
	intelligent backup and restore of configuration
	and runtime data
      * New variable simulation_mode allows you to dry
	run your Nagios with data from another installation.
      * Fixed inventory of Linux cpu.loads and cpu.threads
      * Fixed several examples in checks manpages
      * Fixed problems in install_nagios_on_lenny.sh
      * ./setup.sh now understands option --yes: This
        will not output anything except error messages
	and assumes 'yes' to all questions
      * Fix missing 'default.php' in templates for
	local
	
1.0.37:
      * IMPORTANT: Semantics of check "cpu.loads" has changed.
	Levels are now regarded as *per CPU*. That means, that
	if your warning level is at 4.0 on a 2 CPU machine, then 
	a level of 8.0 is applied.
      * On check_mk -v now also ouputs version of check_mk
      * logfile_patterns can now contain host specific entries.
	Please refer to updated online documentation for details.
      * Handling wrapping of performance counters. 32 and 64 bit
	counters should be autodetected and handled correctly.
	Counters wrapping over twice within one check cycle
	cannot be handled, though.
      * Fixed bug in diskstat: Throughput was computed twice
	too high, since /proc/diskstats counts in sectors (512 Bytes)
	not in KB
      * The new configuration variables bulkwalk_hosts and
	non_bulkwalk_hosts, that allow 	to specify, which hosts 
	support snmpbulkwalk (which is
	faster than snmpwalk) and which not. In previos versions,
	always bulk walk was used, but some devices do not support
	that.
      * New configuration variable non_aggregated_hosts allows
	to exclude hosts generally from service aggregation.
      * New SNMP based check for Rittal CMC TC 
	(ComputerMultiControl-TopConcept) Temperature sensors 
      * Fixed several problems in autodetection of setup
      * Fixed inventory check: exit code was always 0
	for newer Python versions.
      * Fixed optical problem in check manual pages with
	newer version of less.
      * New template check_mk-local.php that tries to
	find and include service name specific templates.
	If none is found, default.php will be used.
      * New PNP templates check_mk-kernel.php for major page
	faults, context switches and process creation
      * New PNP template for cpu.threads (Number of threads)
      * Check nfsmounts now detects stale NFS handles and
	triggers a warning state in that case

1.0.36:
      * New feature of Linux/UNIX Agent: "MRPE" allows
	you to call Nagios plugins by the agent. Please
	refer to online documentation for details.
      * Fix bug in logwatch.php: Logfiles names containing spaces
	now work.
      * Setup.sh now automatically creates cfg_dir if
	none found in nagios.cfg (which is the case for the
	default configuration of a self compiled Nagios)
      * Fix computation of CPU usage for VMS.
      * snmp_hosts now allows config-list syntax. If you do
	not define snmp_hosts at all, all hosts with tag
	'snmp' are considered to be SNMP hosts. That is 
	the new preferred way to do it. Please refer
	to the new online documentation.
      * snmp_communities now also allows config-list syntax
	and is compatible to datasource_programs. This allows
	to define different SNMP communities by making use
	of host tags.
      * Check ifoperstatus: Monitoring of unused ports is
	now controlled via ifoperstatus_monitor_unused.
      * Fix problem in Windows-Agent with cluster filesystems:
	temporarily non-present cluster-filesystems are ignored by
	the agent now.
      * Linux agent now supports /dev/cciss/d0d0... in section
	<<<diskstat>>>
      * host configuration for Nagios creates now a variable
	'name host_$HOSTNAME' for each host. This allows
	you to add custom Nagios settings to specific hosts
	in a quite general way.
      * hosts' parents can now be specified with the
	variable 'parents'. Please look at online documentation
	for details.
      * Summary hosts now automatically get their real host as a
	parent. This also holds for summary cluster hosts.
      * New option -X, --config-check that checks your configuration
	for invalid variables. You still can use your own temporary
	variables if you prefix them with an underscore.
	IMPORTANT: Please check your configuration files with
	this option. The check may become an implicit standard in
	future versions.
      * Fixed problem with inventory check on older Python 
	versions.
      * Updated install_nagios_on_lenny.sh to Nagios version
	3.2.0 and fixed several bugs.

1.0.35:
      * New option -R/--restart that does -S, -H and -C and
	also restarts Nagios, but before that does a Nagios
	config check. If that fails, everything is rolled
	back and Nagios keeps running with the old configuration.
      * PNP template for PING which combines RTA and LOSS into
	one graph.
      * Host check interval set to 1 in default templates.
      * New check for hanging NFS mounts (currently only
	on Linux)
      * Changed check_mk_templates.cfg for PING-only hosts:
	No performance data is processed for the PING-Check
	since the PING data is already processed via the
	host check (avoid duplicate RRDs)
      * Fix broken notes_url for logwatch: Value from setup.sh
	was ignored and always default value taken.
      * Renamed config variable mknagios_port to agent_port
	(please updated main.mk if you use that variable)
      * Renamed config variable mknagios_min_version to
	agent_min_version (update main.mk if used)
      * Renamed config variable mknagios_autochecksdir to 
	autochecksdir (update main.mk if used)
      * configuration directory for Linux/UNIX agents is
	now configurable (default is /etc/check_mk)
      * Add missing configuration variable to precompiled
	checks (fix problem when using clusters)
      * Improved multipath-check: Inventory now determines
	current number of paths. And check output is more
	verbose.
      * Mark config files as config files in RPM. RPM used
	to overwrite main.mk on update!
	
1.0.34:
      * Ship agents for AIX and SunOS/Solaris (beta versions).
      * setup script now autodetects paths and settings of your
	running Nagios
      * Debian package of check_mk itself is now natively build
	with paths matching the prepackaged Nagios on Debian 5.0
      * checks/df: Fix output of check: percentage shown in output
	did include reserved space for root where check logic did
	not. Also fix logic: account reserved space as used - not
	as avail.
      * checks/df: Exclude filesystems with size 0 from inventory.
      * Fix bug with host tags in clusters -> precompile did not
	work.
      * New feature "Inventory Check": Check for new services. Setting
	inventory_check_interval=120 in main.mk will check for new services
	every 2 hours on each host. Refer to online documentation
	for more details.
      * Fixed bug: When agent sends invalid information or check
	has bug, check_mk now handles this gracefully
      * Fixed bug in checks/diskstat and in Linux agent. Also
	IDE disks are found. The inventory does now work correctly
	if now disks are found.
      * Determine common group of Apache and Nagios at setup.
	Auto set new variable www_group which replaces logwatch_groupid.
	Fix bug: logwatch directories are now created with correct
	ownership when check_mk is called manually as root.
      * Default templates: notifications options for hosts and
	services now include also recovery, flapping and warning
	events.
      * Windows agent: changed computation of RAM and SWAP usage
	(now we assume that "totalPageFile" includes RAM *and*
	SWAP).
      * Fix problem with Nagios configuration files: remove
	characters Nagios considers as illegal from service
	descriptions.
      * Processing of performance data (check_icmp) for host
        checks and PING-only-services now set to 1 in default
	templates check_mk_templates.cfg.
      * New SNMP checks for querying FSC ServerView Agent: fsc_fans,
	fsc_temp and fsc_subsystems. Successfully tested with agents
	running	on Windows and Linux.
      * RPM packaged agent tested to be working on VMWare ESX 4.0 
	(simply install RPM package with rpm -i ... and open port 
	in firewall with "esxcfg-firewall -o 6556,tcp,in,check_mk")
      * Improve handling of cache files: inventory now uses cache
	files only if they are current and if the hosts are not
	explicitely specified.
	
1.0.33:
      * Made check_mk run on Python 2.3.4 (as used in CentOS 4.7
	und RedHat 4.7). 
      * New option -M that prints out manual pages of checks.
	Only a few check types are documented yet, but more will
	be following.
      * Package the empty directory /usr/lib/check_mk_agent/plugins
	and ../local into the RPM and DEB package of the agent
      * New feature: service_dependencies. check_mk lets you comfortably
	create Nagios servicedependency definitions for you and also
	supports them by executing the checks in an optimal order.
      * logwatch.php: New button for hiding the context messages.
	This is a global setting for all logfiles and its state is
	stored in a cookie.
	
1.0.32:
      * IMPORTANT: Configuration variable datasource_programs is now
        analogous to that of host_groups. That means: the order of
        program and hostlist must be swapped!
      * New option --fake-dns, useful for tests with non-existing
	hosts.
      * Massive speed improvement for -S, -H and -C
      * Fixed bug in inventory of clusters: Clustered services where
	silently dropped (since introduction of host tags). Fixed now.
      * Fixed minor bug in inventory: Suppress DNS lookup when using
	--no-tcp
      * Fixed bug in cluster handling: Missing function strip_tags()
	in check_mk_base.py was eliminated.
      * Changed semantics of host_groups, summary_host_groups,
	host_contactgroups, and summary_host_groups for clusters. 
	Now the cluster names will be relevant, not
	the names of the nodes. This allows the cluster hosts to
	have different host/contactgroups than the nodes. And it is more
	consistent with other parts of the configuration.
      * Fixed bug: datasource_programs on cluster nodes did not work
	when precompiling

1.0.31:
      * New option -D, --dump that dumps all configuration information
	about one, several or all hosts
	New config variables 'ignored_checktypes' and 'ignored_services',
        which allow to include certain checktypes in general or
        some services from some hosts from inventory
      * Config variable 'clustered_services' now has the same semantics
	as ignored_checktypes and allows to make it host dependent.
      * Allow magic tags PHYSICAL_HOSTS, CLUSTER_HOSTS and ALL_HOSTS at
	all places, where lists of hosts are expected (except checks).
	This fixes various problems that arise when using all_hosts at
	those places:
	  * all_hosts might by changed by another file in conf.d
	  * all_hosts does not contain the cluster hosts
      * Config file 'final.mk' is read after all other config files -
	if it exists. You can put debug code there that prints the
	contents of your variables.
      * Use colored output only, if stdout is a tty. If you have
	problems with colors, then you can pipe the output
	through cat or less
      * Fixed bug with host tags: didn't strip off tags when
	processing configuration lists (occurs when using
	custom host lists)
      * mk_logwatch is now aware of inodes of logfiles. This
	is important for fast rotating files: If the inode
	of a logfile changes between two checks mk_logwatch
	assumes that the complete content is new, even if
	the new file is longer than the old one.
      * check_mk makes sure that you do not have duplicate
	hosts in all_hosts or clusters.

1.0.30:
      * Windows agent now automatically monitors all existing
	event logs, not only "System" and "Application".

1.0.29:
      * Improved default Nagios configuration file:
	added some missing templates, enter correct URLs
	asked at setup time.
      * IMPORANT: If you do not use the new default 
	Nagios configuration file you need to rename
	the template for aggregated services (summary
	services) to check_mk_summarizes (old name
	was 'check_mk_passive-summary'). Aggregated
	services are *always* passive and do *never*
	have performance data.
      * Hopefully fixed CPU usage output on multi-CPU
	machines
      * Fixed Problem in Windows Agent: Eventlog monitoring
	does now also work, if first record has not number 1
	(relevant for larger/older eventlogs)
      * Fixed bug in administration.html: Filename for Nagios
	must be named check_mk.cfg and *not* main.mk. Nagios
	does not read files without the suffix .cfg. 
      * magic factor for df, that allows to automatgically 
        adapt levels for very big or very small filesystems.
      * new concept of host tags simplyfies configuration.
      * IMPORTANT: at all places in the configuration where
	lists of hosts are used those are not any longer
	interpreted as regular expressions. Hostnames
	must match exactly. Therefore the list [ "" ] does
	not any longer represent the list of all hosts.
	It is a bug now. Please write all_hosts instead
	of [ "" ]. The semantics for service expressions
	has not changed.
      * Fixed problem with logwatch.php: Begin with
	<?php, not with <?. This makes some older webservers
	happy.
      * Fixed problem in check ipmi: Handle corrupt output
	from agent
      * Cleaned up code, improved inline documentation
      * Fixed problem with vms_df: default_filesystem_levels,
	filesystem_levels and df magic number now are used
	for df, vms_df and df_netapp together. Works now also
	when precompiled.
	
1.0.28:
      * IMPORTANT: the config file has been renamed from
	check_mk.cfg to main.mk. This has been suggested
	by several of my customers in order to avoid 
	confusion with Nagios configuration files. In addition,
	all check_mk's configuration file have to end in
	'.mk'. This also holds for the autochecks. The 
	setup.sh script will automatically rename all relevant
	files. Users of RPM or DEB installations have to remove
	the files themselves - sorry.
      * Windows agent supports eventlogs. Current all Warning
        and Error messages from 'System' and 'Application' are
        being sent to check_mk. Events can be filtered on the
	Nagios host.
      * Fixed bug: direct RRD update didn't work. Should now.
      * Fixed permission problems when run as root.
      * Agent is expected to send its version in <<<check_mk>>>
	now (not any longer in <<<mknagios>>>
      * Fixed bug in Windows agent. Performance counters now output
	correct values
      * Change checks/winperf: Changed 'ops/sec' into MB/s.
	That measures read and write disk throughput
	(now warn/crit levels possible yet)
      * new SNMP check 'ifoperstatus' for checking link
        of network interfaces via SNMP standard MIB
      * translated setup script into english
      * fixed bug with missing directories in setup script
      * made setup script's output nicer, show version information
      * NEW: mk_logwatch - a new plugin for the linux/UNIX agent
	for watching logfiles
      * Better error handling with Nagios pipe
      * Better handling of global error: make check_mk return
	CRIT, when no data can retrieved at all.
      * Added missing template 'check_mk_pingonly' in sample
	Nagios config file (is needed for hosts without checks)
	
1.0.27:
      * Ship source code of windows agent
      * fix several typos
      * fix bug: option --list-hosts did not work
      * fix bug: precompile "-C" did not work because
	of missing extension .py
      * new option -U,--update: It combines -S, -H and
	-U and writes the Nagios configuration into a
	file (not to stdout).
      * ship templates for PNP4Nagios matching most check_mk-checks.
	Standard installation path is /usr/share/check_mk/pnp-templates
	
1.0.26:
      -	Changed License to GNU GPL Version 2
      * modules check_mk_admin and check_mk_base are both shipped
	uncompiled.
      * source code of windows agent togehter with Makefile shipped
	with normal distribution
      * checks/md now handles rare case where output of /proc/mdstat
	shows three lines per array

1.0.25:
      * setup skript remembers paths

1.0.24:
      * fixed bug with precompile: Version of Agent was always 0

1.0.23:
      * fixed bug: check_config_variables was missing in precompiled
	files
      * new logwatch agent in Python plus new logwatch-check that
	handles both the output from the old and the new agent

1.0.22:
      * Default timeout for TCP transfer increased from 3.0 to 60.0
      * Windows agent supports '<<<mem>>>' that is compatible with Linux
      * Windows agents performance counters output fixed
      * Windows agent can now be cross-compiled with mingw on Linux
      * New checktype winperf.cpuusage that retrieves the percentage
	of CPU usage from windows (still has to be tested on Multi-CPU
	machine)
      * Fixed bug: logwatch_dir and logwatch_groupid got lost when
	precompiling. 
      * arithmetic for CPU usage on VMS multi-CPU machines changed

1.0.21:
      * fixed bug in checks/df: filesystem levels did not work
	with precompiled checks

1.0.20:
      * new administration guide in doc/
      * fixed bug: option -v now works independent of order
      * fixed bug: in statgrab_net: variable was missing (affected -C)
      * fixed bug: added missing variables, imported re (affected -C)
      * check ipmi: new option ipmi_summarize: create only one check for all sensors
      * new pnp-template for ipmi summarized ambient temperature
 
1.0.19:
      * Monitoring of Windows Services
      * Fixed bug with check-specific default parameters
      * Monitoring of VMS (agent not included yet)
      * Retrieving of data via an external programm (e.g. SSH/RSH)
      * setup.sh does not overwrite check_mk.cfg but installs
	the new default file as check_mk.cfg-1.0.19
      * Put hosts into default hostgroup if none is configured<|MERGE_RESOLUTION|>--- conflicted
+++ resolved
@@ -27,11 +27,8 @@
     WATO:
     * 2045 FIX: Avoid fetching SNMP data when showing service list in WATO - unless Full Scan is pressed
     * 2047 FIX: Allow overriding existing WATO rules by own files in local/ hierarchy...
-<<<<<<< HEAD
     * 1232 FIX: Ldap: Replaces special danish characters now in user sync
-=======
     * 2146 FIX: In distributed environments user notification rules trigger a profile synchronisation now...
->>>>>>> 66bf8cac
 
     Event Console:
     * 2133 FIX: Fix visualization of global EC setting for Rule Optimizer...
