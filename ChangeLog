--- conflicted
+++ resolved
@@ -4,13 +4,11 @@
     * 0299 FIX: borcade_mlx_fan: Prettified output, handling "other" state now
     * 0300 FIX: cisco_fru_power: Trying not to inventorize not plugged in FRUs...
 
-<<<<<<< HEAD
     Multisite:
     * 0302 FIX: Fixed highlight of choosen elements in foldertee/views snapin in Chrome/IE
-=======
+
     WATO:
     * 0057 FIX: Fix exception in WATO host editor on custom tag without topic...
->>>>>>> 4243c5ad
 
     Reporting & Availability:
     * 0018 New option for displaying a legend for the colors used in the timeline...
