1.1.13i4:
    Core, Setup, etc.:
    * new tool 'livedump' for dumping configuration and status
      information from one monitoring core and importing this
      into another.

    WATO:
    * Distributed WATO: Made all url calls using curl now
    * FIX: fix bug in inventory in validate_datatype()
    * Better output in case of inventory error

    Checks & Agents:
    * hpux_if: fix missing default parameter errors
    * hpux_if: make configurable via WATO
    * if.include: fix handling of NIC with index 0
    * hpux_lunstats: new check for disk IO on HP-UX
<<<<<<< HEAD
    * windows - mk_oracle tablespace: Added missing sid column
=======
    * diskstat: make inventory mode configurable via WATO
    * added new checks for Fujitsu ETERNUS DX80 S2 
      (thanks to Philipp Höfflin)
    * Fix Perf-O-Meter of fileage
    * hpux_snmp_cs.cpu: new SNMP check for CPU utilization
      on HP-UX.
>>>>>>> 66849550

    Multisite:
    * Added several missing localization stringsw

1.1.13i3:
    Core, Setup, etc.:
    * *_contactgroups lists: Single group rules are all appended. When a list
      is found as a value this first list is used exclusively. All other
      matching rules are ignored
    * cmk -d does now honor --cache and --no-tcp
    * cmk -O/-R now uses omd re{start,load} core if using OMD
    * FIX: setup.sh now setups up permissions for conf.d/wato
      correctly
    * cmk --localize update supports an optional ALIAS which is used as
      display string in the multisite GUI
    * FIX: Fixed encoding problems with umlauts in group aliases
    * FIX: honor extra_summary_host_conf (was ignored)
    * new config variable snmpv2c_hosts that allows to enable SNMP v2c
      but *not* bulkwalk (for some broken devices). bulkwalk_hosts still
      implies v2c.

    Checks & Agents:
    * Windows agent: output eventlog texts in UTF-8 encoding. This
      should fix problems with german umlauts in message texts.
    * Windows agent: Added installer for the windows agent (install_agent.exe)
    * Windows agent: Added dmi_sysinfo.bat plugin (Thanks to Arne-Nils Kromer for sharing)
    * Disabled obsolete checks fc_brocade_port and fc_brocade_port_detailed.
      Please use brocade_fcport instead.
    * aironet_errors, statgrab_disk, statgrab_net: Performance data has
      been converted from counters to rates. You might need to delete your
      existing RRDs of these checks. Sorry, but these have been that last
      checks still using counters...
    * ibm_imm_health: added last missing scan function
    * Filesystem checks: trend performance data is now normalized to MB/24h.
      If you have changed the trend range, then your historic values will
      be displayed in a wrong scale. On the other hand - from now on changes
      in the range-setting will not affect the graph anymore.
    * if/if64/lnx_if: pad port numbers with zeros in order to sort correctly.
      This can be turned off with if_inventory_pad_portnumbers = False.
    * Linux agent: wrap freeipmi with lock in order to avoid cache corruption
    * New check: megaraid_bbu - check existance & status of LSI MegaRaid BBU module
    * HP-UX Agent: fix mrpe (remove echo -e and test -e, thanks to Philipp Lemke)
    * FIX: ntp checks: output numeric data also if stratum too high
    * Linux agent: new check for dmraid-based "bios raid" (agent part as plugin)
    * FIX: if64 now uses ifHighSpeed instead of ifSpeed for determining the
      link speed (fixes speed of 10GBit/s and 20GBit/s ports, thanks Marco Poet)
    * cmctc.temp: serivce has been renamed from "CMC Temperature %s" to just
      "Temperature %s", in order to be consistent with the other checks.
    * mounts: exclude changes of the commit option (might change on laptops),
      make only switch to ro critical, other changes warning.
    * cisco_temp_sensor: new check for temperature sensors of Cisco NEXUS
      and other new Cisco devices
    * oracle_tablespace: Fixed tablespace size/free space calculations
    * FIX: if/if64: omit check result on counter wrap if bandwidth traffic levels
      are used.

    Multisite:
    * Improve transaction handling and reload detection: user can have 
      multiple action threads in parallel now
    * Sounds in views are now enabled per default. The new configuration
      variable enable_sounds can be set to False in multisite.mk in order
      to disable sounds.
    * Added filter for log state (UP,DOWN,OK,CRIT...) to all log views
    * New painter for normal and retry check interval (added to detail views)
    * Site filter shows "(local)" in case of non multi-site setup
    * Made "wato folder" columns sortable
    * Hiding site filter in multisite views in single site setups
    * Replaced "wato" sidebar snapin which mixed up WATO and status GUIs with
      the new "wato_foldertree" snapin which only links to the status views
      filtered by the WATO folder.
    * Added "Dashboard" section to views snapin which shows a list of all dashboards
    * FIX: Fixed auth problem when following logwatch icon links while using
      the form based auth
    * FIX: Fix problem with Umlaut in contact alias
    * FIX: Creating auth.php file on first login dialog based login to ensure
      it exists after login when it is first needed
    * Dashboard: link problem views to *unhandled* views (this was
      inconsistent)
    * Localization: Fixed detection of gettext template file when using the
      local/ hierarchy in OMD

    Mobile:
    * Improved sorting of views in main page 
    * Fix: Use all the availiable space in header
    * Fix: Navigation with Android Hardwarekeys now working
    * Fix: Links to pnp4nagios now work better
    * Fix: Host and Service Icons now finger friendly
    * Fix: Corrected some buildin views

    WATO:
    * Removed IP-Address attribute from folders
    * Supporting localized tag titles
    * Using Username as default value for full names when editing users
    * Snapshot/Factory Reset is possible even with a broken config
    * Added error messages to user edit dialog to prevent notification problems
      caused by incomplete configuration
    * Activate Changes: Wato can also reload instead of restarting nagios
    * Replication: Can now handle replication sites which use the form based auth
    * Replication: Added option to ignore problems with the ssl certificates
                   used in ssl secured replications
    * WATO now supports configuring Check_MK clusters
    * FIX: Fixed missing folders in "move to" dropdown fields
    * FIX: Fixed "move to target folders" after CSV import
    * FIX: Fixed problem with duplicate extra_buttons when using the i18n of multiisite
    * FIX: Fixed problem with duplicate permissions when using the i18n of multiisite
    * FIX: Writing single host_contactgroups rules for each selected
      contactgroup in host edit dialog
    * FIX: Fixed wrong folder contacgroup related permissions in auth.php api
    * FIX: Fixed not up-to-date role permission data in roles_saved hook
    * FIX: Fixed duplicate custom columns in WATO after switching languages

    BI:
    * improve doc/treasures/check_bi_local.py: local check that creates
      Nagios services out of BI aggregates

    Livestatus:
    * ColumnHeaders: on is now able to switch column header on even if Stats:
      headers are used. Artifical header names stats_1, stats_2, etc. are
      begin used. Important: Use "ColumnHeaders: on" after Columns: and 
      after Stats:.

1.1.13i2:
    Core, Setup, etc.:
    * cmk -I: accept host tags and cluster names

    Checks & Agents:
    * linux agent - ipmi: Creating directory of cache file if not exists
    * dell_powerconnect_cpu: renamed service from CPU to "CPU utilization", in
      order to be consistent with other checks
    
    Multisite:
    * Several cleanups to prevent css/js warning messages in e.g. Firefox
    * Made texts in selectable rows selectable again
    * Adding reschedule icon to all Check_MK based services. Clicks on these
      icons will simply trigger a reschedule of the Check_MK service
    * FIX: ship missing CSS files for mobile GUI
    * FIX: rename check_mk.js into checkmk.js in order to avoid browser
      caching problems during version update

    WATO:
    * Optimized wraps in host lists tag column
    * Bulk inventory: Remove leading pipe signs in progress bar on main
      folder inventory
    * NagVis auhtorization file generation is also executed on activate_changes
    * Implemented a new inclusion based API for using multisite permissions
      in other addons
    * Inventory of SNMP devices: force implicit full scan if no services
      are configured yet
    * FIX: Calling activate_changes hook also in distributed WATO setups
    * FIX: Fixed display bug in host tags drop down menu after POST of form
    * FIX: Fixed javascript errors when doing replication in distributed
      wato environments when not having the sidebar open
    * FIX: Fixed search form dependant attribute handling
    * FIX: Fixed search form styling issues
    * You can now move folders to other folders
    * FIX: Distributed WATO: Supressing site sync progress output written in
      the apache error log

1.1.13i1:
    Multisite:
    * New nifty sidebar snapin "Speed-O-Meter"
    * Implemented new cookie based login mechanism including a fancy login GUI
    * Implemented logout functionality for basic auth and the new cookie based auth
    * Implemented user profile management page for changing the user password and
      the default language (if available)
    * New filter for the (new) state in host/service alerts
    * New command for sending custom notifications
    * FIX: Fixed encoding problem when opening dashboard
    * New icon on a service whos host is in downtime
    * Only show most frequently used context buttons (configurable
      in multisite.mk via context_buttons_to_show)
    * Show icon if user has modified a view's filter settings
    * New config option debug_livestatus_queries, normal debug
      mode does not include this anymore
    * Icons with link to page URL at bottom of each page
    * Logwatch: Switched strings in logwatch to i18n strings
    * Logwatch: Fixed styling of context button when acknowleding log messages
    * Logwatch: Implemented overview page to show all problematic logfiles
    * Add Snapin page: show previews of all snapins
    * Add Snapin page: Trying to prevent dragging confusions by using other click event
    * New (hidden) button for reloading a snapin (left to the close button)
    * Automatically falling back to hardcoded default language if configured
    language is not available
    * Repair layout of Perf-O-Meter in single dataset layout
    * FIX: Fixed duplicate view plugin loading when using localized multisite
    * FIX: Host-/Servicegroup snapin: Showing group names when no alias is available
    * FIX: Removed double "/" from pnp graph image urls in views

    BI:
    * Host/Service elements are now iterable via FOREACH_HOST, e.g.
      (FOREACH_HOST, ['server'], ALL_HOSTS, "$HOST$", "Kernel" ),
    * FIX: Assuming host states is possible again (exception: list index "3")

    WATO:
    * Evolved to full featured monitoring configuration tool!
    * Major internal code cleanup
    * Hosts can now be created directly in folders. The concept of host lists
      has been dropped (see migration notes!)
    * Configuration of global configuration variables of Check_MK via WATO
    * Configuration of main.mk rules
    * Configuration of Nagios objects and attributes
    * Configuration of users and roles
    * Configuration of host tags
    * Distributed WATO: replication of the configuration to slaves and peers
    * Added missing API function update_host_attributes() to change the
      attributes of a host
    * Added API function num_hosts_in_folder() to count the number of hosts
      below the given folder
    * Added option to download "latest" snapshot
    * extra_buttons can now register a function to gather the URL to link to
    * Implemented NagVis Authorisation management using WATO users/permissions

    Livestatus:
    * Experimental feature: livecheck -> super fast active check execution
      by making use of external helper processes. Set livecheck=PATH_TO_bin/livecheck
      in nagios.cfg where you load Livestatus. Optional set num_livecheck_helpers=NUM
      to set number of processes. Nagios will not fork() anymore for check exection.
    * New columns num_hosts and num_services in status table
    * New aggregation functions suminv and avginv (see Documentation)

    Core, Setup, etc.:
    * New configuration variable static_checks[] (used by WATO)
    * New configuration variable checkgroup_parameters (mainly for WATO)
    * check_submission defaults now to "file" (was "pipe")
    * Added pre-configured notification via cmk --notify
    * Drop RRA-configuration files for PNP4Nagios completely
    * New configuration variable ping_levels for configuring parameters
      for the host checks.
    * cmk --notify: new macros $MONITORING_HOST$, $OMD_ROOT$ and $OMD_SITE$
    * make ping_levels also apply to PING services for ping-only hosts
      (thanks to Bernhard Schmidt)

    Checks & Agents:
    * if/if64: new ruleset if_disable_if64_hosts, that force if on
      hosts the seem to support if64
    * Windows agent: new config variable "sections" in [global], that
      allows to configure which sections are being output.
    * Windows agent: in [logwatch] you can now configure which logfiles
      to process and which levels of messages to send.
    * Windows agent: new config variable "host" in all sections that
      restricts the folling entries to certain hosts.
    * Windows agent: finally implemented <<<mrpe>>. See check_mk.ini
      for examples.
    * Windows agent: do not execute *.txt and *.dir in <<<plugins>>> and
      <<<local>>>
    * Windows agent: make extensions to execute configurable (see
      example check_mk.ini)
    * Windows agent: agent now reuses TCP port even when taskkill'ed, so
      a system reboot is (hopefully) not neccessary anymore
    * Windows agent: section <<<df>>> now also outputs junctions (windows
      mount points). No external plugin is needed.
    * Windows agent: new section <<<fileinfo>>> for monitoring file sizes
      (and later possible ages)
    * logwatch: allow to classify messages based on their count (see
      man page of logwatch for details)
    * fileinfo: new check for monitoring age and size of files
    * heartbeat_crm: apply patches from Václav Ovsík, so that the check
      should work on Debian now.
    * ad_replication: added warninglevel 
    * fsc_*: added missing scan functions
    * printer_alerts: added further state codes (thanks to Matthew Stew)
    * Solaris agent: changed shell to /usr/bin/bash (fixes problems with LC_ALL=C)

1.1.12p7:
    Multisite:
    * FIX: detail view of host was missing column headers
    * FIX: fix problem on IE with background color 'white'
    * FIX: fix hitting enter in host search form on IE
    * FIX: fix problem in ipmi_sensors perfometer

    Checks & Agents:
    * FIX: fixed man pages of h3c_lanswitch_sensors and statgrab_cpu
    * FIX: netapp_volumes: added raid4 as allowed state (thanks to Michaël Coquard)

    Livestatus
    * FIX: fix type column in 'GET columns' for dict-type columns (bug found
      by Gerhard Lausser)

1.1.12p6:
    Checks & Agents:
    * FIX: lnx_if: remove debug output (left over from 1.1.12p5)
    
1.1.12p5:
    Multisite:
    * FIX: fix hitting enter in Quicksearch on IE 8
    * FIX: event/log views: reverse sorting, so that newest entries
      are shown first
    * FIX: fix dashboard dashlet background on IE
    * FIX: fix row highlight in status GUI on IE 7/8
    * FIX: fix row highlight after status page reload
    * FIX: single dataset layout honors column header settings
    * FIX: quote '#' in PNP links (when # is contained in services)
    * FIX: quote '#' in PNP image links also
    * FIX: add notifications to host/service event view

    Checks & Agents:
    * FIX: lnx_if: assume interfaces as up if ethtool is missing or
      not working but interface has been used since last reboot. This
      fixes the problem where interface are not found by inventory.
    * FIX: snmp_uptime: handels alternative timeformat
    * FIX: netapp_*: scan functions now detect IBM versions of firmware
    * FIX: bluecoat_diskcpu: repair scan function
    * FIX: mem.vmalloc: fix default levels (32 and 64 was swapped)
    * FIX: smart: make levels work (thanks to Bernhard Schmidt)
    * FIX: PNP template if if/if64: reset LC_ALL, avoids syntax error
    * FIX: dell_powerconnect_cpu: handle sporadic incomplete output
      from SNMP agent

1.1.12p4:
    Multisite:
    * FIX: sidebar snapin Hostgroups and Servicegroups sometimes
           failed with non-existing "available_views".
    * FIX: Fix host related WATO context button links to point to the hosts site
    * FIX: Fixed view editor redirection to new view after changing the view_name
    * FIX: Made icon painter usable when displaying hostgroup rows
    * Logwatch: Switched strings in logwatch to i18n strings
    * Logwatch: Fixed styling of context button when acknowleding log messages
    * Logwatch: Implemented overview page to show all problematic logfiles

    WATO:
    * FIX: add missing icon_csv.png
    * FIX: WATO did not write values of custom macros to extra_host_conf definitions

1.1.12p3:
    Core, Setup, etc.:
    * FIX: really suppress precompiling on PING-only hosts now

1.1.12p2:
    Core, Setup, etc.:
    * FIX: fix handling of empty suboids
    * FIX: do not create precomiled checks for host without Check_MK services

    Checks & Agents:
    * FIX: mem.win: Default levels now works, check not always OK
    * FIX: blade_health: fix OID specification
    * FIX: blade_bays: fix naming of item and man page

    Multisite:
    * FIX: Fixed styling of view header in older IE browsers
    * FIX: Do not show WATO button in views if WATO is disabled
    * FIX: Remove WATO Folder filter if WATO is disabled 
    * FIX: Snapin 'Performance': fix text align for numbers
    * FIX: Disallow setting downtimes that end in the past
    * FIX: Fix links to downtime services in dashboard
    * FIX: Fix popup help of reschedule icon

1.1.12p1:
    Core, Setup, etc.:
    * FIX: fix aggregate_check_mk (Summary host agent status)

    Checks & Agents:
    * FIX: mk_oracle now also detects XE databases
    * FIX: printer_alerts: handle 0-entries of Brother printers
    * FIX: printer_supply: fix Perf-O-Meter if no max known
    * FIX: Added id parameter to render_statistics() method to allow more than
      one pie dashlet for host/service stats
    * FIX: drbd: fixed inventory functions
    * FIX: printer_supply: handle output of Brother printers
    * FIX: ps.perf PNP template: show memory usage per process and not
      summed up. This is needed in situations where one process forks itself
      in irregular intervals and rates but you are interested just in the
      memory usage of the main process.

    Multisite:
    * FIX: finally fixed long-wanted "NagStaMon create hundreds
      of Apache processes" problem!
    * FIX: query crashed when sorting after a join columns without
      an explicit title.
    * FIX: filter for WATO file/folder was not always working.
    * Added filter for hard services states to search and service
      problems view
    * FIX: dashboard problem views now ignore notification period,
      just as tactical overview and normal problem views do
    * FIX: Loading dashboard plugins in dashboard module
 

1.1.12:
    Checks & Agents:
    * dell_powerconnect_*: final fixed, added PNP-templates
    * ps.perf: better error handling in PNP template

    Multisite:
    * Dashboard: fix font size of service statistics table
    * Dashboard: insert links to views into statistics
    * Dashboard: add links to PNP when using PNP graphs
    
1.1.12b2:
    Core, Setup, etc.:
    * FIX: fix crash with umlauts in host aliases
    * FIX: remove duplicate alias from Nagios config

    Checks & Agents:
    * services: better handling of invalid patterns
    * FIX: multipath: fix for another UUID format
    * AIX agent: fix implementation of thread count
    * blade_bays: detect more than 16 bays
    * statgrab_*: added missing inventory functions
    * FIX: fix smart.temp WARN/CRIT levels were off by one degree

    Multisite:
    * Remove Check_MK logo from default dashboard
    * Let dashboard use 10 more pixels right and bottom
    * FIX: do not show WATO icon if no WATO permission
    * Sidebar sitestatus: Sorting sites by sitealias
    * FIX: removed redundant calls of view_linktitle()

    WATO:
    * FIX: fix update of file/folder title after title property change

    Livestatus:
    * FIX: fix crash on imcomplete log lines (i.e. as
      as result of a full disk)
    * FIX: Livestatus-API: fix COMMAND via persistent connections
	

1.1.12b1:
    Core, Setup, etc.:
    * FIX: fix cmk -D on cluster hosts
    * Made profile output file configurable (Variable: g_profile_path)

    Checks & Agents:
    * FIX: j4p_performance: fix inventory functions 
    * FIX: mk_oracle: fix race condition in cache file handling (agent data
      was missing sections in certain situations)
    * mrpe: make check cluster-aware and work as clustered_service
    * cups_queues: Run agent part only on directly on CUPS servers,
      not on clients
    * FIX: mbg_lantime_state: Fixed output UOM to really be miliseconds
    * FIX: ntp: Handling large times in "poll" column correctly
    * New check dmi_sysinfo to gather basic hardware information
    * New check bintec_info to gather the software version and serial number
    of bintec routers

    Multisite:
    * FIX: fix rescheduling of host check
    * FIX: fix exception when using status_host while local site is offline
    * FIX: Fixed not updating pnp graphs on dashboard in some browsers (like chrome)
    * FIX: fix URL-too-long in permissions page
    * FIX: fix permission computation
    * FIX: fixed sorting of service perfdata columns
    * FIX: fixed sorting of multiple joined columns in some cases
    * FIX: fixed some localisation strings
    * Cleanup permissions page optically, add comments for views and snapins
    * Added some missing i18n strings in general HTML functions
    * Added display_option "w" to disable limit messages and livestatus errors in views
    * Service Perfdata Sorters are sorting correctly now
    * Added "Administration" snapin to default sidebar
    * Tactical Overview: make link clickable even if count is zero
    * Minor cleanup in default dashboard
    * Dashboard: new dashlet attribute title_url lets you make a title into a link
    * Dashboard: make numbers match "Tactical Overview" snapin

    Livestatus:
    * Write messages after initialization into an own livestatus.log

    WATO:
    * FIX: "bulk move to" at the top of wato hostlists works again
    * FIX: IE<9: Fixed problem with checkbox events when editing a host
    * FIX: "move to" dropdown in IE9 works again

1.1.11i4:
    Core, Setup, etc.:
    * FIX: use hostgroups instead of host_groups in Nagios configuration.
      This fixes a problem with Shinken
    * --scan-parents: detected parent hosts are now tagged with 'ping', so
      that no agent will be contacted on those hosts

    Checks & Agents:
    * Added 4 new checks dell_powerconnect_* by Chris Bowlby
    * ipmi_sensors: correctly handle further positive status texts
      (thanks to Sebastian Talmon)
    * FIX: nfsmounts handles zero-sized volumes correctly
    * AIX agent now outputs the user and performance data in <<<ps>>>

    Multisite:
    * FIX: WATO filtered status GUIs did not update the title after changing
      the title of the file/folder in WATO
    * FIX: Removed new python syntax which is incompatible with old python versions
    * FIX: Made bulk inventory work in IE
    * FIX: Fixed js errors in IE when having not enough space on dashboard 
    * FIX: fix error when using non-Ascii characters in view title
    * FIX: fix error on comment page caused by missing sorter
    * FIX: endless javascript when fetching pnp graphs on host/service detail pages
    * FIX: Not showing the action form in "try" mode of the view editor
    * FIX: Preventing up-then-over effect while loading the dashboard in firefox
    * Added missing i18n strings in command form and list of views
    * Views are not reloaded completely anymore. The data tables are reloaded
      on their own.
    * Open tabs in views do not prevent reloading the displayed data anymore
    * Added display_option "L" to enable/disable column title sortings
    * Sorting by joined columns is now possible
    * Added missing sorters for "service nth service perfdata" painters
    * Implemented row selection in views to select only a subset of shown data
      for actions
    * Sort titles in views can be enabled by clicking on the whole cells now
    * Submitting the view editor via ENTER key saves the view now instead of try mode
    * Host comments have red backgrounded rows when host is down
    * Implemented hook api to draw custom link buttons in views

    WATO:
    * Changed row selection in WATO to new row selection mechanism
    * Bulk action buttons are shown at the top of hostlists too when the lists
      have more than 10 list items
    * New function for backup and restore of the configuration

    Livestatus:
    * FIX: fix compile error in TableLog.cc by including stddef.h
    * FIX: tables comments and downtimes now honor AuthUser
    * Table log honors AuthUser for entries that belong to hosts
      (not for external commands, though. Sorry...)
    * FIX: fix Stats: sum/min/max/avg for columns of type time

1.1.11i3:
    Core, Setup, etc.:
    * FIX: allow host names to have spaces
    * --snmpwalk: fix missing space in case of HEX strings
    * cmk --restore: be aware of counters and cache being symbolic links
    * do_rrd_update: direct RRD updates have completely been removed.
      Please use rrdcached in case of performance problems.
    * install_nagios.sh has finally been removed (was not maintained anyway).
      Please use OMD instead.
    * Inventory functions now only take the single argument 'info'. The old
      style FUNC(checkname, info) is still supported but deprecated.
    * Show datasource program on cmk -D
    * Remove .f12 compile helper files from agents directory
    * Output missing sections in case of "WARNING - Only __ output of __..."
    * Remove obsolete code of snmp_info_single
    * Remove 'Agent version (unknown)' for SNMP-only hosts
    * Options --version, --help, --man, --list-checks and --packager now
      work even with errors in the configuration files
    * Minor layout fix in check man-pages

    Checks & Agents:
    * FIX: hr_mem: take into account cache and buffers
    * FIX: printer_pages: workaround for trailing-zero bug in HP Jetdirect
    * mk_logwatch: allow to set limits in processing time and number of
      new log messages per log file
    * Windows Agent: Now supports direct execution of powershell scripts
    * local: PNP template now supports multiple performance values
    * lnx_if: make lnx_if the default interface check for Linux
    * printer_supply: support non-Ascii characters in items like
      "Resttonerbehälter". You need to define snmp_character_encodings in main.mk
    * mem.win: new dedicated memory check for Windows (see Migration notes)
    * hr_mem: added Perf-O-Meter
    * Renamed all temperature checks to "Temperature %s". Please
      read the migration notes!
    * df and friends: enabled trend performance data per default. Please
      carefully read the migration notes!
    * diskstat: make summary mode the default behavious (one check per host)

    MK Livestatus:
    * WaitObject: allow to separate host name and service with a semicolon.
      That makes host names containing spaces possible.
    * Better error messages in case of unimplemented operators

    Multisite:
    * FIX: reschedule now works for host names containing spaces
    * FIX: correctly sort log views in case of multi site setups
    * FIX: avoid seven broken images in case of missing PNP graphs
    * FIX: Fixed javascript errors when opening dashboard in IE below 9
    * FIX: Views: Handling deprecated value "perpage" for option
      column_headers correctly
    * FIX: Fixed javascript error when saving edited views without sidebar
    * FIX: Showing up PNP hover menus above perfometers
    * Host/Service Icon column is now modularized and can be extended using
      the multisite_icons list.
    * New sorters for time and line number of logfile entries
    * Bookmarks snapin: save relative URLs whenever possible
    * Man-Pages of Check_MK checks shown in Multisite honor OMD's local hierarchy
    * nicer output of substates, translate (!) and (!!) into HTML code
    * new command for clearing modified attributes (red cross, green checkmark)
    * Perf-O-Meters: strip away arguments from check_command (e.g.
      "check-foo!17!31" -> "check-foo").
    * Added several missing i18n strings in view editor
    * Views can now be sorted by the users by clicking on the table headers.
      The user sort options are not persisted.
    * Perf-O-Meters are now aware if there really is a PNP graph

    WATO:
    * Show error message in case of empty inventory due to agent error
    * Commited audit log entries are now pages based on days
    * Added download link to download the WATO audit log in CSV format

1.1.11i2:
    Core, Setup, etc.:
    * FIX: sort output of cmk --list-hosts alphabetically
    * FIX: automatically remove leading and trailing space from service names
      (this fixes a problem with printer_pages and an empty item)
    * Great speed up of cmk -N/-C/-U/-R, especially when number of hosts is
      large.
    * new main.mk option delay_precompile: if True, check_mk will skip Python 
      precompilation during cmk -C or cmk -R, but will do this the first 
      time the host is checked.  This speeds up restarts. Default is False.
      Nagios user needs write access in precompiled directory!
    * new config variable agent_ports, allowing to specify the agent's
      TCP port (default is 6556) on a per-host basis.
    * new config variable snmp_ports, allowing to specify the UDP port
      to used with SNMP, on a per-host basis.
    * new config variable dyndns_hosts. Hosts listed in this configuration
      list (compatible to bulkwalk_hosts) use their hostname as IP address.
    
    Checks & Agents:
    * FIX: AIX agent: output name of template in case of MRPE
    * FIX: cisco_temp: skip non-present sensors at inventory
    * FIX: apc_symmetra: fix remaining runtime calculation (by factor 100)
    * FIX: Added PNP-template for winperf_phydisk
    * FIX: if64: fix UNKNOWN in case of non-unique ifAlias
    * FIX: lnx_if/if/if64: ignore percentual traffic levels on NICs without
           speed information.
    * FIX: cisco_temp_perf: add critical level to performance data
    * FIX: windows agent: hopefully fix case with quotes in directory name
    * FIX: printer_supply: fixed logic of Perf-O-Meter (mixed up crit with ok)
    * FIX: Solaris agent: reset localization to C, fixes problems with statgrab
    * FIX: blade_*: fix SNMP scan function for newer firmwares (thanks to Carlos Peón)
    * snmp_uptime, snmp_info: added scan functions. These checks will now
      always be added. Please use ingored_checktypes to disable, if non needed.
    * brocade_port: check for Brocade FC ports has been rewritten with
      lots of new features.
    * AIX agent now simulates <<<netctr>>> output (by Jörg Linge)
    * mbg_lantime_state: Handling refclock offsets correctly now; Changed
      default thresholds to 5/10 refclock offset
    * brocade_port: parameter for phystate, opstate and admstate can now
      also be lists of allowed states.
    * lnx_if: treat interfaces without information from ethtool as
      softwareLoopback interface. The will not be found by inventory now.
    * vbox_guest: new check for checking guest additions of Linux virtual box hosts
    * if/if64: Fixed bug in operstate detection when using old tuple based params
    * if/if64: Fixed bug in operstate detection when using tuple of valid operstates
    * mk_oracle: Added caching of results to prevent problems with long
    running SQL queries. Cache is controlled by CACHE_MAXAGE var which is preset to
    120 seconds 
    * mk_oracle: EXCLUDE_<sid>=ALL or EXCLUDE_<sid>=oracle_sessions can be
    used to exclude specific checks now
    * mk_oracle: Added optional configuration file to configure the new options
    * j4p_performance agent plugin: Supports basic/digest auth now
    * New checks j4p_performance.threads and j4p_performance.uptime which
      track the number of threads and the uptime of a JMX process
    * j4p_performance can fetch app and servlet specific status data. Fetching
      the running state, number of sessions and number of requests now. Can be
      extended via agent configuration (j4p.cfg).
    * Added some preflight checks to --scan-parents code
    * New checks netapp_cluster, netapp_vfiler for checking NetAPP filer 
      running as cluster or running vfilers.
    * megaraid_pdisks: Better handling of MegaCli output (Thanks to Bastian Kuhn)
    * Windows: agent now also sends start type (auto/demand/disabled/boot/system)
    * Windows: inventory_services now allowes regexes, depends and state/start type
      and also allows host tags.

    Multisite:
    * FIX: make non-Ascii characters in services names work again
    * FIX: Avoid exceptions in sidebar on Nagios restart
    * FIX: printer_supply perfometer: Using white font for black toners
    * FIX: ipmi: Skipping items with invalid data (0.000 val, "unspecified" unit) in summary mode
    * FIX: ipmi: Improved output formating in summary mode
    * FIX: BI - fixed wrong variable in running_on aggregation function
    * FIX: "view_name" variable missing error message when opening view.py
      while using the "BI Aggregation Groups" and "Hosts" snapins in sidebar
    * FIX: Fixed styling of form input elements in IE + styling improvements
    * FIX: Fixed initial folding state on page loading on pages with multiple foldings opened
    * Introduced basic infrastructure for multilanguage support in Multisite
    * Make 'Views' snapin foldable
    * Replace old main view by dashboard
    * Sidebar: Snapins can register for a triggered reload after a nagios
      restart has been detected. Check interval is 30 seconds for now.
    * Quicksearch snapin: Reloads host lists after a detected nagios restart.
    * New config directory multisite.d/ - similar to conf.d/
    * great speed up of HTML rendering
    * support for Python profiling (set profile = True in multisite.mk, profile
      will be in var/check_mk/web)
    * WATO: Added new hook "active-changes" which calls the registered hosts
      with a dict of "dirty" hosts
    * Added column painter for host contacts
    * Added column painters for contact groups, added those to detail views
    * Added filters for host and service contact groups
    * Detail views of host/service now show contacts
    * Fix playing of sounds: All problem views now have play_sounds activated,
      all other deactivated.
    * Rescheduling of Check_MK: introduce a short sleep of 0.7 sec. This increases
      the chance of the passive services being updated before the repaint.
    * Added missing i18n strings in filter section of view editor
    * Added filter and painter for the contact_name in log table
    * Added several views to display the notification logs of Nagios

    WATO:
    * Configration files can now be administered via the WEB UI
      (config_files in multisite.mk is obsolete)
    * Snapin is tree-based and foldable
    * Bulk operation on host lists (inventory, tags changed, etc)
    * Easy search operation in host lists
    * Dialog for global host search
    * Services dialog now tries to use cached data. On SNMP hosts
      no scan will be done until new button "Full Scan" is pressed.

    BI:
    * FIX: Fixed displaying of host states (after i18n introduction)h
    * FiX: Fixed filter for aggregation group
    * FIX: Fixed assumption button for services with non-Ascii-characters

    MK Livestatus:
    * FIX: fix compile problem on Debian unstable (Thanks to Sven Velt)
    * Column aggregation (Stats) now also works for perf_data
    * New configuration variable data_encoding and full UTF-8 support.
    * New column contact_groups in table hosts and services (thanks to
      Matthew Kent)
    * New headers Negate:, StatsNegate: and WaitConditionNegate:

1.1.11i1:
    Core, Setup, etc.:
    * FIX: Avoid duplicate SNMP scan of checktypes containing a period
    * FIX: honor ignored_checktypes also on SNMP scan
    * FIX: cmk -II also refreshes cluster checks, if all nodes are specified
    * FIX: avoid floating points with 'e' in performance data
    * FIX: cmk -D: drop obsolete (and always empty) Notification:
    * FIX: better handling of broken checks returning empty services
    * FIX: fix computation of weight when averaging
    * FIX: fix detection of missing OIDs (led to empty lines) 
    * SNMP scan functions can now call oid(".1.3.6.1.4.1.9.9.13.1.3.1.3.*")
      That will return the *first* OID beginning with .1.3.6.1.4.1.9.9.13.1.3.1.3
    * New config option: Set check_submission = "file" in order to write
      check result files instead of using Nagios command pipe (safes
      CPU ressources)
    * Agent simulation mode (for internal use and check development)
    * Call snmpgetnext with the option -Cf (fixes some client errors)
    * Call snmp(bulk)walk always with the option -Cc (fixes problems in some
      cases where OIDs are missing)
    * Allow merging of dictionary based check parameters
    * --debug now implies -v
    * new option --profile: creates execution profile of check_mk itself
    * sped up use of stored snmp walks
    * find configuration file in subdirectories of conf.d also
    * check_mk_templates.cfg: make check-mk-ping take arguments

    Multisite:
    * FIX: Display limit-exceeded message also in multi site setups
    * FIX: Tactical Overview: fix unhandled host problems view
    * FIX: customlinks snapin: Suppressing exception when no links configured
    * FIX: webservice: suppress livestatus errors in multi-site setups
    * FIX: install missing example icons in web/htdocs/images/icons
    * FIX: Nagios-Snapin: avoid duplicate slash in URL
    * FIX: custom_style_sheet now also honored by sidebar
    * FIX: ignore case when sorting groups in ...groups snapin
    * FIX: Fixed handling of embedded graphs to support the changes made to
    * FIX: avoid duplicate import of plugins in OMD local installation
    the PNP webservice
    * FIX: Added host_is_active and host_flapping columns for NagStaMon views
    * Added snmp_uptime, uptime and printer_supply perfometers
    * Allow for displaying service data in host tables
    * View editor foldable states are now permament per user
    * New config variable filter_columns (default is 2)

    BI:
    * Added new component BI to Multisite.

    WATO:
    * FIX: fix crash when saving services after migration from old version
    * Allow moving hosts from one to another config file

    Checks & Agents:
    * FIX: hr_mem: ignore devices that report zero memory
    * FIX: cisco_power: fix syntax error in man page (broke also Multisite)
    * FIX: local: fixed search for custom templates PNP template
    * FIX: if/if64: always generate unique items (in case ifAlias is used)
    * FIX: ipmi: fix ugly ouput in case of warning and error
    * FIX: vms_df: fix, was completely broken due to conversion to df.include
    * FIX: blade_bays: add missing SNMP OIDs (check was always UNKNOWN)
    * FIX: df: fix layout problems in PNP template
    * FIX: df: fix trend computation (thanks to Sebastian Talmon)
    * FIX: df: fix status in case of critical trend and warning used
    * FIX: df: fix display of trend warn/crit in PNP-graph
    * FIX: cmctc: fix inventory in case of incomplete entries
    * FIX: cmctc: add scan function
    * FIX: ucd_cpu_load and ucd_cpu_util: make scan function find Rittal
    * FIX: ucd_cpu_util: fix check in case of missing hi, si and st
    * FIX: mk_logwatch: improve implementation in order to save RAM
    * FIX: mk_oracle: Updated tablespace query to use 'used blocks' instead of 'user blocks'
    * FIX: mk_oracle: Fixed computation for TEMP table spaces
    * FIX: bluecoat_sensors: Using scale parameter provided by the host for reported values
    * FIX: fjdarye60_devencs, fjdarye60_disks.summary: added snmp scan functions
    * FIX: decru_*: added snmp scan functions
    * FIX: heartbeat_rscstatus handles empty agent output correctly
    * FIX: hp_procurve_cpu: fix synatx error in man page
    * FIX: hp_procurve_memory: fix syntax error in man page
    * FIX: fc_brocade_port_detailed: fix PNP template in MULTIPLE mode
    * FIX: ad_replication.bat only generates output on domain controllers now.
           This is useful to prevent checks on non DC hosts (Thanks to Alex Greenwood)
    * FIX: cisco_temp_perf: handle sensors without names correctly
    * printer_supply: Changed order of tests. When a printer reports -3 this
      is used before the check if maxlevel is -2.
    * printer_supply: Skipping inventory of supplies which have current value
    and maxlevel both set to -2.
    * cisco_locif: The check has been removed. Please switch to if/if64
      has not the index 1
    * cisco_temp/cisco_temp_perf: scan function handles sensors not beginning
      with index 1
    * df: split PNP graphs for growth/trend into two graphs
    * omd_status: new check for checking status of OMD sites
    * printer_alerts: Added new check for monitoring alert states reported by
      printers using the PRINTER-MIB
    * diskstat: rewritten check: now show different devices, r+w in one check
    * canon_pages: Added new check for monitoring processed pages on canon
    printer/multi-function devices
    * strem1_sensors: added check to monitor sensors attached to Sensatorinc EM1 devices
    * windows_update: Added check to monitor windows update states on windows
      clients. The check monitors the number of pending updates and checks if
      a reboot is needed after updates have been installed.
    * lnx_if: new check for Linux NICs compatible with if/if64 replacing 
      netif.* and netctr.
    * if/if64: also output performance data if operstate not as expected
    * if/if64: scan function now also detects devices where the first port
    * if/if64: also show perf-o-meter if speed is unknown
    * f5_bigip_pool: status of F5 BIP/ip load balancing pools
    * f5_bigip_vserver: status of F5 BIP/ip virtual servers
    * ipmi: new configuration variable ipmi_ignored_sensors (see man page)
    * hp_procurve_cpu: rename services description to CPU utilization
    * ipmi: Linux agent now (asynchronously) caches output of ipmitool for 20 minutes
    * windows: agent has new output format for performance counters
    * winperf_process.util: new version of winperf.cpuusage supporting new agent
    * winperf_system.diskio: new version of winperf.diskstat supporting new agent
    * winperf_msx_queues: new check for MS Exchange message queues
    * winperf_phydisk: new check compatible with Linux diskstat (Disk IO per device!)
    * smart.temp/smart.stats: added new check for monitoring health of HDDs
      using S.M.A.R.T
    * mcdata_fcport: new check for ports of MCData FC Switches
    * hp_procurve_cpu: add PNP template
    * hp_procurve_cpu: rename load to utilization, rename service to CPU utilizition
    * df,df_netapp,df_netapp32,hr_fs,vms_df: convert to mergeable dictionaries
    * mbg_lantime_state,mbg_lantime_refclock: added new checks to monitor 
      Meinberg LANTIME GPS clocks

    Livestatus:
    * Updated Perl API to version 0.74 (thanks to Sven Nierlein)

1.1.10:
    Core, Setup, etc.:
    * --flush now also deletes all autochecks 
    
    Checks & Agents:
    * FIX: hr_cpu: fix inventory on 1-CPU systems (thanks to Ulrich Kiermayr)


1.1.10b2:
    Core, Setup, etc.:
    * FIX: setup.sh on OMD: fix paths for cache and counters
    * FIX: check_mk -D did bail out if host had no ip address
    * cleanup: all OIDs in checks now begin with ".1.3.6", not "1.3.6"

    WATO:
    * FIX: Fixed bug that lost autochecks when using WATO and cmk -II together

    Checks & Agents:
    * Added check man pages for systemtime, multipath, snmp_info, sylo,
      ad_replication, fsc_fans, fsc_temp, fsc_subsystems
    * Added SNMP uptime check which behaves identical to the agent uptime check


1.1.10b1:
    Core, Setup, etc.:
    * FIX: do not assume 127.0.0.1 as IP address for usewalk_hosts if
      they are not SNMP hosts.
    * FIX: precompile: make sure check includes are added before actual
      checks
    * FIX: setup.sh: do not prepend current directory to url_prefix
    * FIX: output agent version also for mixed (tcp|snmp) hosts
    * RPM: use BuildArch: noarch in spec file rather than as a command
      line option (thanks to Ulrich Kiermayr)
    * setup.sh: Allow to install Check_MK into existing OMD site (>= 0.46).
      This is still experimental!

    Checks & Agents:
    * FIX: Windows agent: fix output of event ID of log messages
    * FIX: if/if64: output speed correctly (1.50MB/s instead of 1MB/s)
    * FIX: drbd now handles output of older version without an ep field
    * FIX: repaired df_netapp32
    * FIX: Added SNMP scan function of df_netapp and df_netapp32
    * FIX: repaired apc_symmetra (was broken due to new option -Ot 
      for SNMP)
    * FIX: df, hr_fs and other filesystem checks: fix bug if using
      magic number. levels_low is now honored.
    * FIX: scan function avoids hr_cpu and ucd_cpu_utilization
      at the same time
    * FIX: HP-UX agent: fixed output of df for long mount points
      (thanks to Claas Rockmann-Buchterkirche)
    * FIX: df_netapp/32: fixed output of used percentage (was always
      0% due to integer division)
    * FIX: fixed manual of df (magic_norm -> magic_normsize)
    * FIX: removed filesystem_trend_perfdata. It didn't work. Use
      now df-parameter "trend_perfdata" (see new man page of df)
    * FIX: cisco_temp_perf: fix return state in case of WARNING (was 0 = OK)
    * FIX: repair PNP template for df when using trends
    * FIX: cisco_qos: fix WATO exception (was due to print command in check)
    * FIX: check_mk check: fixed template for execution time
    * FIX: blade_health, fc_brocade_port_detailed removed debug outputs
    * FIX: netapp_volumes: The check handled 64-bit aggregates correctly
    * FIX: netapp_volumes: Fixed snmp scan function
    * FIX: blade_*: Fixed snmp scan function
    * FIX: nfsmount: fix exception in check in case of 'hanging'
    * systemtime: new simple check for time synchronization on Windows
      (needs agent update)
    * Added Perf-O-Meter for non-df filesystem checks (e.g. netapp)
    * hp_proliant_*: improve scan function (now just looks for "proliant")

    Multisite:
    * FIX: fix json/python Webservice

1.1.9i9:
    Core, Setup, etc.:
    * FIX: check_mk_templates.cfg: add missing check_period for hosts
      (needed for Shinken)
    * FIX: read *.include files before checks. Fixes df_netapp not finding
      its check function
    * FIX: inventory checks on SNMP+TCP hosts ignored new TCP checks
    * local.mk: This file is read after final.mk and *not* backup up
      or restored
    * read all files in conf.d/*.mk in alphabetical order now.
    * use snmp commands always with -Ot: output time stamps as UNIX epoch
      (thanks to Ulrich Kiermayr)

    Checks & Agents:
    * ucd_cpu_load: new check for CPU load via UCD SNMP agent
    * ucd_cpu_util: new check for CPU utilization via UCD SNMP agent
    * steelhead_status: new check for overall health of Riverbed Steelhead appliance
    * steelhead_connections: new check for Riverbed Steelhead connections
    * df, df_netapp, df_netapp32, hr_fs, vms_df: all filesystem checks now support
      trends. Please look at check manpage of df for details.
    * FIX: heartbeat_nodes: Fixed error handling when node is active but at least one link is dead
    * 3ware_units: Handling INITIALIZING state as warning now
    * FIX: 3ware_units: Better handling of outputs from different tw_cli versions now
    * FIX: local: PNP template for local now looks in all template directories for
      specific templates (thanks to Patrick Schaaf)

    Multisite:
    * FIX: fix "too many values to unpack" when editing views in single layout
      mode (such as host or service detail)
    * FIX: fix PNP icon in cases where host and service icons are displayed in 
      same view (found by Wolfgang Barth)
    * FIX: Fixed view column editor forgetting pending changes to other form
           fields
    * FIX: Customlinks snapin persists folding states again
    * FIX: PNP timerange painter option field takes selected value as default now
    * FIX: Fixed perfometer styling in single dataset layouts
    * FIX: Tooltips work in group headers now
    * FIX: Catching exceptions caused by unset bandwidth in interface perfometer

    WATO:
    * FIX: fix problem with vanishing services on Windows. Affected were services
      containing colons (such as fs_C:/).

    Livestatus:
    * FIX: fix most compiler warnings (thanks to patch by Sami Kerola)
    * FIX: fix memory leak. The leak caused increasing check latency in some
      situations
    
1.1.9i8:
    Multisite:
    * New "web service" for retrieving data from views as JSON or 
      Python objects. This allows to connect with NagStaMon 
      (requires patch in NagStaMon). Simply add &output_format=json
      or &output_format=python to your view URL.
    * Added two builtin views for NagStaMon.
    * Acknowledgement of problem now has checkboxes for sticky,
      send notification and persisten comment
    * Downtimes: allow to specify fixed/flexible downtime
    * new display_options d/D for switching on/off the tab "Display"
    * Improved builtin views for downtimes
    * Bugfix: Servicegroups can be searched with the quicksearch snapin using
      the 'sg:' prefix again

    WATO:
    * Fixed problem appearing at restart on older Python version (RH)

1.1.9i7:
    Core, Setup, etc.:
    * Fix crash on Python 2.4 (e.g. RedHat) with fake_file
    * Fixed clustering of SNMP hosts
    * Fix status output of Check_MK check in mixed cluster setups

    Checks & Agents:
    * PNP templates for if/if64: fix bugs: outgoing packets had been
      same as incoming, errors and discards were swapped (thanks to 
      Paul Freeman)
    * Linux Agent: Added suport for vdx and xvdx volumes (KVM+Virtio, XEN+xvda)

    Multisite:
    * Fix encoding problem when host/service groups contain non-ascii
      characters.

    WATO:
    * Fix too-long-URL problem in cases of many services on one host


1.1.9i6:
    INCOMPATIBLE CHANGES:
    * Removed out-dated checks blade_misc, ironport_misc and snia_sml. Replaced
      with dummy checks begin always UNKNOWN.

    Core, Setup, etc.:
    * cmk -D: show ip address of host 
    * Fix SNMP inventory find snmp misc checks inspite of negative scan function
    * Fix output of MB and GB values (fraction part was zero)

    Checks & Agents:
    * megaraid_ldisks: remove debug output
    * fc_brocade_port: hide on SNMP scan, prefer fc_brocade_port_detailed
    * fc_brocade_port_detailed: improve scan function, find more devices
    * New agent for HP-UX
    * hpux_cpu: new check for monitoring CPU load average on HP-UX
    * hpux_if: New check for monitoring NICs on HP-UX (compatible to if/if64)
    * hpux_multipath: New check for monitoring Multipathing on HP-UX
    * hpux_lvm: New check for monitoring LVM mirror state on HP-UX
    * hpux_serviceguard: new check for monitoring HP-UX Serviceguard
    * drbd: Fixed var typo which prevented inventory of drbd general check
      (Thanks to Andreas Behler)
    * mk_oracle: new agent plugin for monitoring ORACLE (currently only
      on Linux and HP-UX, but easily portable to other Unices)
    * oracle_sessions: new check for monitoring the current number of active
      database sessions.
    * oracle_logswitches: new check for monitoring the number of logswitches
      of an ORACLE instances in the last 60 minutes.
    * oracle_tablespaces: new check for monitoring size, state and autoextension
      of ORACLE tablespaces.
    * h3c_lanswitch_cpu: new check for monitoring CPU usage of H3C/HP/3COM switches
    * h3c_lanswitch_sensors: new check for monitoring hardware sensors of H3C/HP/3COM switches
    * superstack3_sensors: new check for monitoring hardware sensors of 3COM Superstack 3 switches

    Multisite:
    * Fixed aligns/widths of snapin contents and several small styling issues
    * Fixed links and border-styling of host matrix snapin
    * Removed jQuery hover menu and replaced it with own code

1.1.9i5:
    Multisite:
    * custom notes: new macros $URL_PREFIX$ and $SITE$, making 
      multi site setups easier
    * new intelligent logwatch icon, using url_prefix in multi site
      setups


1.1.9i4:
    Core, Setup, etc.:
    * added missing 'register 0' to host template
    * setup: fix creation of symlink cmk if already existing

    Multisite:
    * New reschedule icon now also works for non-local sites.
    * painter options are now persisted on a per-user-base
    * new optional column for displaying host and service comments
      (not used in shipped views but available in view editor)

    Livestatus:
    * Check for buffer overflows (replace strcat with strncat, etc.)
    * Reduce number of log messages (reclassify to debug)

    Checks & Agents:
    * apc_symmetra: handle empty SNMP variables and treat as 0.


1.1.9i3:
    INCOMPATIBLE CHANGES:
    * You need a current version of Livestatus for Multisite to work!
    * Multisite: removed (undocumented) view parameters show_buttons and show_controls.
      Please use display_options instead.
    * Finally removed deprecated filesystem_levels. Please use check_parameters instead.
    * Livestatus: The StatsGroupBy: header is still working but now deprecated.
      Please simply use Columns: instead. If your query contains at least one Stats:-
      header than Columns: has the meaning of the old StatsGroupBy: header

    Core, Setup, etc.:
    * Create alias 'cmk' for check_mk in bin/ (easier typing)
    * Create alias 'mkp' for check_mk -P in bin/ (easier typing) 

    Multisite:
    * Each column can now have a tooltip showing another painter (e.g.
      show the IP address of a host when hovering over its name)
    * Finally show host/services icons from the nagios value "icon_image".
      Put your icon files in /usr/share/check_mk/web/htdocs/images/icons.
      OMD users put the icons into ~/local/share/check_mk/web/htdocs/images/icons.
    * New automatic PNP-link icons: These icons automatically appear, if
      the new livestatus is configured correctly (see below). 
    * new view property "hidebutton": allow to hide context button to a view.
    * Defaults views 'Services: OK', 'Services: WARN, etc. do now not create
      context buttons (cleans up button bar).
    * new HTML parameter display_options, which allows to switch off several
      parts of the output (e.g. the HTML header, external links, etc).
    * View hoststatus: show PNP graph of host (usually ping stats)
    * new tab "Display": here the user can choose time stamp
      display format and PNP graph ranges
    * new column "host_tags", showing the Check_MK host tags of a host
    * new datasource "alert_stats" for computing alert statistics
    * new view "Alert Statistics" showing alert statistics for all hosts
      and services
    * Sidebar: Fixed snapin movement to the bottom of the snapin list in Opera
    * Sidebar: Fixed scroll position saving in Opera
    * Fixed reloading button animation in Chrome/IE (Changed request to async mode)
    * Sidebar: Removed scrollbars of in older IE versions and IE8 with compat mode
    * Sidebar: Fixed scrolling problem in IE8 with compat mode (or maybe older IE versions)
      which broke the snapin titles and also the tactical overview table
    * Sidebar: Fixed bulletlist positioning
    * Sidebar: The sidebar quicksearch snapin is case insensitive again
    * Fixed header displaying on views when the edit button is not shown to the user
    * View pages are not refreshed when at least one form (Filter, Commands,
      Display Options) is open
    * Catching javascript errors when pages from other domain are opened in content frame
    * Columns in view editor can now be added/removed/moved easily

    Checks & Agents:
    * Fixed problem with OnlyFrom: in Linux agent (df didn't work properly)
    * cups_queues: fixed plugin error due to invalid import of datetime,
      converted other checks from 'from datetime import...' to 'import datetime'.
    * printer_supply: handle the case where the current value is missing
    * megaraid_ldisks: Fixed item detection to be compatible with different versions of megaraid
    * Linux Agent: Added new 3ware agent code to support multiple controllers
      (Re-inventory of 3ware checks needed due to changed check item names)

    Livestatus:
    * new column pnpgraph_present in table host and service. In order for this
      column to work you need to specify the base directory of the PNP graphs
      with the module option pnp_path=, e.g. pnp_path=/omd/sites/wato/var/pnp4nagios/perfdata
    * Allow more than one column for StatsGroupBy:
    * Do not use function is_contact_member_of_contactgroup anymore (get compatible
      with Nagios CVS)
    * Livestatus: log timeperiod transitions (active <-> inactive) into Nagios
      log file. This will enable us to create availability reports more simple
      in future.

    Multisite:
    * allow include('somefile.mk') in multisite.mk: Include other files.
      Paths not beginning with '/' are interpreted relative to the directory
      of multisite.mk

    Livestatus:
    * new columns services_with_info: similar to services_with_state but with
      the plugin output appended as additional tuple element. This tuple may
      grow in future so do not depend on its length!

1.1.9i2:
    Checks & Agents:
    * ibm_imm_health: fix inventory function
    * if/if64: fix average line in PNP-template, fix display of speed for 20MBit
      lines (e.g. Frame Relay)

    Multisite:
    * WATO: Fixed omd mode/site detection and help for /etc/sudoers
    * WATO: Use and show common log for pending changes 
    * Sidebar Quicksearch: Now really disabling browser built-in completion
      dropdown selections
    
1.1.9i1:
    INCOMPATIBLE CHANGES:
    * TCP / SNMP: hosts using TCP and SNMP now must use the tags 'tcp'
      and 'snmp'. Hosts with the tag 'ping' will not inventorize any
      service. New configuration variable tcp_hosts.
    * Inventory: The call syntax for inventory has been simplified. Just
      call check_mk -I HOSTNAME now. Omit the "tcp" or "snmp". If you
      want to do inventory just for certain check types, type "check_mk --checks=snmp_info,if -I hostnames..."
      instead
    * perfdata_format now defaults to "pnp". Previous default was "standard".
      You might have to change that in main.mk if you are not using PNP (only
      relevant for MRPE checks)
    * inventory_check_severity defaults to 1 now (WARNING)
    * aggregation_output_format now defaults to "multiline"
    * Removed non_bulkwalk_hosts. You can use bulkwalk_hosts with NEGATE
      instead (see docu)
    * snmp_communites is now initialized with [], not with {}. It cannot
      be a dict any longer.
    * bulkwalk_hosts is now initizlized with []. You can do += here just
      as with all other rule variables.
    * Configuration check (-X) is now always done. It is now impossible to
      call any Check_MK action with an invalid configuration. This saves
      you against mistyped variables.
    * Check kernel: converted performance data from counters to rates. This
      fixes RRD problems (spikes) on reboots and also allows better access 
      to the peformance data for the Perf-O-Meters.  Also changed service 
      descriptions. You need to reinventurize the kernel checks. Your old
      RRDs will not be deleted, new ones will be created.
    * Multisite: parameters nagios_url, nagios_cgi_url and pnp_url are now
      obsolete. Instead the new parameter url_prefix is used (which must
      end with a /).

    Core, Setup, etc.:
    * Improve error handling: if hosts are monitored with SNMP *and* TCP,
      then after an error with one of those two agents checks from the
      other haven't been executed. This is fixed now. Inventory check
      is still not complete in that error condition.
    * Packages (MKP): Allow to create and install packages within OMD!
      Files are installed below ~/local/share/check_mk. No root permissions
      are neccessary
    * Inventory: Better error handling on invalid inventory result of checks
    * setup.sh: fix problem with missing package_info (only appears if setup
      is called from another directory)
    * ALL_SERVICES: Instead of [ "" ] you can now write ALL_SERVICES
    * debug_log: also output Check_MK version, check item and check parameters
    * Make sure, host has no duplicate service - this is possible e.g. by
      monitoring via agent and snmp in parallel. duplicate services will
      make Nagios reject the configuration.
    * --snmpwalk: do not translate anymore, use numbers. All checks work
      with numbers now anyway.
    * check_mk -I snmp will now try all checktypes not having an snmp scan
      function. That way all possible checks should be inventorized.
    * new variable ignored_checks: Similar to ignored_checktypes, but allows
      per-host configuration
    * allow check implementations to use common include files. See if/if64
      for an example
    * Better handling for removed checks: Removed exceptions in check_mk calls
      when some configured checks have been removed/renamed

    Checks & Agents:
    * Renamed check functions of imm_health check from test_imm to imm_health
      to have valid function and check names. Please remove remove from
      inventory and re-inventory those checks.
    * fc_brocade_port_detailed: allow to specify port state combinations not 
      to be critical
    * megaraid_pdisks: Using the real enclosure number as check item now
    * if/if64: allow to configure averaging of traffic over time (e.g. 15 min) 
      and apply traffic levels and averaged values. Also allow to specify relative
      traffic levels. Allow new parameter configuration via dictionary. Also
      allow to monitor unused ports and/or to ignore link status.
    * if/if64: Added expected interface speed to warning output
    * if/if64: Allow to ignore speed setting (set target speed to None)
    * wut_webtherm: handle more variants of WuT Webtherms (thanks to Lefty)
    * cisco_fan: Does not inventorize 'notPresent' sensors anymore. Improved output
    * cisco_power: Not using power source as threshold anymore. Improved output
    * cisco_fan: Does not inventorize 'notPresent' sensors anymore. Improved output
    * cisco_power: Not using power source as threshold anymore. Improved output
    * cisco_power: Excluding 'notPresent' devices from inventory now
    * cisco_temp_perf: Do not crash if device does not send current temperature
    * tcp_conn_stats: new check for monitoring number of current TCP connections
    * blade_*: Added snmp scan functions for better automatic inventory
    * blade_bays: Also inventorizes standby blades and has a little more
                  verbose output.
    * blade_blowers: Can handle responses without rpm values now. Improved output
    * blade_health: More detailed output on problems
    * blade_blades: Added new check for checking the health-, present- and
                    power-state of IBM Bladecenter blades
    * win_dhcp_pools: Several cleanups in check
    * Windows agent: allow restriction to ip addresses with only_hosts (like xinetd)
    * heartbeat_rscstatus: Catching empty output from agent correctly
    * tcp_conn_stats: Fixed inventory function when no conn stats can be inventoried
    * heartbeat_nodes: fix Linux agent for hostname with upper case letters (thanks to
            Thorsten Robers)
    * heartbeat_rscstatus: Catching empty output from agent correctly
    * heartbeat_rscstatus: Allowing a list as expected state to expect multiple OK states
    * win_dhcp_pools agent plugin: Filtering additional error message on
      systems without dhcp server
    * j4p_performance: Added experimental agent plugin fetching data via 
      jmx4perl agent (does not need jmx4perl on Nagios)
    * j4p_performance.mem: added new experimental check for memory usage via JMX.
    * if/if64: added Perf-O-Meter for Multisite
    * sylo: fix performance data: on first execution (counter wrap) the check did
      output only one value instead of three. That lead to an invalid RRD.
    * Cleaned up several checks to meet the variable naming conventions
    * drbd: Handling unconfigured drbd devices correctly. These devices are
      ignored during nventory
    * printer_supply: In case of OKI c5900 devices the name of the supply units ins not
      unique. The color of the supply unit is reported in a dedicated OID and added to the
      check item name to have a unique name now.
    * printer_supply: Added simple pnp template to have better graph formating for the check results
    * check_mk.only_from: new check for monitoring the IP address access restriction of the
      agent. The current Linux and Windows agents provide this information.
    * snmp_info check: Recoded not to use snmp_info_single anymore
    * Linux Agent: Fixed <<<cpu>>> output on SPARC machines with openSUSE
    * df_netapp/df_netapp32: Made check inventory resistant against empty size values
    * df_netapp32: Added better detection for possible 32bit counter wrap
    * fc_brocade_port_detailed: Made check handle phystate "noSystemControlAccessToSlot" (10)
      The check also handles unknown states better now
    * printer_supply: Added new parameter "printer_supply_some_remaining_status" to
      configure the reported state on small remaining capacity.
    * Windows agent: .vbs scripts in agents plugins/ directory are executed
      automatically with "cscript.exe /Nologo" to prevent wrong file handlers
    * aironet_clients: Only counting clients which don't have empty values for strength
    * statgrab_disk: Fixed byte calculation in plugin output
    * statgrab_disk: Added inventory function
    * 3ware_disks: Ignoring devices in state NOT-PRESENT during inventory

    Multisite:
    * The custom open/close states of custom links are now stored for each
      user
    * Setting doctype in sidebar frame now
    * Fixed invalid sidebar css height/width definition
    * Fixed repositioning the sidebar scroll state after refreshing the page
    * Fixed mousewheel scrolling in opera/chrome
    * Fixed resize bug on refresh in chrome
    * New view for all services of a site
    * Sidebar snapin site_status: make link target configurable
    * Multisite view "Recently changed services": sort newest first
    * Added options show_header and show_controls to remove the page headers
      from views
    * Cool: new button for an immediate reschedule of a host or service
      check: the view is redisplayed exactly at the point of time when
      Nagios has finished the check. This makes use of MK Livestatus'
      unique waiting feature.

   Livestatus:
    * Added no_more_notifications and check_flapping_recovery_notification
      fields to host table and no_more_notifications field to service table.
      Thanks to Matthew Kent

1.1.8:
    Core, Setup, etc.:
    * setup.sh: turn off Python debugging
    * Cleaned up documentation directory
    * cluster host: use real IP address for host check if cluster has
      one (e.g. service IP address)

    Checks & Agents:
    * Added missing PNP template for check_mk-hr_cpu
    * hr_fs: inventory now ignores filesystem with size 0,
      check does not longer crash on filesystems with size 0
    * logwatch: Fixed typo in 'too many unacknowledged logs' error message
    * ps: fix bug: inventory with fixed user name now correctly puts
      that user name into the resulting check - not None.
    * ps: inventory with GRAB_USER: service description may contain
      %u. That will be replaced with the user name and thus makes the
      service description unique.
    * win_dhcp_pools: better handle invalid agent output
    * hp_proliant_psu: Fixed multiple PSU detection on one system (Thanks to Andreas Döhler)
    * megaraid_pdisks: Fixed coding error
    * cisco_fan: fixed check bug in case of critical state
    * nfsmounts: fix output (free and used was swapped), make output identical to df

    Livestatus:
    * Prohibit { and } in regular expressions. This avoids a segmentation
      fault caused by regcomp in glibc for certain (very unusual) regular
      expressions.
    * Table status: new columns external_command_buffer_slots,
      external_command_buffer_usage and external_command_buffer_max
      (this was implemented according to an idea and special request of
       Heinz Fiebig. Please sue him if this breaks anything for you. I was
       against it, but he thinks that it is absolutely neccessary to have
       this in version 1.1.8...)
    * Table status: new columns external_commands and external_commands_rate
      (also due to Mr. Fiebig - he would have quit our workshop otherwise...)
    * Table downtimes/comments: new column is_service

    Multisite:
    * Snapin Performance: show external command per second and usage and
      size of external command buffer
    * Downtimes view: Group by hosts and services - just like comments
    * Fix links for items containing + (e.g. service descriptionen including
      spaces)
    * Allow non-ASCII character in downtimes and comments
    * Added nagvis_base_url to multisite.mk example configuration
    * Filter for host/service groups: use name instead of alias if 
      user has no permissions for groups

1.1.8b3:
    Core, Setup, etc.:
    * Added some Livestatus LQL examples to documentation
    * Removed cleanup_autochecks.py. Please use check_mk -u now.
    * RRA configuration for PNP: install in separate directory and do not
      use per default, since they use an undocumented feature of PNP.

    Checks & Agents:
    * postfix_mailq: Changed limit last 6 lines which includes all needed
		information
    * hp_proliant_temp/hp_proliant_fans: Fixed wrong variable name
    * hp_procurve_mem: Fixed wrong mem usage calculation
    * ad_replication: Works no with domain controller hostnames like DC02,DC02
    * aironet_client: fix crash on empty variable from SNMP output
    * 3ware_disks, 3ware_units: hopefully repaired those checks
    * added rudimentary agent for HP-UX (found in docs/)

    Multisite:
    * added Perf-O-Meter to "Problems of Host" view
    * added Perf-O-Meter to "All Services" view
    * fix bug with cleaning up persistent connections
    * Multisite now only fetches the available PNP Graphs of hosts/services
    * Quicksearch: limit number of items in dropdown to 80
      (configurable via quicksearch_dropdown_limit)
    * Views of hosts: make counts of OK/WARN/CRIT klickable, new views
      for services of host in a certain state
    * Multisite: sort context buttons in views alphabetically
    * Sidebar drag scrolling: Trying to compensate lost mouse events when
	leaving the sidebar frame while dragging

    Livestatus:
    * check for event_broker_options on start
    * Fix memory leakage caused by Filter: headers using regular expressions
    * Fix two memory leaks in logfile parser

1.1.8b2:
    Core, Setup, etc.:
    * Inventory: skip SNMP-only hosts on non-SNMP checktypes (avoids timeouts)
    * Improve error output for invalid checks
    
    Checks & Agents:
    * fix bug: run local and plugins also when spaces are in path name
      (such as C:\Program Files\Check_MK\plugins
    * mem.vmalloc: Do not create a check for 64 bit architectures, where
      vmalloc is always plenty
    * postfix_mailq: limit output to 1000 lines
    * multipath: handle output of SLES 11 SP1 better
    * if/if64: output operstatus in check output
    * if/if64: inventory now detects type 117 (gigabitEthernet) for 3COM
    * sylo: better handling of counter wraps.

    Multisite:
    * cleanup implementation of how user settings are written to disk
    * fix broken links in 'Edit view -> Try out' situation
    * new macros $HOSTNAME_LOWER$, $HOSTNAME_UPPER$ and $HOSTNAME_TITLE$ for
      custom notes

1.1.8b1:
    Core, Setup, etc.:
    * SNMPv3: allow privProtocol and privPassword to be specified (thanks
      to Josef Hack)
    * install_nagios.sh: fix problem with broken filenames produced by wget
    * install_nagios.sh: updated software to newest versions
    * install_nagios.sh: fix Apache configuration problem
    * install_nagios.sh: fix configuration vor PNP4Nagios 0.6.6
    * config generation: fix host check of cluster hosts
    * config generation: add missing contact groups for summary hosts
    * RPM package of agent: do not overwrite xinetd.d/check_mk, but install
      new version with .rpmnew, if admin has changed his one
    * legacy_checks: fix missing perfdata, template references where in wrong
      direction (thanks Daniel Nauck for his precise investigation)

    Checks & Agents:
    * New check imm_health by Michael Nieporte
    * rsa_health: fix bug: detection of WARNING state didn't work (was UNKNOWN
            instead)
    * check_mk_agent.solaris: statgrab now excludes filesystems. This avoids hanging
      in case of an NFS problem. Thanks to Divan Santana.
    * multipath: Handle new output of multipath -l (found on SLES11 SP1)
    * ntp: fix typo in variable ntp_inventory_mode (fixes inventory problem)
    * if64: improve output formatting of link speed
    * cisco_power: inventory function now ignores non-redundant power supplies
    * zpool_status: new check from Darin Perusich for Solaris zpools

    Multisite:
    * fix several UTF-8 problems: allow non-ascii characters in host names
      (must be UTF 8 encoded!)
    * improve compatibility with Python 2.3
    * Allow loading custom style sheet overriding Check_MK styles by setting
      custom_style_sheet in multisite.mk
    * Host icons show link to detail host, on summary hosts.
    * Fix sidebar problem: Master Control did not display data correctly
    * status_host: honor states even if sites hosting status hosts is disabled
      (so dead-detection works even if local site is disabled)
    * new config variable start_url: set url for welcome page
    * Snapin Quicksearch: if no host is matching, automatically search for
      services
    * Remove links to legacy Nagios GUI (can be added by user if needed)
    * Sidebar Quicksearch: fix several annoyances
    * Views with services of one host: add title with host name and status

    Livestatus:
    * fix memory leak: lost ~4K on memory on each StatsAnd: or StatsOr:
      header (found by Sven Nierlein)
    * fix invalid json output for empty responses (found by Sven Nierlein)
    * fix Stats: avg ___ for 0 matching elements. Output was '-nan' and is
      now '0.0'
    * fix output of floating point numbers: always use exponent and make
      sure a decimal point is contained (this makes JSON/Python detect
      the correct type)

1.1.7i5:
    Core, Setup, etc.:
    * SNMP: do not load any MIB files (speeds up snmpwalk a lot!)
    * legacy_checks: new config variable allowing creating classical
      non-Check_MK checks while using host tags and config options
    * check_mk_objects.cfg: beautify output, use tabs instead of spaces
    * check_mk -II: delete only specified checktypes, allow to reinventorize
      all hosts
    * New option -O, --reload: Does the same as -R, but reloads Nagios
      instead of restarting it.
    * SNMP: Fixed string detection in --snmpwalk calls
    * SNMP: --snmpwalk does walk the enterprises tree correctly now
    * SNMP: Fixed missing OID detection in SNMP check processing. There was a problem
      when the first column had OID gaps in the middle. This affected e.g. the cisco_locif check.
    * install_nagios.sh: correctly detect Ubuntu 10.04.1
    * Config output: make order of service deterministic
    * fix problem with missing default hostgroup

    Multisite:
    * Sidebar: Improved the quicksearch snapin. It can search for services, 
      servicegroups and hostgroups now. Simply add a prefix "s:", "sg:" or "hg:"
      to search for other objects than hosts.
    * View editor: fix bug which made it impossible to add more than 10 columns
    * Service details: for Check_MK checks show description from check manual in
      service details
    * Notes: new column 'Custom notes' which allows customizable notes
      on a per host / per service base (see online docu for details)
    * Configuration: new variable show_livestatus_errors which can be set
      to False in order to hide error about unreachable sites
    * hiding views: new configuration variables hidden_views and visible_views
    * View "Service problems": hide problems of down or unreachable hosts. This
      makes the view consistant with "Tactical Overview"

    Checks & Agents:
    * Two new checks: akcp_sensor_humidity and akcp_sensor_temp (Thanks to Michael Nieporte)
    * PNP-template for kernel: show average of displayed range
    * ntp and ntp.time: Inventory now per default just creates checks for ntp.time (summary check).
      This is controlled by the new variable ntp_inventory_mode (see check manuals).
    * 3ware: Three new checks by Radoslav Bak: 3ware_disks, 3ware_units, 3ware_info
    * nvidia: agent now only queries GPUCoreTemp and GPUErrors. This avoids
      a vmalloc leakage of 32kB per call (bug in NVIDIA driver)
    * Make all SNMP based checks independent of standard MIB files
    * ad_replication: Fixed syntax errors and unhandled date output when
      not replicated yet
    * ifoperstatus: Allowing multiple target states as a list now
    * cisco_qos: Added new check to monitor traffic in QoS classes on Cisco routers
    * cisco_power: Added scan function
    * if64/if/cisco_qos: Traffic is displayed in variable byte scales B/s,KB/s,MB/s,GB/s
      depending on traffic amount.
    * if64: really using ifDescr with option if_inventory_uses_description = True
    * if64: Added option if_inventory_uses_alias to using ifAlias for the item names
    * if64/if: Fixed bug displaying the out traffic (Perfdata was ok)
    * if64/if: Added WARN/CRIT thresholds for the bandwidth usage to be given as rates
    * if64/if: Improved PNP-Templates
    * if64/if: The ifoperstatus check in if64/if can now check for multiple target states
    * if64/if: Removing all null bytes during hex string parsing (These signs Confuse nagios pipe)
    * Fixed hr_mem and hr_fs checks to work with new SNMP format
    * ups_*: Inventory works now on Riello UPS systems
    * ups_power: Working arround wrong implemented RFC in some Riello UPS systems (Fixing negative power
      consumption values)
    * FreeBSD Agent: Added sections: df mount mem netctr ipmitool (Thanks to Florian Heigl)
    * AIX: exclude NFS and CIFS from df (thanks to Jörg Linge)
    * cisco_locif: Using the interface index as item when no interface name or description are set

    Livestatus:
    * table columns: fix type of num_service_* etc.: was list, is now int (thanks to Gerhard Laußer)
    * table hosts: repair semantics of hard_state (thanks to Michael Kraus). Transition was one
      cycle to late in certain situations.

1.1.7i4:
    Core, Setup, etc.:
    * Fixed automatic creation of host contactgroups
    * templates: make PNP links work without rewrite

    Multisite:
    * Make page handler modular: this allows for custom pages embedded into
      the Multisite frame work and thus using Multisite for other tasks as
      well.
    * status_host: new state "waiting", if status host is still pending
    * make PNP links work without rewrite
    * Fix visibility problem: in multisite setups all users could see
      all objects.

1.1.7i3:
    Core, Setup, etc.:
    * Fix extra_nagios_conf: did not work in 1.1.7i2
    * Service Check_MK now displays overall processing time including
      agent communication and adds this as performance data
    * Fix bug: define_contactgroups was always assumed True. That led to duplicate
      definitions in case of manual definitions in Nagios 

    Checks & Agents:
    * New Check: hp_proliant_da_phydrv for monitoring the state of physical disks
      in HP Proliant Servers
    * New Check: hp_proliant_mem for monitoring the state of memory modules in
      HP Proliant Servers
    * New Check: hp_proliant_psu for monitoring the state of power supplies in
      HP Proliant Servers
    * PNP-templates: fix several templates not working with MULTIPLE rrds
    * new check mem.vmalloc for monitoring vmalloc address space in Linux kernel.
    * Linux agent: add timeout of 2 secs to ntpq 
    * wmic_process: make check OK if no matching process is found

    Livestatus:
    * Remove obsolete parameter 'accept_timeout'
    * Allow disabling idle_timeout and query_timeout by setting them to 0.

    Multisite:
    * logwatch page: wrap long log lines

1.1.7i2:
    Incompatible Changes:
    * Remove config option define_timeperiods and option --timeperiods.
      Check_MK does not longer define timeperiod definitions. Please
      define them manually in Nagios.
    * host_notification_period has been removed. Use host_extra_conf["notification_period"]
      instead. Same holds for service_notification_periods, summary_host_notification_periods
      and summary_service_notification_periods.
    * Removed modes -H and -S for creating config data. This now does
      the new option -N. Please set generate_hostconf = False if you
      want only services to be defined.

    Core, Setup, etc.:
    * New config option usewalk_hosts, triggers --usewalk during
      normal checking for selected hosts.
    * new option --scan-parents for automatically finding and 
      configuring parent hosts (see online docu for details)
    * inventory check: put detailed list of unchecked items into long
      plugin output (to be seen in status details)
    * New configuration variable check_parameters, that allows to
      override default parameters set by inventory, without defining 
      manual checks!

    Checks & Agents:
    * drbd: changed check parameters (please re-inventorize!)
    * New check ad_replication: Checks active directory replications
      of domain controllers by using repadm
    * New check postifx_mailq: Checks mailqueue lengths of postifx mailserves
    * New check hp_procurve_cpu: Checks the CPU load on HP Procurve switches
    * New check hp_procurve_mem: Checks the memory usage on HP Procurve switches
    * New check hp_procurve_sensors: Checks the health of PSUs, FANs and
      Temperature on HP Procurve switches
    * New check heartbeat_crm: Monitors the general state of heartbeat clusters
      using the CRM
    * New check heartbeat_crm_resources: Monitors the state of resources and nodes
      in heartbeat clusters using the CRM
    * *nix agents: output AgentOS: in header
    * New agent for FreeBSD: It is based on the linux agent. Most of the sections
      could not be ported easily so the FreeBSD agent provides information for less
      checks than the linux agent.
    * heartbeat_crm and heartbeat_crm.resources: Change handling of check parameters.
      Please reinvenurize and read the updated man page of those checks
    * New check hp_proliant_cpu: Check the physical state of CPUs in HP Proliant servers
    * New check hp_proliant_temp: Check the temperature sensors of HP Proliant servers
    * New check hp_proliant_fans: Check the FAN sensors of HP Proliant servers

    Multisite:
    * fix chown problem (when nagios user own files to be written
      by the web server)
    * Sidebar: Fixed snapin movement problem using older firefox
      than 3.5.
    * Sidebar: Fixed IE8 and Chrome snapin movement problems
    * Sidebar: Fixed IE problem where sidebar is too small
    * Multisite: improve performance in multi site environments by sending
      queries to sites in parallel
    * Multisite: improve performance in high latency situations by
      allowing persistent Livestatus connections (set "persist" : True 
      in sites, use current Livestatus version)

    Livestatus:
    * Fix problems with in_*_period. Introduce global
      timeperiod cache. This also improves performance
    * Table timeperiods: new column 'in' which is 0/1 if/not the
      timeperiod is currently active
    * New module option idle_timeout. It sets the time in ms
      Livestatus waits for the next query. Default is 300000 ms (5 min).
    * New module option query_timeout. It limits the time between
      two lines of a query (in ms). Default is 10000 ms (10 sec).

1.1.7i1: Core, Setup, etc.:
    * New option -u for reordering autochecks in per-host-files
      (please refer to updated documentation about inventory for
       details)
    * Fix exception if check_mk is called without arguments. Show
      usage in that case.
    * install_nagios.sh: Updated to NagVis 1.5 and fixed download URL
    * New options --snmpwalk and --usewalk help implemeting checks
      for SNMP hardware which is not present
    * SNMP: Automatically detect missing entries. That fixes if64
      on some CISCO switches.
    * SNMP: Fix hex string detection (hopefully)
    * Do chown only if running as root (avoid error messages)
    * SNMP: SNMPv3 support: use 4-tuple of security level, auth protocol,
      security name and password instead of a string in snmp_communities
      for V3 hosts.
    * SNMP: Fixed hexstring detection on empty strings
    * New option -II: Is like -I, but removes all previous autochecks
      from inventorized hosts
    * install_nagios.sh: Fix detection of PNP4Nagios URL and URL of
      NagVis
    * Packager: make sanity check prohibiting creating of package files
      in Check MK's directories
    * install_nagios.sh: Support Ubuntu 10.04 (Thanks to Ben)
      
    Checks & Agents:
    * New check ntp.time: Similar to 'ntp' but only honors the system peer
      (that NTP peer where ntpq -p prints a *).
    * wmic_process: new check for ressource consumption of windows processes
    * Windows agent supports now plugins/ and local/ checks
    * [FIX] ps.perf now correctly detects extended performance data output
      even if number of matching processes is 0
    * renamed check cisco_3640_temp to cisco_temp, renamed cisco_temp
      to cisco_temp_perf, fixed snmp detection of those checks
    * New check hr_cpu - checking the CPU utilization via SNMP
    * New check hr_fs - checking filesystem usage via SNMP
    * New check hr_mem - checking memory usage via SNMP
    * ps: inventory now can configured on a per host / tag base
    * Linux: new check nvidia.temp for monitoring temperature of NVIDIA graphics card
    * Linux: avoid free-ipmi hanging forever on hardware that does not support IPMI
    * SNMP: Instead of an artificial index column, which some checks use, now
      the last component of the OID is used as index. That means that inventory
      will find new services and old services will become UNKNOWN. Please remove
      the outdated checks.
    * if: handle exception on missing OIDs
    * New checks hp_blade* - Checking health of HP BladeSystem Enclosures via SNMP
    * New check drbd - Checking health of drbd nodes
    * New SNMP based checks for printers (page counter, supply), contributed
      by Peter Lauk (many thanks!)
    * New check cups_queues: Checking the state of cups printer queues
    * New check heartbeat_nodes: Checking the node state and state of the links
      of heartbeat nodes
    * New check heartbeat_rscstatus: Checks the local resource status of
      a heartbeat node
    * New check win_dhcp_pools: Checks the usage of Windows DHCP Server lease pools
    * New check netapp_volumes: Checks on/offline-condition and states of netapp volumes 

    Multisite:
    * New view showing all PNP graphs of services with the same description
    * Two new filters for host: notifications_enabled and acknowledged
    * Files created by the webserver (*.mk) are now created with the group
      configured as common group of Nagios and webserver. Group gets write
      permissions on files and directories.
    * New context view: all services of a host group
    * Fix problems with Umlauts (non-Ascii-characters) in performance data
    * New context view: all services of a host group
    * Sidebar snapins can now fetch URLs for the snapin content instead of
      building the snapin contents on their own.
    * Added new nagvis_maps snapin which displays all NagVis maps available
      to the user. Works with NagVis 1.5 and newer.

1.1.6:
    Core, Setup, etc.:
    * Service aggregation: new config option aggregation_output_format.
      Settings this to "multiline" will produce Nagios multiline output
      with one line for each individual check.

    Multisite:
    * New painter for long service plugin output (Currently not used
      by any builtin view)

    Checks & Agents:
    * Linux agent: remove broken check for /dev/ipmi0

1.1.6rc3:
    Core, Setup, etc.:
    * New option --donate for donating live host data to the community.
      Please refer to the online documentation for details.
    * Tactical Overview: Fixed refresh timeout typo
      (Was 16 mins instead of 10 secs)

    Livestatus:
    * Assume strings are UTF-8 encoded in Nagios. Convert from latin-1 only
      on invalid UTF-8 sequences (thanks to Alexander Yegorov)

    Multisite:
    * Correctly display non-ascii characters (fixes exception with 'ascii codec')
      (Please also update Livestatus to 1.1.6rc3)

1.1.6rc2:
    Multisite:
    * Fix bug in Master control: other sites vanished after klicking buttons.
      This was due to connection error detection in livestatus.py (Bug found
      by Benjamin Odenthal)
    * Add theme and baseurl to links to PNP (using features of new PNP4Nagios
      0.6.4)

    Core, Setup, etc.:
    * snmp: hopefully fix HEX/string detection now

    Checks & Agents:
    * md: fix inventory bug on resync=PENDING (Thanks to Darin Perusich)

1.1.6rc1:
    Multisite:
    * Repair Perf-O-Meters on webkit based browsers (e.g. Chrome, Safari)
    * Repair layout on IE7/IE8. Even on IE6 something is working (definitely
      not transparent PNGs though). Thanks to Lars.
    * Display host state correct if host is pending (painter "host with state")
    * Logfile: new filter for plugin output
    * Improve dialog flow when cloning views (button [EDIT] in views snapin)
    * Quicksearch: do not open search list if text did not change (e.g. Shift up),
      close at click into field or snapin.

    Core, Setup, etc.:
    * Included three patched from Jeff Dairiki dealing with compile flags
      and .gitignore removed from tarballs
    * Fix problem with clustered_services_of[]: services of one cluster
      appeared also on others
    * Packager: handle broken files in package dir
    * snmp handling: better error handling in cases where multiple tables
      are merged (e.g. fc_brocade_port_detailed)
    * snmp: new handling of unprintable strings: hex dumps are converted
      into binary strings now. That way all strings can be displayed and
      no information is lost - nevertheless.
      
    Checks & Agents:
    * Solaris agent: fixed rare df problems on Solaris 10, fix problem with test -f
      (thanks to Ulf Hoffmann)
    * Converted all PNP templates to format of 0.6.X. Dropped compatibility
      with 0.4.X.
    * Do not use ipmi-sensors if /dev/ipmi0 is missing. ipmi-sensors tries
      to fiddle around with /dev/mem in that case and miserably fails
      in some cases (infinite loop)
    * fjdary60_run: use new binary encoding of hex strings
    * if64: better error handling for cases where clients do not send all information
    * apc_symmetra: handle status 'smart boost' as OK, not CRITICAL

    Livestatus:
    * Delay starting of threads (and handling of socket) until Nagios has
      started its event loop. This prevents showing services as PENDING 
      a short time during program start.

1.1.6b3:
    Multisite:
    * Quicksearch: hide complete host list if field is emptied via Backspace or Del.
      Also allow handle case where substring match is unique.

1.1.6b2:
    Core, Setup, etc.:
    * Packager: fix unpackaged files (sounds, etc)

    Multisite:
    * Complete new design (by Tobias Roeckl, Kopf & Herz)
    * New filters for last service check and last service state change
    * New views "Recently changed services" and "Unchecked services"
    * New page for adding sidebar snapins
    * Drag & Drop for sidebar snapins (thanks to Lars)
    * Grab & Move for sidebar scrolling (thanks to Lars)
    * Filter out summary hosts in most views.
    * Set browser refresh to 30 secs for most views
    * View host status: added a lot of missing information
    * View service status: also added information here
    * Make sure, enough columns can be selected in view editor
    * Allow user to change num columns and refresh directly in view
    * Get back to where you came after editing views
    * New sidebar snapin "Host Matrix"
    * New feature "status_host" for remote sites: Determine connection
      state to remote side by considering a certain host state. This
      avoids livestatus time outs to dead sites.
    * Sidebar snapin site status: fix reload problem
    * New Perf-O-Meters displaying service performance data
    * New snapin "Custom Links" where you easily configure your own
      links via multisite.mk (see example in new default config file)
    * Fixed problem when using only one site and that is not local

    Livestatus:
    * new statistics columns: log_messages and log_messages_rate
    * make statistics average algorithm more sluggish

1.1.5i3:
     Core, Setup, etc.:
     * New Check_MK packager (check_mk -P)

1.1.5i2:
     Core, Setup, etc.:
     * install_nagios.sh: add missing package php5-iconv for SLES11

     Checks & Agents:
     * if64: new SNMP check for network interfaces. Like if, but uses 64 bit
       counters of modern switches. You might need to configure bulkwalk_hosts.
     * Linux agent: option -d enabled debug output
     * Linux agent: fix ipmi-sensors cache corruption detection
     * New check for temperature on Cisco devices (cisco_3640_temp)
     * recompiled waitmax with dietlibc (fixed incompatibility issues
       on older systems)

     Multisite:
     * Filters for groups are negateable.

1.1.5i1:
     Checks & Agents:
     * uptime: new check for system uptime (Linux)
     * if: new SNMP check for network interfaces with very detailed traffic,
       packet and error statistics - PNP graphs included

     Multisite:
     * direct integration of PNP graphs into Multisite views
     * Host state filter: renamed HTML variables (collision with service state). You
       might need to update custom views using a filter on host states.
     * Tactical overview: exclude services of down hosts from problems, also exclude
       summary hosts
     * View host problems/service problems: exclude summary hosts, exclude services
       of down hosts
     * Simplified implementation of sidebar: sidebar is not any longer embeddeable.
     * Sidebar search: Added host site to be able to see the context links on
       the result page
     * Sidebar search: Hitting enter now closes the hint dropdown in all cases

1.1.5i0:
      Core, Setup, etc.:
      * Ship check-specific rra.cfg's for PNP4Nagios (save much IO and disk space)
      * Allow sections in agent output to apear multiple times
      * cleanup_autochecks.py: new option -f for directly activating new config
      * setup.sh: better detection for PNP4Nagios 0.6
      * snmpwalk: use option -Oa, inhibit strings to be output as hex if an umlaut
        is contained.

      Checks & Agents:
      * local: allow more than once performance value, separated by pipe (|)
      * ps.perf: also send memory and CPU usage (currently on Linux and Solaris)
      * Linux: new check for filesystems mount options
      * Linux: new very detailed check for NTP synchronization
      * ifoperstatus: inventory honors device type, per default only Ethernet ports
        will be monitored now
      * kernel: now inventory is supported and finds pgmajfault, processes (per/s)
        and context switches
      * ipmi_sensors: Suppress performance data for fans (save much IO/space)
      * dual_lan_check: fix problem which using MRPE
      * apc_symmetra: PNP template now uses MIN for capacity (instead of AVERAGE)
      * fc_brocade_port_detailed: PNP template now uses MAX instead of AVERAGE
      * kernel: fix text in PNP template
      * ipmi_sensors: fix timeout in agent (lead to missing items)
      * multipath: allow alias as item instead of uuid
      * caching agent: use /var/cache/check_mk as cache directory (instead of /etc/check_mk)
      * ifoperstatus: is now independent of MIB

      Multisite:
      * New column host painter with link to old Nagios services
      * Multisite: new configuration parameter default_user_role
      
      Livestatus:
      * Add missing LDFLAGS for compiling (useful for -g)

1.1.4:
      Summary:
      * A plentitude of problem fixes (including MRPE exit code bug)
      * Many improvements in new Multisite GUI
      * Stability and performance improvements in Livestatus

      Core, Setup, etc.:
      * Check_MK is looking for main.mk not longer in the current and home
        directory
      * install_nagios.sh: fix link to Check_MK in sidebar
      * install_nagios.sh: switch PNP to version 0.6.3
      * install_nagios.sh: better Apache-Config for Multisite setup
      * do not search main.mk in ~ and . anymore (brought only trouble) 
      * clusters: new variable 'clustered_services_of', allowing for overlapping
         clusters (as proposed by Jörg Linge)
      * install_nagios.sh: install snmp package (needed for snmp based checks)
      * Fix ower/group of tarballs: set them to root/root
      * Remove dependency from debian agent package    
      * Fixed problem with inventory when using clustered_services
      * tcp_connect_timeout: Applies now only for connect(), not for
        time of data transmission once a connection is established
      * setup.sh now also works for Icinga
      * New config parameter debug_log: set this to a filename in main.mk and you
        will get a debug log in case if 'invalid output from plugin...'
      * ping-only-hosts: When ping only hosts are summarized, remove Check_MK and
        add single PING to summary host.
      * Service aggregation: fix state relationship: CRIT now worse than UNKNOWN 
      * Make extra_service_conf work also for autogenerated PING on ping-only-hosts
        (groups, contactgroups still missing)

      Checks & Agents:
      * mrpe in Linux agent: Fix bug introduced in 1.1.3: Exit status of plugins was
        not honored anymore (due to newline handling)
      * mrpe: allow for sending check_command to PNP4Nagios (see MRPE docu)
      * Logwatch GUI: fix problem on Python 2.4 (thanks to Lars)
      * multipath: Check is now less restrictive when parsing header lines with
        the following format: "<alias> (<id>)"
      * fsc_ipmi_mem_status: New check for monitoring memory status (e.g. ECC)
         on FSC TX-120 (and maybe other) systems.
      * ipmi_sensors in Linux agent: Fixed compatibility problem with new ipmi
        output. Using "--legacy-output" parameter with newer freeipmi versions now.
      * mrpe: fix output in Solaris agent (did never work)
      * IBM blade center: new checks for chassis blowers, mediatray and overall health
      * New caching agent (wrapper) for linux, supporting efficient fully redundant
        monitoring (please read notes in agents/check_mk_caching_agent)
      * Added new smbios_sel check for monitoring the System Event Log of SMBIOS.
      * fjdarye60_rluns: added missing case for OK state
      * Linux agent: The xinetd does not log each request anymore. Only
        failures are logged by xinetd now. This can be changed in the xinetd
	configuration files.
      * Check df: handle mountpoints containing spaces correctly 
        (need new inventorization if you have mountpoints with spaces)
      * Check md on Linux: handle spare disks correctly
      * Check md on Linux: fix case where (auto-read-only) separated by space
      * Check md on Linux: exclude RAID 0 devices from inventory (were reported as critical)
      * Check ipmi: new config variable ipmi_ignore_nr
      * Linux agent: df now also excludes NFSv4
      * Wrote man-page for ipmi check
      * Check mrpe: correctly display multiline output in Nagios GUI
      * New check rsa_health for monitoring IBM Remote Supervisor Adapter (RSA)
      * snmp scan: suppress error messages of snmpget
      * New check: cpsecure_sessions for number of sessions on Content Security Gateway
      * Logwatch GUI: move acknowledge button to top, use Multisite layout,
         fix several layout problem, remove list of hosts
      * Check logwatch: limit maximum size of stored log messages (configurable
        be logwatch_max_filesize)
      * AIX agent: fix output of MRPE (state and description was swapped)
      * Linux agent: fixed computation of number of processors on S390
      * check netctr: add missing perfdata (was only sent on OK case)
      * Check sylo: New check for monitoring the sylo state
      
      Livestatus:
      * Table hosts: New column 'services' listing all services of that host
      * Column servicegroups:members: 'AuthUser' is now honored
      * New columns: hosts:services_with_state and servicegroups:members_with_state
      * New column: hostgroup:members_with_state
      * Columns hostgroup:members and hostgroup:members_with_state honor AuthUser
      * New rudimentary API for C++
      * Updates API for Python
      * Make stack size of threads configurable
      * Set stack size of threads per default o 64 KB instead of 8 MB
      * New header Localtime: for compensating time offsets of remote sites
      * New performance counter for fork rate
      * New columns for hosts: last_time_{up,down,unreachable}
      * New columns for services: last_time_{ok,warning,critical,unknown}
      * Columns with counts honor now AuthUser
      * New columns for hosts/services: modified_attributes{,_list}
      * new columns comments_with_info and downtimes_with_info
      * Table log: switch output to reverse chronological order!
      * Fix segfault on filter on comments:host_services
      * Fix missing -lsocket on Solaris
      * Add missing SUN_LEN (fixed compile problem on Solaris)
      * Separators: remote sanitiy check allowing separators to be equal
      * New output format "python": declares strings as UTF-8 correctly
      * Fix segault if module loaded without arguments

      Multisite:
      * Improved many builtin views
      * new builtin views for host- and service groups
      * Number of columns now configurable for each layout (1..50)
      * New layout "tiled"
      * New painters for lists of hosts and services in one column
      * Automatically compensate timezone offsets of remote sites
      * New datasources for downtimes and comments
      * New experimental datasource for log
      * Introduce limitation, this safes you from too large output
      * reimplement host- and service icons more intelligent
      * Output error messages from dead site in Multisite mode
      * Increase wait time for master control buttons from 4s to 10s
      * Views get (per-view) configurable browser automatic reload interval
      * Playing of alarm sounds (configurable per view)
      * Sidebar: fix bookmark deletion problem in bookmark snapin
      * Fixed problem with sticky debug
      * Improve pending services view
      * New column with icon with link to Nagios GUI
      * New icon showing items out of their notification period.
      * Multisite: fix bug in removing all downtimes
      * View "Hostgroups": fix color and table heading
      * New sidebar snapin "Problem hosts"
      * Tactical overview: honor downtimes
      * Removed filter 'limit'. Not longer needed and made problems
        with new auto-limitation.
      * Display umlauts from Nagios comments correctly (assuming Latin-1),
         inhibit entering of umlauts in new comments (fixes exception)
      * Switched sidebar from synchronous to asynchronous requests
      * Reduced complete reloads of the sidebar caused by user actions
      * Fix reload problem in frameset: Browser reload now only reloads
        content frames, not frameset.


1.1.3:

      Core, Setup, etc.:
      * Makefile: make sure all files are world readable
      * Clusters: make real host checks for clusters (using check_icmp with multiple IP addresses)
      * check_mk_templates: remove action_url from cluster and summary hosts (they have no performance data)
      * check_mk_template.cfg: fix typo in notes_url
      * Negation in binary conf lists via NEGATE (clustered_services, ingored_services,
	bulkwalk_hosts, etc).
      * Better handling of wrapping performance counters
      * datasource_programs: allow <HOST> (formerly only <IP>)
      * new config variable: extra_nagios_conf: string simply added to Nagios
        object configuration (for example for define command, etc.)
      * New option --flush: delete runtime data of some or all hosts
      * Abort installation if livestatus does not compile.
      * PNP4Nagios Templates: Fixed bug in template file detection for local checks
      * nagios_install.sh: Added support for Ubuntu 9.10
      * SNMP: handle multiline output of snmpwalk (e.g. Hexdumps)
      * SNMP: handle ugly error output of snmpwalk
      * SNMP: allow snmp_info to fetch multiple tables
      * check_mk -D: sort hostlist before output
      * check_mk -D: fix output: don't show aggregated services for non-aggregated hosts
      * check_mk_templates.cfg: fix syntax error, set notification_options to n

      Checks & Agents:
      * logwatch: fix authorization problem on web pages when acknowledging
      * multipath: Added unhandled multipath output format (UUID with 49 signs)
      * check_mk-df.php: Fix locale setting (error of locale DE on PNP 0.6.2)
      * Make check_mk_agent.linux executable
      * MRPE: Fix problems with quotes in commands
      * multipath: Fixed bug in output parser
      * cpu: fixed bug: apply level on 15min, not on 1min avg
      * New check fc_brocade_port_detailed
      * netctrl: improved handling of wrapped counters
      * winperf: Better handling of wrapping counters
      * aironet_client: New check for number of clients and signal
        quality of CISCO Aironet access points
      * aironet_errors: New check for monitoring CRC errors on
        CISCO Aironet access points
      * logwatch: When Agent does not send a log anymore and no local logwatch
                  file present the state will be UNKNOWN now (Was OK before).
      * fjdarye60_sum: New check for summary status of Fidary-E60 devices
      * fjdarye60_disks: New check for status of physical disks
      * fjdarye60_devencs: New check for status of device enclosures
      * fjdarye60_cadaps: New check for status of channel adapters
      * fjdarye60_cmods: New check for status of channel modules
      * fjdarye60_cmods_flash: New check for status of channel modules flash
      * fjdarye60_cmods_mem: New check for status of channel modules memory
      * fjdarye60_conencs: New check for status of controller enclosures
      * fjdarye60_expanders: New check for status of expanders
      * fjdarye60_inletthmls: New check for status of inlet thermal sensors
      * fjdarye60_thmls: New check for status of thermal sensors
      * fjdarye60_psus: New check for status of PSUs
      * fjdarye60_syscaps: New check for status of System Capacitor Units
      * fjdarye60_rluns: New check for RLUNs
      * lparstat_aix: New check by Joerg Linge
      * mrpe: Handles multiline output correctly (only works on Linux,
	      Agents for AIX, Solaris still need fix).
      * df: limit warning and critical levels to 50/60% when using a magic number
      * fc_brocade_port_detailed: allow setting levels on in/out traffic, detect
         baudrate of inter switch links (ISL). Display warn/crit/baudrate in
	 PNP-template

      MK Livestatus:
      * fix operators !~ and !~~, they didn't work (ever)
      * New headers for waiting (please refer to online documentation)
      * Abort on errors even if header is not fixed16
      * Changed response codes to better match HTTP
      * json output: handle tab and other control characters correctly
      * Fix columns host:worst_service_state and host:worst_service_hard_state
      * New tables servicesbygroup, servicesbyhostgroup and hostsbygroup
      * Allow to select columns with table prefix, e.g. host_name instead of name
        in table hosts. This does not affect the columns headers output by
	ColumnHeaders, though.
      * Fix invalid json output of group list column in tables hosts and services
      * Fix minor compile problem.
      * Fix hangup on AuthUser: at certain columns
      * Fix some compile problems on Solaris

      Multisite:
      * Replaced Multiadmin with Multisite.


1.1.2:
      Summary:
      * Lots of new checks
      * MK Livestatus gives transparent access to log files (nagios.log, archive/*.log)
      * Many bug fixes

      MK Livestatus:
      * Added new table "log", which gives you transparent access to the Nagios log files!
      * Added some new columns about Nagios status data to stable 'status'
      * Added new table "comments"
      * Added logic for count of pending service and hosts
      * Added several new columns in table 'status' 
      * Added new columns flap_detection and obsess_over_services in table services
      * Fixed bug for double columns: filter truncated double to int
      * Added new column status:program_version, showing the Nagios version
      * Added new column num_services_pending in table hosts
      * Fixed several compile problems on AIX
      * Fixed bug: queries could be garbled after interrupted connection
      * Fixed segfault on downtimes:contacts
      * New feature: sum, min, max, avg and std of columns in new syntax of Stats:

      Checks & Agents:
      * Check ps: this check now supports inventory in a very flexible way. This simplifies monitoring a great number of slightly different processes such as with ORACLE or SAP.
      * Check 'md': Consider status active(auto-read-only) as OK
      * Linux Agent: fix bug in vmware_state
      * New Checks for APC Symmetra USV
      * Linux Agent: made <<<meminfo>>> work on RedHat 3.
      * New check ps.perf: Does the same as ps, but without inventory, but with performance data
      * Check kernel: fixed missing performance data
      * Check kernel: make CPU utilization work on Linux 2.4
      * Solaris agent: don't use egrep, removed some bashisms, output filesystem type zfs or ufs
      * Linux agent: fixed problem with nfsmount on SuSE 9.3/10.0
      * Check 'ps': fix incompability with old agent if process is in brackets
      * Linux agent: 'ps' now no longer supresses kernel processes
      * Linux agent: make CPU count work correctly on PPC-Linux
      * Five new checks for monitoring DECRU SANs
      * Some new PNP templates for existing checks that still used the default templates
      * AIX Agent: fix filesystem output
      * Check logwatch: Fix problem occuring at empty log lines
      * New script install_nagios.sh that does the same as install_nagios_on_lenny.sh, but also works on RedHat/CentOS 5.3.
      * New check using the output of ipmi-sensors from freeipmi (Linux)
      * New check for LSI MegaRAID disks and arrays using MegaCli (based on the driver megaraid_sas) (Linux)
      * Added section <<<cpu>>> to AIX and Solaris agents
      * New Check for W&T web thermograph (webthermometer)
      * New Check for output power of APC Symmetra USP
      * New Check for temperature sensors of APC Symmetra WEB/SNMP Management Card.
      * apc_symmetra: add remaining runtime to output
      * New check for UPS'es using the generic UPS-MIB (such as GE SitePro USP)
      * Fix bug in PNP-template for Linux NICs (bytes and megabytes had been mixed up).
      * Windows agent: fix bug in output of performance counters (where sometimes with , instead of .)
      * Windows agent: outputs version if called with 'version'
      
      Core, Setup, etc.:
      * New SNMP scan feature: -I snmp scans all SNMP checks (currently only very few checks support this, though)
      * make non-bulkwalk a default. Please edit bulkwalk_hosts or non_bulkwalk_hosts to change that
      * Improve setup autodetection on RedHat/CentOS.  Also fix problem with Apache config for Mutliadmin: On RedHat Check_MK's Apache conf file must be loaded after mod_python and was thus renamed to zzz_check_mk.conf.
      * Fix problem in Agent-RPM: mark xinetd-configfile with %config -> avoid data loss on update
      * Support PNP4Nagios 0.6.2
      * New setup script "install_nagios.sh" for installing Nagios and everything else on SLES11
      * New option define_contactgroups: will automatically create contactgroup definitions for Nagios

1.1.0:
      * Fixed problems in Windows agent (could lead
        to crash of agent in case of unusal Eventlog
	messages)
      * Fixed problem sind 1.0.39: recompile waitmax for
        32 Bit (also running on 64)
      * Fixed bug in cluster checks: No cache files
        had been used. This can lead to missing logfile
	messages.
      * Check kernel: allow to set levels (e.g. on 
	pgmajfaults)
      * Check ps now allows to check for processes owned
        by a specific user (need update of Linux agent)
      * New configuration option aggregate_check_mk: If
        set to True, the summary hosts will show the
	status auf check_mk (default: False)
      * Check winperf.cpuusage now supports levels
        for warning and critical. Default levels are
	at 101 / 101
      * New check df_netapp32 which must be used
        for Netapps that do not support 64 bit 
	counters. Does the same as df_netapp
      * Symlink PNP templates: df_netapp32 and
        df_netapp use same template as df
      * Fix bug: ifoperstatus does not produce performance
        data but said so.
      * Fix bug in Multiadmin: Sorting according to
        service states did not work
      * Fix two bugs in df_netapp: use 64 bit counters
        (32 counter wrap at 2TB filesystems) and exclude
       	snapshot filesystems with size 0 from inventory.
      * Rudimentary support for monitoring ESX: monitor
        virtual filesystems with 'vdf' (using normal df
	check of check_mk) and monitor state of machines 
	with vcbVmName -s any (new check vmware_state).
      * Fixed bug in MRPE: check failed on empty performance
        data (e.g. from check_snmp: there is emptyness
        after the pipe symbol sometimes)
      * MK Livestatus is now multithreaded an can
        handle up to 10 parallel connections (might
        be configurable in a future version).
      * mk_logwatch -d now processes the complete logfile
        if logwatch.state is missing or not including the
	file (this is easier for testing)
      * Added missing float columns to Livestatus.
      * Livestatus: new header StatsGroupBy:
      * First version with "Check_MK Livestatus Module"!
        setup.sh will compile, install and activate
	Livestatus per default now. If you do not want
	this, please disable it by entering <tt>no</tt>,
	when asked by setup.
      * New Option --paths shows all installation, config
        and data paths of Check_mk and Nagios
      * New configuration variable define_hostgroups and
        define service_groups allow you to automatically
        create host- and service groups - even with aliases.
      * Multiadmin has new filter for 'active checks enabled'.
      * Multiadmin filter for check_command is now a drop down list.
      * Dummy commands output error message when passive services
        are actively checked (by accident)
      * New configuration option service_descriptions allows to
        define customized service descriptions for each check type
      * New configuration options extra_host_conf, extra_summary_host_conf
        and extra_service_conf allow to define arbitrary Nagios options
	in host and service defitions (notes, icon_image, custom variables,
        etc)
      * Fix bug: honor only_hosts also at option -C


1.0.39:
      * New configuration variable only_hosts allows
	you to limit check_mk to a subset of your
	hosts (for testing)
      * New configuration parameter mem_extended_perfdata
	sends more performance data on Linux (see 
	check manual for details)
      * many improvements of Multiadmin web pages: optionally 
	filter out services which are (not) currently in downtime
	(host or service itself), optionally (not) filter out summary
	hosts, show host status (down hosts), new action
	for removing all scheduled downtimes of a service.
	Search results will be refreshed every 90 seconds.
	Choose between two different sorting orders.
	Multadmin now also supports user authentication
      * New configuration option define_timeperiods, which
	allows to create Nagios timeperiod definitions.
	This also enables the Multiadmin tools to filter
	out services which are currently not in their
	notification interval.
      * NIC check for Linux (netctr.combined) now supports
	checking of error rates
      * fc_brocade_port: New possibility of monitoring
	CRC errors and C3 discards
      * Fixed bug: snmp_info_single was missing
        in precompiled host checks
	
1.0.38:
      * New: check_mk's multiadmin tool (Python based
	web page). It allows mass administration of
	services (enable/disable checks/notifications, 
	acknowledgements, downtimes). It does not need
	Nagios service- or host groups but works with
	a freeform search.
      * Remove duplicate <?php from the four new 
	PNP templates of 1.0.37.
      * Linux Agent: Kill hanging NFS with signal 9
	(signal 15 does not always help)
      * Some improvements in autodetection. Also make
	debug mode: ./autodetect.py: This helps to
	find problems in autodetection.
      * New configuration variables generate_hostconf and
	generate_dummy_commands, which allows to suppress
	generation of host definitions for Nagios, or 
	dummy commands, resp.
      * Now also SNMP based checks use cache files.
      * New major options --backup and --restore for
	intelligent backup and restore of configuration
	and runtime data
      * New variable simulation_mode allows you to dry
	run your Nagios with data from another installation.
      * Fixed inventory of Linux cpu.loads and cpu.threads
      * Fixed several examples in checks manpages
      * Fixed problems in install_nagios_on_lenny.sh
      * ./setup.sh now understands option --yes: This
        will not output anything except error messages
	and assumes 'yes' to all questions
      * Fix missing 'default.php' in templates for
	local
	
1.0.37:
      * IMPORTANT: Semantics of check "cpu.loads" has changed.
	Levels are now regarded as *per CPU*. That means, that
	if your warning level is at 4.0 on a 2 CPU machine, then 
	a level of 8.0 is applied.
      * On check_mk -v now also ouputs version of check_mk
      * logfile_patterns can now contain host specific entries.
	Please refer to updated online documentation for details.
      * Handling wrapping of performance counters. 32 and 64 bit
	counters should be autodetected and handled correctly.
	Counters wrapping over twice within one check cycle
	cannot be handled, though.
      * Fixed bug in diskstat: Throughput was computed twice
	too high, since /proc/diskstats counts in sectors (512 Bytes)
	not in KB
      * The new configuration variables bulkwalk_hosts and
	non_bulkwalk_hosts, that allow 	to specify, which hosts 
	support snmpbulkwalk (which is
	faster than snmpwalk) and which not. In previos versions,
	always bulk walk was used, but some devices do not support
	that.
      * New configuration variable non_aggregated_hosts allows
	to exclude hosts generally from service aggregation.
      * New SNMP based check for Rittal CMC TC 
	(ComputerMultiControl-TopConcept) Temperature sensors 
      * Fixed several problems in autodetection of setup
      * Fixed inventory check: exit code was always 0
	for newer Python versions.
      * Fixed optical problem in check manual pages with
	newer version of less.
      * New template check_mk-local.php that tries to
	find and include service name specific templates.
	If none is found, default.php will be used.
      * New PNP templates check_mk-kernel.php for major page
	faults, context switches and process creation
      * New PNP template for cpu.threads (Number of threads)
      * Check nfsmounts now detects stale NFS handles and
	triggers a warning state in that case

1.0.36:
      * New feature of Linux/UNIX Agent: "MRPE" allows
	you to call Nagios plugins by the agent. Please
	refer to online documentation for details.
      * Fix bug in logwatch.php: Logfiles names containing spaces
	now work.
      * Setup.sh now automatically creates cfg_dir if
	none found in nagios.cfg (which is the case for the
	default configuration of a self compiled Nagios)
      * Fix computation of CPU usage for VMS.
      * snmp_hosts now allows config-list syntax. If you do
	not define snmp_hosts at all, all hosts with tag
	'snmp' are considered to be SNMP hosts. That is 
	the new preferred way to do it. Please refer
	to the new online documentation.
      * snmp_communities now also allows config-list syntax
	and is compatible to datasource_programs. This allows
	to define different SNMP communities by making use
	of host tags.
      * Check ifoperstatus: Monitoring of unused ports is
	now controlled via ifoperstatus_monitor_unused.
      * Fix problem in Windows-Agent with cluster filesystems:
	temporarily non-present cluster-filesystems are ignored by
	the agent now.
      * Linux agent now supports /dev/cciss/d0d0... in section
	<<<diskstat>>>
      * host configuration for Nagios creates now a variable
	'name host_$HOSTNAME' for each host. This allows
	you to add custom Nagios settings to specific hosts
	in a quite general way.
      * hosts' parents can now be specified with the
	variable 'parents'. Please look at online documentation
	for details.
      * Summary hosts now automatically get their real host as a
	parent. This also holds for summary cluster hosts.
      * New option -X, --config-check that checks your configuration
	for invalid variables. You still can use your own temporary
	variables if you prefix them with an underscore.
	IMPORTANT: Please check your configuration files with
	this option. The check may become an implicit standard in
	future versions.
      * Fixed problem with inventory check on older Python 
	versions.
      * Updated install_nagios_on_lenny.sh to Nagios version
	3.2.0 and fixed several bugs.

1.0.35:
      * New option -R/--restart that does -S, -H and -C and
	also restarts Nagios, but before that does a Nagios
	config check. If that fails, everything is rolled
	back and Nagios keeps running with the old configuration.
      * PNP template for PING which combines RTA and LOSS into
	one graph.
      * Host check interval set to 1 in default templates.
      * New check for hanging NFS mounts (currently only
	on Linux)
      * Changed check_mk_templates.cfg for PING-only hosts:
	No performance data is processed for the PING-Check
	since the PING data is already processed via the
	host check (avoid duplicate RRDs)
      * Fix broken notes_url for logwatch: Value from setup.sh
	was ignored and always default value taken.
      * Renamed config variable mknagios_port to agent_port
	(please updated main.mk if you use that variable)
      * Renamed config variable mknagios_min_version to
	agent_min_version (update main.mk if used)
      * Renamed config variable mknagios_autochecksdir to 
	autochecksdir (update main.mk if used)
      * configuration directory for Linux/UNIX agents is
	now configurable (default is /etc/check_mk)
      * Add missing configuration variable to precompiled
	checks (fix problem when using clusters)
      * Improved multipath-check: Inventory now determines
	current number of paths. And check output is more
	verbose.
      * Mark config files as config files in RPM. RPM used
	to overwrite main.mk on update!
	
1.0.34:
      * Ship agents for AIX and SunOS/Solaris (beta versions).
      * setup script now autodetects paths and settings of your
	running Nagios
      * Debian package of check_mk itself is now natively build
	with paths matching the prepackaged Nagios on Debian 5.0
      * checks/df: Fix output of check: percentage shown in output
	did include reserved space for root where check logic did
	not. Also fix logic: account reserved space as used - not
	as avail.
      * checks/df: Exclude filesystems with size 0 from inventory.
      * Fix bug with host tags in clusters -> precompile did not
	work.
      * New feature "Inventory Check": Check for new services. Setting
	inventory_check_interval=120 in main.mk will check for new services
	every 2 hours on each host. Refer to online documentation
	for more details.
      * Fixed bug: When agent sends invalid information or check
	has bug, check_mk now handles this gracefully
      * Fixed bug in checks/diskstat and in Linux agent. Also
	IDE disks are found. The inventory does now work correctly
	if now disks are found.
      * Determine common group of Apache and Nagios at setup.
	Auto set new variable www_group which replaces logwatch_groupid.
	Fix bug: logwatch directories are now created with correct
	ownership when check_mk is called manually as root.
      * Default templates: notifications options for hosts and
	services now include also recovery, flapping and warning
	events.
      * Windows agent: changed computation of RAM and SWAP usage
	(now we assume that "totalPageFile" includes RAM *and*
	SWAP).
      * Fix problem with Nagios configuration files: remove
	characters Nagios considers as illegal from service
	descriptions.
      * Processing of performance data (check_icmp) for host
        checks and PING-only-services now set to 1 in default
	templates check_mk_templates.cfg.
      * New SNMP checks for querying FSC ServerView Agent: fsc_fans,
	fsc_temp and fsc_subsystems. Successfully tested with agents
	running	on Windows and Linux.
      * RPM packaged agent tested to be working on VMWare ESX 4.0 
	(simply install RPM package with rpm -i ... and open port 
	in firewall with "esxcfg-firewall -o 6556,tcp,in,check_mk")
      * Improve handling of cache files: inventory now uses cache
	files only if they are current and if the hosts are not
	explicitely specified.
	
1.0.33:
      * Made check_mk run on Python 2.3.4 (as used in CentOS 4.7
	und RedHat 4.7). 
      * New option -M that prints out manual pages of checks.
	Only a few check types are documented yet, but more will
	be following.
      * Package the empty directory /usr/lib/check_mk_agent/plugins
	and ../local into the RPM and DEB package of the agent
      * New feature: service_dependencies. check_mk lets you comfortably
	create Nagios servicedependency definitions for you and also
	supports them by executing the checks in an optimal order.
      * logwatch.php: New button for hiding the context messages.
	This is a global setting for all logfiles and its state is
	stored in a cookie.
	
1.0.32:
      * IMPORTANT: Configuration variable datasource_programs is now
        analogous to that of host_groups. That means: the order of
        program and hostlist must be swapped!
      * New option --fake-dns, useful for tests with non-existing
	hosts.
      * Massive speed improvement for -S, -H and -C
      * Fixed bug in inventory of clusters: Clustered services where
	silently dropped (since introduction of host tags). Fixed now.
      * Fixed minor bug in inventory: Suppress DNS lookup when using
	--no-tcp
      * Fixed bug in cluster handling: Missing function strip_tags()
	in check_mk_base.py was eliminated.
      * Changed semantics of host_groups, summary_host_groups,
	host_contactgroups, and summary_host_groups for clusters. 
	Now the cluster names will be relevant, not
	the names of the nodes. This allows the cluster hosts to
	have different host/contactgroups than the nodes. And it is more
	consistent with other parts of the configuration.
      * Fixed bug: datasource_programs on cluster nodes did not work
	when precompiling

1.0.31:
      * New option -D, --dump that dumps all configuration information
	about one, several or all hosts
	New config variables 'ignored_checktypes' and 'ignored_services',
        which allow to include certain checktypes in general or
        some services from some hosts from inventory
      * Config variable 'clustered_services' now has the same semantics
	as ignored_checktypes and allows to make it host dependent.
      * Allow magic tags PHYSICAL_HOSTS, CLUSTER_HOSTS and ALL_HOSTS at
	all places, where lists of hosts are expected (except checks).
	This fixes various problems that arise when using all_hosts at
	those places:
	  * all_hosts might by changed by another file in conf.d
	  * all_hosts does not contain the cluster hosts
      * Config file 'final.mk' is read after all other config files -
	if it exists. You can put debug code there that prints the
	contents of your variables.
      * Use colored output only, if stdout is a tty. If you have
	problems with colors, then you can pipe the output
	through cat or less
      * Fixed bug with host tags: didn't strip off tags when
	processing configuration lists (occurs when using
	custom host lists)
      * mk_logwatch is now aware of inodes of logfiles. This
	is important for fast rotating files: If the inode
	of a logfile changes between two checks mk_logwatch
	assumes that the complete content is new, even if
	the new file is longer than the old one.
      * check_mk makes sure that you do not have duplicate
	hosts in all_hosts or clusters.

1.0.30:
      * Windows agent now automatically monitors all existing
	event logs, not only "System" and "Application".

1.0.29:
      * Improved default Nagios configuration file:
	added some missing templates, enter correct URLs
	asked at setup time.
      * IMPORANT: If you do not use the new default 
	Nagios configuration file you need to rename
	the template for aggregated services (summary
	services) to check_mk_summarizes (old name
	was 'check_mk_passive-summary'). Aggregated
	services are *always* passive and do *never*
	have performance data.
      * Hopefully fixed CPU usage output on multi-CPU
	machines
      * Fixed Problem in Windows Agent: Eventlog monitoring
	does now also work, if first record has not number 1
	(relevant for larger/older eventlogs)
      * Fixed bug in administration.html: Filename for Nagios
	must be named check_mk.cfg and *not* main.mk. Nagios
	does not read files without the suffix .cfg. 
      * magic factor for df, that allows to automatgically 
        adapt levels for very big or very small filesystems.
      * new concept of host tags simplyfies configuration.
      * IMPORTANT: at all places in the configuration where
	lists of hosts are used those are not any longer
	interpreted as regular expressions. Hostnames
	must match exactly. Therefore the list [ "" ] does
	not any longer represent the list of all hosts.
	It is a bug now. Please write all_hosts instead
	of [ "" ]. The semantics for service expressions
	has not changed.
      * Fixed problem with logwatch.php: Begin with
	<?php, not with <?. This makes some older webservers
	happy.
      * Fixed problem in check ipmi: Handle corrupt output
	from agent
      * Cleaned up code, improved inline documentation
      * Fixed problem with vms_df: default_filesystem_levels,
	filesystem_levels and df magic number now are used
	for df, vms_df and df_netapp together. Works now also
	when precompiled.
	
1.0.28:
      * IMPORTANT: the config file has been renamed from
	check_mk.cfg to main.mk. This has been suggested
	by several of my customers in order to avoid 
	confusion with Nagios configuration files. In addition,
	all check_mk's configuration file have to end in
	'.mk'. This also holds for the autochecks. The 
	setup.sh script will automatically rename all relevant
	files. Users of RPM or DEB installations have to remove
	the files themselves - sorry.
      * Windows agent supports eventlogs. Current all Warning
        and Error messages from 'System' and 'Application' are
        being sent to check_mk. Events can be filtered on the
	Nagios host.
      * Fixed bug: direct RRD update didn't work. Should now.
      * Fixed permission problems when run as root.
      * Agent is expected to send its version in <<<check_mk>>>
	now (not any longer in <<<mknagios>>>
      * Fixed bug in Windows agent. Performance counters now output
	correct values
      * Change checks/winperf: Changed 'ops/sec' into MB/s.
	That measures read and write disk throughput
	(now warn/crit levels possible yet)
      * new SNMP check 'ifoperstatus' for checking link
        of network interfaces via SNMP standard MIB
      * translated setup script into english
      * fixed bug with missing directories in setup script
      * made setup script's output nicer, show version information
      * NEW: mk_logwatch - a new plugin for the linux/UNIX agent
	for watching logfiles
      * Better error handling with Nagios pipe
      * Better handling of global error: make check_mk return
	CRIT, when no data can retrieved at all.
      * Added missing template 'check_mk_pingonly' in sample
	Nagios config file (is needed for hosts without checks)
	
1.0.27:
      * Ship source code of windows agent
      * fix several typos
      * fix bug: option --list-hosts did not work
      * fix bug: precompile "-C" did not work because
	of missing extension .py
      * new option -U,--update: It combines -S, -H and
	-U and writes the Nagios configuration into a
	file (not to stdout).
      * ship templates for PNP4Nagios matching most check_mk-checks.
	Standard installation path is /usr/share/check_mk/pnp-templates
	
1.0.26:
      -	Changed License to GNU GPL Version 2
      * modules check_mk_admin and check_mk_base are both shipped
	uncompiled.
      * source code of windows agent togehter with Makefile shipped
	with normal distribution
      * checks/md now handles rare case where output of /proc/mdstat
	shows three lines per array

1.0.25:
      * setup skript remembers paths

1.0.24:
      * fixed bug with precompile: Version of Agent was always 0

1.0.23:
      * fixed bug: check_config_variables was missing in precompiled
	files
      * new logwatch agent in Python plus new logwatch-check that
	handles both the output from the old and the new agent

1.0.22:
      * Default timeout for TCP transfer increased from 3.0 to 60.0
      * Windows agent supports '<<<mem>>>' that is compatible with Linux
      * Windows agents performance counters output fixed
      * Windows agent can now be cross-compiled with mingw on Linux
      * New checktype winperf.cpuusage that retrieves the percentage
	of CPU usage from windows (still has to be tested on Multi-CPU
	machine)
      * Fixed bug: logwatch_dir and logwatch_groupid got lost when
	precompiling. 
      * arithmetic for CPU usage on VMS multi-CPU machines changed

1.0.21:
      * fixed bug in checks/df: filesystem levels did not work
	with precompiled checks

1.0.20:
      * new administration guide in doc/
      * fixed bug: option -v now works independent of order
      * fixed bug: in statgrab_net: variable was missing (affected -C)
      * fixed bug: added missing variables, imported re (affected -C)
      * check ipmi: new option ipmi_summarize: create only one check for all sensors
      * new pnp-template for ipmi summarized ambient temperature
 
1.0.19:
      * Monitoring of Windows Services
      * Fixed bug with check-specific default parameters
      * Monitoring of VMS (agent not included yet)
      * Retrieving of data via an external programm (e.g. SSH/RSH)
      * setup.sh does not overwrite check_mk.cfg but installs
	the new default file as check_mk.cfg-1.0.19
      * Put hosts into default hostgroup if none is configured<|MERGE_RESOLUTION|>--- conflicted
+++ resolved
@@ -14,16 +14,13 @@
     * hpux_if: make configurable via WATO
     * if.include: fix handling of NIC with index 0
     * hpux_lunstats: new check for disk IO on HP-UX
-<<<<<<< HEAD
     * windows - mk_oracle tablespace: Added missing sid column
-=======
     * diskstat: make inventory mode configurable via WATO
     * added new checks for Fujitsu ETERNUS DX80 S2 
       (thanks to Philipp Höfflin)
     * Fix Perf-O-Meter of fileage
     * hpux_snmp_cs.cpu: new SNMP check for CPU utilization
       on HP-UX.
->>>>>>> 66849550
 
     Multisite:
     * Added several missing localization stringsw
