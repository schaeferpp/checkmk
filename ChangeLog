1.2.5i1:
    Core & Setup:
    * 0386 Added all active checks to check_mk -L output...
    * 0087 FIX: Fixed possible locking issue when using datasource program with long output...
    * 0313 FIX: Avoid duplicate reading of configuration file on --create-rrd...
    * 0379 FIX: check_mk -c: Now also rewrites the location of conf.d directory
    * 0354 FIX: Catch exception when check plugins do not return a state...
    * 0398 FIX: Tolerate debug output in check plugins when using CMC...
    * 0314 FIX: Fix CMC not executing any Check_MK checks after config reload...
    * 0401 FIX: Fix rule precedence in WATO-configured manual checks...
    * 0402 FIX: Fix exception in case of missing agent sections of cluster-aware checks...
    * 0426 FIX: Fixed processing of cached agent plugins / local scripts...

    Checks & Agents:
    * 0306 esx_vsphere_counters: added missing ramdisk levels sfcbtickets
    * 0073 moxa_iologik_register: new check to monitor moxa e2000 series registers
    * 0105 apc_humidity: New Check for humidity levels on APC Devices
    * 0106 3ware_units: The verifying state is now handled as ok...
    * 0086 timemachine: new check checking the age of latest backup by timemachine on MAC OS
    * 0074 raritan_pdu_plugs: new check for Raritan PX-2000 family PDUs...
    * 0107 stulz_alerts, stulz_powerstate, stulz_temp, stulz_humidity: New Checks for Stulz clima devices
    * 0075 raritan_pdu_inlet: new check to monitor inlet sensors of the Raritan PX-2000 PDUs
    * 0315 hitachi_hnas_quorumdevice, hitachi_hnas_pnode, hitachi_hnas_vnode: New checks for Hitachi HNAS devices
    * 0316 hitachi_hnas_cpu: New check for CPU utilization of Hitachi HNAS devices
    * 0373 wut_webtherm: Supporting several other devices now
    * 0377 check_http: Certificate Age mode now supports SNI...
    * 0317 emc_isilon: New checks for EMC Isilon Storage System
    * 0395 cmctc.temp: also detect older CMC devices
    * 0396 cmciii_access cmciii_io cmciii_psm_current cmciii_psm_plugs: Support other firmeware versions as well...
    * 0111 kemp_loadmaster_ha, kemp_loadmaster_realserver, kemp_loadmaster_services: New Checks for Kemp Loadbalancer
    * 0318 hitachi_hnas_fan: New check for fans in Hitachi HNAS systems
    * 0319 hitachi_hnas_psu, hitachi_hnas_psu: New checks for Hitachi HNAS storage systems
    * 0320 hitachi_hnas_fpga: new check for Hitachi HNAS storage systems
    * 0321 brocade_mlx: enhancing checks (BR-MLX modules, more OK states)...
    * 0323 emcvnx_hwstatus, emcvnx_hba, emcvnx_disks: new checks for EMC VNX storage systems
    * 0254 agent_vsphere: Make handling of spaces in hostnames of ESX configurable...
    * 0077 cmciii.psm_current, cmciii_psm_plugs, cmciii_io, cmciii.access, cmciii.temp, cmciii.can_current, cmciii.sensor, cmciii.state: new sub checks included in one new check cmcmiii superseding and improving several previous checks of the Rittal CMCIII device...
            NOTE: Please refer to the migration notes!
    * 0078 job: check now monitors the time since last start of the job, limits can be configured in WATO
    * 0079 f5_bigip_conns: new check to monitor number of current connections
    * 0324 hitachi_hnas_cifs: new check for the number of users using a CIFS share
    * 0455 hitachi_hnas_span: new check for Spans (Storage Pools) in Hitachi HNAS storage systems
    * 0445 mem.win: Allow time-averaging of values before applying levels...
    * 0446 mem.used, solaris_mem: Introduce optional averaging of used memory...
    * 0566 services.summary: new check to monitor stopped services of mode autostart in windows
    * 0568 f5_big_ip_conns: check now supports predictive monitoring and both connections types are merged in one check
    * 0257 windows_agent: now reports extended process information (obsoletes psperf.bat plugin)...
    * 0457 hitachi_hnas_volume: New check for Usage and Status of Volumes in Hitachi HNAS storage systems
<<<<<<< HEAD
    * 0458 hitachi_hnas_fc_if: New check for FibreChannel Interfaces in Hitachi HNAS storage systems
=======
    * 0450 mem.used: Add information about shared memory (on Linux hosts)
>>>>>>> f1d759c2
    * 0103 FIX: services: Fixed bug with service inventory defined in main.mk...
    * 0299 FIX: borcade_mlx_fan: Prettified output, handling "other" state now
    * 0300 FIX: cisco_fru_power: Trying not to inventorize not plugged in FRUs...
    * 0305 FIX: apache_status: Fixed exception when agent reports HTML code as apache-status data...
    * 0104 FIX: mssql: Server instances with underline in name are now supported....
    * 0240 FIX: Virtualmachine names with space no longer have missing piggyback data...
    * 0310 FIX: apache_status: Improved handling of unexpeted data sent by agents...
    * 0088 FIX: esx_vsphere_datastores: fixed error with reported capacity of 0 bytes...
    * 0243 FIX: cisco_qos: no longer crashes when the qos policy name is not set...
    * 0326 FIX: hr_fs printer_supply: Improved translation of wrong encoded chars...
    * 0059 FIX: agent_vpshere: new option for supporting ESX 4.1...
    * 0334 FIX: cisco_fantray: Fixed error on Cisco devices which do not support this check...
    * 0355 FIX: heartbeat_crm: Now handling "Failed actions:" output in agent...
    * 0357 FIX: megaraid_bbu: Fixed expected state checking...
    * 0358 FIX: df: now ignores filesystems with a reported size of '-'...
    * 0360 FIX: multipath: Inventory handles non loaded kernel module now...
    * 0339 FIX: blade_bays blade_blades blade_blowers blade_health blade_mediatray blade_powerfan blade_powermod: fix scan function...
    * 0340 FIX: blade_health: fix check, it was totally broken...
    * 0363 FIX: mysql_capacity: Did use wrong calculated warn / crit thresholds...
    * 0364 FIX: brocade_mlx*: Several cleanups, fixed bug in brocade_mlx_fan where only the first worst state was shown in output
    * 0365 FIX: RPMs: Cleaning up xinetd checkmk.rpmnew file after updating package...
    * 0366 FIX: heartbeat_crm: Agent code is now compatible to pacemaker 1.1.9...
    * 0367 FIX: Now using /dev/null instead of closing stdin in linux agent...
    * 0342 FIX: postgres_stat_database: make agent compatible with PostgreSQL 8.4.x...
    * 0343 FIX: postgres_sessions: make agent plugin compatible with PostgreSQL 9.2...
    * 0369 FIX: cups_queues: Fixed bug checking the last queue reported by agent...
    * 0370 FIX: brocade_mlx_module*: Improved output of checks
    * 0372 FIX: megaraid_ldisks: Ignoring adapters without configured logical disks...
    * 0345 FIX: Linux agent: fix detaching of background plugins...
    * 0378 FIX: agent_vsphere.pysphere: Trying to deal with permissions only on some guests/hosts
    * 0245 FIX: Inline SNMP no longer throws an exception when using SNMPv3 credentials...
    * 0380 FIX: jolokia_metrics.mem: PNP-Template now handles non existant max values...
    * 0381 FIX: win_printers: Fixed creation of duplicate services...
    * 0347 FIX: smart.stats: Remove duplicate disks...
    * 0349 FIX: winperf.cpuusage: update man page: this check is deprecated
    * 0383 FIX: solaris_mem: Is now compatible to more systems...
    * 0109 FIX: cisco_fantray: Prevent inventory for not available fans
    * 0110 FIX: cisco_fru_power:  Prevent inventory for not available FRUs
    * 0350 FIX: nfsmounts: correctly handle mount points with spaces...
    * 0387 FIX: df*: Negative filesystem space levels get a more clear text in check output...
    * 0351 FIX: local: Catch invalid state codes and map to 3 (UNKNOWN)...
    * 0397 FIX: mrpe: tolerate performance variable names with spaces...
    * 0399 FIX: check_ftp: cleanup configuration via WATO, remove Hostname field...
    * 0435 FIX: esx_vsphere_sensors: Fix garbled output in case of placeholder VMs...
    * 0251 FIX: agent_vsphere / check_mk agent: fixed outdated systemtime of check_mk agent...
    * 0439 FIX: postfix_mailq: Linux agent better detects Postfix installation...
    * 0440 FIX: heartbeat_crm: Inventory more gracefully handles case where agent output is invalid...
    * 0113 FIX: blade_blades: Now only make inventory for blades that are powered on...
    * 0441 FIX: megaraid_bbu: Fix several false alarms and cases where inventory failed
    * 0442 FIX: dell_om_disks: Treat global hot spare disks as OK, instead of WARN...
    * 0443 FIX: brocade_fcport: cope with firmware that does not provide speed information...
    * 0322 FIX: timemachine: Check now also works if there are spaces in the name of the backup volume or the hostname
    * 0253 FIX: windows agent: fixed crash on processing eventlog records...
    * 0403 FIX: mem.used: Prefer statgrab on FreeBSD for supporting more than 4GB...
    * 0404 FIX: cups_queues: fix exception in case of alternative time format...
    * 0444 FIX: timemachine: do not inventorize check when timemachine is not used
    * 0116 FIX: cisco_vpn_tunnel: Fixed typo that lead to an exception
    * 0118 FIX: stulz_humidity: Fixed coloring in pnp template...
    * 0119 FIX: stulz_humidity: Fixed lower thresholds...
    * 0565 FIX: windows_updates: fix for some cases when forced_reboot is not set
    * 0255 FIX: windows_agent: now able to handle the removal of local/plugin scripts during runtime...
    * 0447 FIX: fortigate_memory: Fix inventory, do not add check if no info available...
    * 0567 FIX: apc_symmetra: transformation from old tuple to new dict format fixed and improved
    * 0432 FIX: stulz_humidity: Fixed syntax error...

    Multisite:
    * 0371 Added log class filter to hostsvcevents view
    * 0352 Avoid Livestatus connections on pages that do not need them...
    * 0390 Added an icon selector to the view editor...
    * 0391 Added sorter / filter for host/service service levels...
    * 0247 New mkp package for web applications: iNag / nagstatus / nagios status.dat...
    * 0429 Implemented role permissions for dashboards...
    * 0430 It is now possible to define custom time ranges in PNP graph search...
    * 0449 Show all custom variables of hosts and services in the detail views...
    * 0302 FIX: Fixed highlight of choosen elements in foldertee/views snapin in Chrome/IE
    * 0239 FIX: Fixed incorrect html formatting when displaying host or service comments...
    * 0307 FIX: Increased performance of multisite GUI with a large userbase...
    * 0312 FIX: Hiding views related to not existing datasources, like the EC now...
    * 0325 FIX: Removed CSV export icon from availability views...
    * 0327 FIX: Most forms did now work with "Profile Requests" enabled...
    * 0333 FIX: Fixed too long page title during performing several actions...
    * 0356 FIX: Fixed exception caused by utf8 chars in tooltip text...
    * 0368 FIX: Generating selection id is hopefully now compatible to more systems...
    * 0374 FIX: Fixed syntax error in exception handler of LDAP search code...
    * 0375 FIX: LDAP: Now handling user-ids with umlauts...
    * 0246 FIX: brocade_fcport: fixed error in pnp-template...
    * 0393 FIX: LDAP: Enabled paged LDAP search by default now with a page size of 1000...
    * 0394 FIX: LDAP: Auth expiration plugin now checks users for being disabled (in AD)...
    * 0436 FIX: Fix broken Site status switching via sidebar snapin...
    * 0420 FIX: LDAP: Roles/Groups are now synced even if case of DNs do not match...
    * 0421 FIX: UserDB: Fixed lost passwords when changing users in large user databases...
    * 0423 FIX: Users are not logged out anymore during changing their own passwords...
    * 0424 FIX: Improved error handling in case of incorrect auth config in distributed WATO environments
    * 0425 FIX: Fix login loop bug in distributed environments with different auth secrets
    * 0117 FIX: Availability button is now visible for users without the right to edit views
    * 0431 FIX: LDAP: Fixed group syncrhonisation when nested group sync is enabled

    WATO:
    * 0308 Multisite can now set rotation view permissions for NagVis...
    * 0329 Removed Distributed WATO peer mode...
            NOTE: Please refer to the migration notes!
    * 0244 New features for WATO page Backup & Restore...
    * 0382 Active HTTP check now supports multiline regexp matching...
    * 0112 Explicit mapping of clustered services can now be done with WATO...
    * 0437 Convert WATO rule for debug_log into simple Checkbox...
    * 0428 Changed user profiles (e.g. pw changes) are now replicated in distributed setups...
    * 0114 User Custom Attributes can now be exported to the core...
    * 0448 New button in WATO service list for displaying check parameters...
    * 0057 FIX: Fix exception in WATO host editor on custom tag without topic...
    * 0241 FIX: Improved sorting of WATO folders in dropdown menu...
    * 0019 FIX: Fixed wording in WATO rule for MSSQL check
    * 0242 FIX: Parameters for clustered services can now be configured on the cluster host...
    * 0309 FIX: Trying to prevent read/write conflicts with a large user base...
    * 0311 FIX: Fixed "Inventory failed" message when trying an inventory on clusters via WATO...
    * 0330 FIX: Improved performance of WATO slave push with a large user base...
    * 0331 FIX: LDAP diagnostic LOG can now have the $OMD_SITE$ macro configured via WATO...
    * 0332 FIX: Own host tag groups without topics resulted in two groups "Host tags" in the rule editor
    * 0361 FIX: The page linked by "new rule" can now be bookmarked again
    * 0341 FIX: Avoid rare exception in WATO when deleting a host...
    * 0376 FIX: LDAP: Default configuration of attributes is reflected within WATO now
    * 0346 FIX: Fix folder visibility in WATO for unpriviledged users...
    * 0385 FIX: Better error handling for invalid service regex in rule conditions...
    * 0389 FIX: Showing LDAP settings on site specific global settings page now...
    * 0400 FIX: WATO BI editor now supports percentages for count_ok...
    * 0392 FIX: LDAP: Improved error messages of LDAP configuration test...
    * 0415 FIX: LDAP: The LDAP Settings dialog is now disabled when the LDAP Connector is disabled
    * 0416 FIX: When doing user sync on user page rendering, contact group memberships are shown correctly now...
    * 0417 FIX: LDAP: Fixed "Sync-Plugin: Roles" test with OpenLDAP
    * 0248 FIX: Backup & Restore: Snapshot comments now support unicode character...
    * 0418 FIX: LDAP: Fixed broken role sync plugin with OpenLDAP...
    * 0419 FIX: LDAP: The default user profile roles are only assigned to users without roles...
    * 0249 FIX: Backup & Restore: fixed bug when uploading legacy snapshots...
    * 0250 FIX: Fixed error on creating very large WATO snapshots...
    * 0422 FIX: Fixed numbers shown in log entries of bulk inventory...
    * 0252 FIX: ESX vSphere configuration: Fixed non-working configuration parameters...
    * 0456 FIX: Column was too short...
    * 0256 FIX: wato snapshots: snapshot restore no longer fails with older python versions...
    * 0433 FIX: Creating WATO lock during automations (like e.g. master to slave syncs)...

    Notifications:
    * 0362 sms: now searching PATH for sendsms and smssend commands...
    * 0108 FIX: Prevent service notification on host alerts...
    * 0058 FIX: Fix email notifications containing non-ASCII characters in some situtations...

    Reporting & Availability:
    * 0018 New option for displaying a legend for the colors used in the timeline...
    * 0338 FIX: Introduce time limit on availability queries...

    Event Console:
    * 0301 Handling messages of special syslog format correctly...
    * 0388 Moved Event Console related settings to own settings page...
    * 0303 FIX: Old log entries were shown in event history first...
    * 0304 FIX: Escaping several unwanted chars from incoming log messages...
    * 0089 FIX: CSV export of event console was broken...
    * 0359 FIX: Fixed exception in event simulator when one match group did not match
    * 0384 FIX: Trying to prevent problem when restarting mkeventd...
    * 0427 FIX: Fixed exception when handling connections from event unix socket...

    Livestatus:
    * 0337 New header for limiting the execution time of a query...
    * 0335 FIX: Parse state of downtime notification log entries correctly...
    * 0336 FIX: Limit the number of lines read from a single logfile...
    * 0344 FIX: Fix semantics of columns num_services_hard_*...


1.2.3i7:
    Core & Setup:
    * 0011 Introduce optional lower limit for predicted levels...
    * 0217 FIX: More verbose error output for SNMP errors on the command line...
    * 0288 FIX: Error messages of datasource programs (e.g. VSphere Agent) are now visible within WATO...
    * 0010 FIX: Fix computation of hour-of-the-day and day-of-month prediction...
    * 0292 FIX: Inline SNMP: Check_MK check helpers are closing UDP sockets now...

    Checks & Agents:
    * 0060 cisco_fantray: new check for monitoring fan trays of Cisco Nexus switches
    * 0061 cisco_cpu: check now recognizes new object cpmCPUTotal5minRev...
    * 0063 veeam_client: new check to monitor status of veeam clients with special agent plugin...
    * 0064 veeam_jobs: new check to monitor the backup jobs of the veeam backup tool...
    * 0047 fritz.conn fritz.config fritz.uptime fritz.wan_if fritz.link: New checks for monitoring Fritz!Box devices...
    * 0027 esx_vsphere_sensors: it is now possible override the state of sensors...
    * 0090 apc_ats_status: New Check for monitoring APC Automatic Transfer Switches
    * 0080 Added new checks for Brocade NetIron MLX switching / routing devices...
    * 0091 apc_ats_output: new check for output measurements on APC ATS devices
    * 0068 check_sql: support for mssql databases included
    * 0208 fileinfo.groups: Added minimum/maximum file size parameters...
    * 0093 check_http: Default service description prefix can be avoided...
    * 0004 df: dynamic filesystem levels now reorder levels automatically...
    * 0069 veeam_client: limits for time since last backup introduced
    * 0214 Logwatch: context lines can now be disabled using nocontext=1...
    * 0038 casa_cpu_mem casa_cpu_temp casa_cpu_util casa_fan casa_power: New checks for casa Cable Modem Termination Systems...
    * 0097 arc_raid_status: New check for Areca RAID controllers
    * 0070 cmciii_lcp_airin cmciii_lcp_airout cmciii_lcp_fans cmciii_lcp_waterflow cmciii_lcp_waterin cmciii_lcp_waterout: new checks for the Rittal CMC-III LCP device
    * 0098 apc_inrow_airflow, apc_inrow_fanspeed, apc_inrow_temp: New checks for APC inrow devices
    * 0099 apc_mod_pdu_modules: New check for APC Modular Power Distribution Unit
    * 0072 cmciii_pu_access cmciii_pu_canbus cmciii_pu_io cmciii_pu_temp: New checks for the Rittal CMC-III PU Unit
    * 0100 juniper_cpu: New check for CPU utilization on Juniper switches
    * 0236 windows_agent: each script can now be configured to run sync / async...
    * 0101 liebert_chiller_status: New check for Liebert Chiller devices
    * 0083 brocade_mlx: Temperature sensors of one module now in one common check...
    * 0008 df: Solaris agent now also supports samfs
    * 0084 brocade_mlx: single checks now instead of sub checks...
    * 0291 winperf_ts_sessions: New check to monitor Microsoft Terminal Server sessions...
    * 0102 modbus_value: New check and Agent to modbus devices...
    * 0013 Solaris Agent: implement cached async plugins and local checks...
    * 0238 vsphere monitoring: new option to skip placeholder vms in agent output...
    * 0016 Linux+Windows agent: allow spooling plugin outputs via files...
    * 0017 local: New state type P for state computation based on perfdata...
    * 0085 brocade_mlx: now handles more different module states...
    * 0024 FIX: cisco_wlc: removed check configuration parameter ap_model...
    * 0003 FIX: ps: Remove exceeding [ and ] in service description when using process inventory...
    * 0037 FIX: checkman browser (cmk -m) was not working properly in network subtree...
    * 0283 FIX: Interface Checks: ignore invalid error counts while interface is down...
    * 0081 FIX: Fixed corruption in SNMP walks created with cmk --snmpwalk...
    * 0286 FIX: esx_vsphrere_counters.ramdisk: Better handling for non existant ramdisks...
    * 0290 FIX: winperf_processor mem.win: Handling no/empty agent responses correctly now...
    * 0293 FIX: esx_vsphere_counters_ramdisk_sizes: Handles ram disk "ibmscratch" by default now
    * 0012 FIX: Solaris Agent: fixed broken fileinfo section...
    * 0297 FIX: mk-job is now also usable on CentOS 5+...
    * 0298 FIX: win_dhcp_pools: Fixed wrong percentage calculation
    * 0237 FIX: tsm_sessions: fixed invalid check output during backups...

    Multisite:
    * 0001 New filters for selecting several host/service-groups at once...
    * 0050 New concept of favorite hosts and services plus matching filters and views...
    * 0211 GUI Notify: Added notify method "popup" to really create popup windows...
    * 0215 Added option to make HTML escape in plugin outputs configurable...
    * 0071 livedump: new option to include contact_groups instead of contacts when dumping configuration
    * 0043 FIX: LDAP: Improved error reporting during synchronisation...
    * 0044 FIX: LDAP: Fixed error with empty groups during non nested group sync...
    * 0045 FIX: LDAP: Fixed error when synchronizing non nested groups to roles...
    * 0046 FIX: Fixed editing contactgroup assignments of hosts or folders with "-" in names...
    * 0049 FIX: Fixed useless I/O during page processing...
    * 0203 FIX: Changed sidebar reload interval to be more random...
    * 0204 FIX: Reduced I/O on logins with access time recording or failed login counts...
    * 0206 FIX: Fixed logwatch permission check when using liveproxy for normal users...
    * 0210 FIX: LDAP: Fixed problem syncing contactgroups of a user with umlauts in CN
    * 0035 FIX: Convert HTTP(S) links in plugin output into clickable icon...
    * 0006 FIX: Checkboxes for hosts/services were missing on modified views...
    * 0284 FIX: Context help toggled on/off randomly...
    * 0285 FIX: Fixed bookmarking of absolute URLs or PNP/NagVis URLs in sidebar snapin...
    * 0296 FIX: Fixed moving of snapins while in scrolled sidebar...

    WATO:
    * 0053 New rule for configuring the display_name of a service...
    * 0216 Supporting float values as SNMP timeout value now...
    * 0082 Improved online help for LDAP connections...
    * 0009 Automatically schedule inventory check after service config change...
    * 0294 Added "services" button to host diagnose page
    * 0048 FIX: Tests on host diagnose page are executed parallel now...
    * 0033 FIX: Fixed problem when saving settings in WATOs host diagnostic page...
    * 0205 FIX: NagVis related permissions of roles can be edited again...
    * 0207 FIX: Explicit communities were not saved in all cases...
    * 0094 FIX: Hide SNMPv3 credentials in WATO...
    * 0212 FIX: Fixed broken site edit page in case a TCP socket has been configured...
    * 0095 FIX: Fixed problem with portnumber in Wato Distributed Monitoring dialog
    * 0213 FIX: LDAP: Various small improvements for handling the LDAP user connector...
    * 0039 FIX: Fixed exception on displaying WATO helptexts in the global settings...
    * 0219 FIX: Fixed display problems in WATO folders with long contact group names
    * 0220 FIX: Added HTML escaping to several global settings attributes...
    * 0234 FIX: Improved handling of interface inventory states / types...
    * 0289 FIX: Renamed "Hosts & Folders" page to "Hosts"
    * 0295 FIX: Fixed problem with new created tag groups with "/" in title...

    Notifications:
    * 0005 Added notification script for sending SMS via mobilant.com...
    * 0032 FIX: Fixed problem when forwarding notification mails in windows...
    * 0218 FIX: Fixed rendering of HTML mails for Outlook (at least 2013)...

    BI:
    * 0287 FIX: Fixed assuming states of services with backslashes in descriptions...

    Reporting & Availability:
    * 0051 Option for showing timeline directly in availability table...
    * 0052 Visual colorization of availability according to levels...
    * 0054 New labelling options for availability table...
    * 0055 Allow grouping by host, host group or service group...
    * 0056 New concept of service periods in availability reporting...
    * 0002 You can now annotate events in the availability reporting...
    * 0014 FIX: Fix styling of tables: always use complete width...
    * 0015 FIX: Fixed summary computation in availability when grouping is used...

    Event Console:
    * 0026 FIX: snmptd_mkevent.py: fixed crash on startup
    * 0036 FIX: Fixed bug where multsite commands did not work properly...

    Livestatus:
    * 0067 livedump: new option to mark the mode at the beginning of the dump and documentation fixes...
    * 0023 FIX: Fixed incorrect starttime of table statehist entries...
    * 0034 FIX: Availability no longer showes incorrect entries when only one logfile exists...
    * 0233 FIX: Fixed missing entries in log file and availability view...


1.2.3i6:
    Core & Setup:
    * 0041 FIX: setup.py now handles non existing wwwuser gracefully...

    Checks & Agents:
    * 0040 Add agent plugin to test local hostname resolving...
    * 0020 FIX: Inventory problem with inventory_processes parameter...

    Multisite:
    * 0000 Improved performance of LDAP sync by refactoring the group sync code

    WATO:
    * 0042 FIX: Removed debug outputs from service inventory...


1.2.3i5:
    Core:
    * Automatically remove duplicate checks when monitoring with Agent+SNMP
       at the same time. TCP based ones have precedence.
    * inventory check of SNMP devices now does scan per default (configurable)
    * FIX: inventory check now honors settings for exit code
    * FIX: avoid exception nodes of cluster have different agent type
    * FIX: continue inventory, if one check does not support it
    * FIX: fix configuration of explicit SNMP community, allow unicode
    * FIX: avoid invalid cache of 2nd and up hosts in bulk inventory
    * FIX: fixed error handling in SNMP scan, inventory check fails now
           if SNMP agent is not responding
    * FIX: Ignore snmp_check_interval cache in interactive situations (e.g.  -nv)
    * FIX: check_mk config generation: on computing the checks parameters
           there is no longer a small chance that existing rules get modified

    Event Console:
    * check_mkevents now available as C binary: check_mkevents_c
    * FIX: use default values for unset variables in actions

    Multisite:
    * Speed-O-Meter: now measure only service checks. Host checks
      are omitted, since they do not really matter and make the
      results less useful when using CMC.
    * Added host aliases filter to some views (host/service search)
    * It is now possible to enforce checkboxes in views upon view loading
      (needs to be confgured per view via the view editor)
    * Wiki Sidebar Snapin: showing navigation and quicksearch. OMD only.
    * Sidebar can now be folded. Simply click somewhere at the left 10 pixels.
    * Foldable sections now have an animated triangle icon that shows the folding state
    * Added new snapin "Folders", which interacts with the views snapin when
      both are enabled. You can use it to open views in a specific folder context
    * LDAP: Added option to make group and role sync plugin handle nested
            groups (only in Active Directory at the moment). Enabling this
	    feature might increase the sync time a lot - use only when really needed.
    * FIX: Fixed encoding problem in webservice column output
    * FIX: Fix output format python for several numeric columns
    * FIX: Fixed searching hosts by aliases/adresses
    * FIX: Remove duplicate entries from Quicksearch
    * FIX: Avoid timed browser reload after execution of exections
    * FIX: Hosttag filter now works in service related views
    * FIX: Added code to prevent injection of bogus varnames
           (This might break code which uses some uncommon chars for varnames)
    * FIX: Fixed computation of perfometer values, which did not care about
           the snmp_check_interval. Simplyfied computation of perfometer values
    * FIX: LDAP: Custom user attributes can now be synced again

    BI:
    * FIX: Fix exception when showing BI tree in reporting time warp
    * FIX: Fixed blue triangle link: would show more aggregations,
       if one name was the prefix of another

    Notifications:
    * Blacklisting for services in the felixble notification system
    * FIX: mail with graph plugin: set explicit session.save_path for php
           Fixes instances where the php command couldn't fetch any graphs

    Checks & Agents:
    * diskstat: removed (ever incorrect) latency computation for Linux
    * statgrab_load: support predictive levels, add perf-o-meter
    * ucd_cpu_load: support predictive levels
    * hpux_cpu, blade_bx_load: support predictive levels, add perf-o-meter,
       make WATO-configable
    * check_sql: Database port can now be explicitly set
    * steelhead_perrs: New check for Rivergate Gateways
    * alcatel_power: Check for power supplies on Alcatel switches
    * qnap_disks: New check for Hardisks in Qnap devices
    * Dell Open Manage: SNNP Checks for Physical Disks, CPU and Memory
    * check_tcp: Now able to set custom service description
    * Apache ActiveMQ: New Special Agent and Check to query ActiveMQ Queues
    * check_ftp: can now be configured via Wato
    * windows_tasks: New check to  monitor the Windows Task Scheduler
    * sensatronics_temp: New check for Sensatronic E4 Temperatur Sensor
    * akcp_sensor_drycontact: New Check for AKCP drycontact Sensors
    * esx_vsphere_vm.heartbeat: Heartbeat status alert level now configurable
    * ps:  new configuration option: handle_count (windows only)
    * FIX: Windows agent: gracefully handle garbled logstate.txt
    * FIX: esx_vsphere_counters: added missing ramdisk type upgradescratch
    * FIX: esx_vsphere_hostsystem: fixed bug in handling of params
    * FIX: local: tolerate invalid output lines
    * FIX: hp_proliant: Correct handling of missing snmp data
    * FIX: logwatch.ec: No longer forwards "I" lines to event console
    * FIX: check_dns: default to querying the DNS server on the localhost itself
    * FIX: ps: do not output perfdata of CPU averaging (use ps.perf for that)
    * FIX: nfsexports: also support systems with rpcbind instead of portmap
    * FIX: ups_in_freq: corrected spelling of service description
    * FIX: ups_bat_temp: renamed service description to "Temperature Battery",
           in order to make it consistent with the other temperature checks
    * FIX: hp_blade_blades: Fixed crash on inventory when receiving
           unexpected snmp data
    * FIX: apache_status: If ReqPerSec and BytesPerSec are not reported by
           the agent, no PNP graphs for them are drawn.
           (This is the case if ExtendedStatus set to Off in Apache config)
    * FIX: oracle_jobs: fixed issues with incorrect column count in check output
    * FIX: if/if64/...: layout fix in PNP template for packets


    WATO:
    * You can now have site-specific global settings when using
      distributed WATO (available in the "Distributed Monitoring")
    * bulk inventory: display percentage in progress bar
    * New option for full SNMP scan in bulk inventory
    * bulk operations now also available when checkboxes are off
    * LDAP: Added test to validate the configured role sync groups
    * LDAP: The sync hooks during activate changes can now be enabled/disabled
      by configuration (Global Settings)
    * Disabled replication type "peer" in site editor.
    * Added "permanently ignore" button to inventory services dialog which 
      links directly to the disabled services view
    * Added diagnose page linked from host edit dialog. This can be used to test
      connection capabilities of hosts
    * The rule "Process inventory" now offers the same configuration options 
      as its manual check equivalent "State and count of processes"
    * New configuration option handle_count (windows only) in the rules
      "Process inventory" and "State and count of processes"
    * FIX: correct display of number of hosts in bulk inventory
    * FIX: nailed down ".siteid" exception when added new site
    * FIX: fixed setting for locking mode from 'ait' to 'wait'
    * FIX: avoid removal of tags from rules when not yet acknowledged
    * FIX: avoid need for apache restart when adding new service levels
    * FIX: fix encoding problem on GIT integration

    Livestatus:
    * Removed "livecheck". It never was really stable. Nagios4 has something
      similar built in. And also the Check_MK Micro Core.
    * table statehist: no longer computes an unmonitored state for hosts and
                       services on certain instances.
                       (showed up as no hosts/services in the multisite gui)
    * table statehist: fixed SIGSEGV chance on larger queries

1.2.3i4:
    Core:
    * Create inventory check also for hosts without services, if they
          have *no* ping tag.

    WATO:
    * Bulk inventory: speed up by use of cache files and doing stuff in
          groups of e.g. 10 hosts at once
    * Multisite connection: new button for cloning a connection

    Checks & Agents:
    * Linux agent RPM: remove dependency to package "time". That package
         is just needed for the binary mk-job, which is useful but not
         neccessary.

    Multisite:
    * FIX: fix broken single-site setups due to new caching

1.2.3i3:
    Core:
    * FIX: fixed typo in core startup message "logging initial states"
    * FIX: livestatus table statehist: fixed rubbish entries whenever
           logfile instances got unloaded

    Livestatus:
    * FIX: check_mk snmp checks with a custom check interval no longer
           have an incorrect staleness value

    Notifications:
    * mkeventd: new notification plugin for forwarding notifications
       to the Event Console. See inline docu in share/check_mk/notification/mkeventd
       for documentation.
    * FIX: cleanup environment from notifications (needed for CMC)

    Checks & Agents:
    * Windows agent: increased maximum plugin output buffer size to 2MB
    * check_icmp: New WATO rule for custom PING checks
    * agent_vsphere: now able to handle < > & ' " in login credentials
    * if/if64 and friends: add 95% percentiles to graphs
    * services: inventory now also matches against display names of services
    * esx_vsphere_hostsystem.multipath: now able to set warn/crit levels
    * cpu_netapp: added Perf-O-Meter and PNP template
    * cisco_cpu: added Perf-O-Meter and PNP template
    * apc_symmetra: add input voltage to informational output
    * agent_vsphere: new debug option --tracefile
    * FIX: windows_agent: fixed bug in cleanup of open thread handles
    * FIX: cups default printer is now monitored again in linux agent
    * FIX: host notification email in html format: fixed formating error
           (typo in tag)
    * FIX: netapp_volumes: better output when volume is missing
    * FIX: winperf_phydisk: handle case where not performance counters are available
    * FIX: check_mk_agent.linux: limit Livestatus check to 3 seconds
    * FIX: esx_vsphere_vm: fixed exception when memory info for vm is missing
    * FIX: esx_vsphere_hostsystem: Fixed typo in check output
    * FIX: psperf.bat/ps: Plugin output processing no longer crashes when
           the ps service is clustered

    Multisite:
    * Filtering in views by Hostalias is possible now too
       (however the filter is not displayed in any standard view - user needs
       to enable it by customizing the needed views himself)
    * FIX: add missing service icons to view "All Services with this descr..."
    * FIX: ldap attribute plugins: fixed crash when parameters are None
    * FIX: avoid duplicate output of log message in log tables
    * FIX: fixed problem with ldap userid encoding
    * FIX: removed state-based colors from all Perf-O-Meters
    * FIX: brocade_fcport pnp-template: fixed incorrect display of average values
    * FIX: all log views are now correctly sorted from new to old

    Livestatus-Proxy:
    * Implement caching of non-status requests (together with Multisite)
    * FIX: fix exception when printing error message
    * FIX: honor wait time (now called cooling period) after failed TCP connection
    * FIX: fix hanging if client cannot accept large chunks (seen on RH6.4)

    WATO:
    * Rule "State and count of processes": New configuration options:
           virtual and resident memory levels
    * Added title of tests to LDAP diagnose table
    * Bulk inventory: new checkbox to only include hosts that have a failed
        inventory check.
    * Bulk inventory: yet another checkbox for skipping hosts where the
        Check_MK service is currently critical
    * New rule: Multipath Count (used by esx_vsphere_hostsystem.multipath)
    * FIX: The rule "State and count of processes" is no longer available
           in "Parameters for inventorized check". This rule was solely
           intented for "Manual checks" configuration
    * FIX: Trying to prevent auth.php errors while file is being updated

1.2.3i2:
    Core:
    * New option -B for just generating the configuration
    * Introduced persistent host address lookup cache to prevent issues
      loading an unchanged configuration after a single address is not resolvable anymore
    * Assigning a service to a cluster host no longer requires a reinventory
    * Setting a check_type or service to ignore no longer requires a reinventory
      Note: If the ignore rule is removed the services will reappear
    * Config creation: The ignore services rule now also applies to custom, active
                       and legacy checks
    * Predictive monitoring: correctly handle spaces in variable names (thanks
       to Karl Golland)
    * New man page browser for console (cmk -m)
    * New option explicit_snmp_communities to override rule based SNMP settings
    * Preparations for significant SNMP monitoring performance improvement
      (It's named Inline SNMP, which is available as special feature via subscriptions)
    * Allow to specify custom host check via WATO (arbitrary command line)
    * Implement DNS caching. This can be disabled with use_dns_cache = False

    Livestatus:
    * new service column staleness: indicator for outdated service checks
    * new host    column staleness: indicator for outdated host checks

    Checks & Agents:
    * esx_hostystem multipath: criticize standby paths only if not equal to active paths
    * mk_logwatch: fixed bug when rewriting logwatch messages
    * check_mk: Re-inventory is no longer required when a service is ignored via rule
    * check_mk: Now possible to assign services to clusters without the need to
                reinventorize
    * lnx_if: Fixed crash on missing "Address" field
    * viprinet_router: Now able to set required target state via rule
    * windows_agent: Now available as 64 bit version
    * agent_vsphere: fix problem where sensors were missing when
      you queried multiple host systems via vCenter
    * cached checks: no longer output cached data if the age of the
                     cache file is twice the maximum cache age
    * windows agent: no longer tries to execute directories
    * fileinfo: no longer inventorize missing files(reported by windows agent)
    * New checks for Brocade fans, temperature and power supplies
    * cluster hosts: removed agent version output from Check_MK service (this
      was misleading for different agent versions on multiple nodes)
    * job check: better handling of unexpected agent output
    * lnx_thermal: Added check for linux thermal sensors (e.g. acpi)
    * hwg_temp: Make WATO-Rule "Room Temperature" match, add man page, graph
                and Perf-O-Meter
    * ps.perf: Support Windows with new plugin "psperf.bat". wmicchecks.bat
               is obsolete now.
    * Special Agent vSphere: support ESX 4.1 (thanks to Mirko Witt)
    * esx_vsphere_object: make check state configurable
    * mk_logwatch: support continuation lines with 'A'. Please refer to docu.
    * mk_oracle: Added plugin for solaris
    * win_netstat: New check for Windows for checking the existance of a UDP/TCP
        connection or listener
    * ps/ps.perf: allow to set levels on CPU util, optional averaging of CPU
    * diskstat: Agent is now also processing data of mmcblk devices
    * qmail: Added check for mailqueue 
    * cisco_locif: removed obsolete and already disabled check completely
    * fc_brocade_port: removed obsolete check
    * fc_brocade_port_detailed: removed obsolete check
    * tsm_stgpool: removed orphaned check
    * vmware_state: removed ancient, now orphaned check. Use vsphere_agent instead.
    * vms_{df,md,netif,sys}: remove orphaned checks that are not needed by the current agent
    * tsm: Added new TSM checks with a simple windows agent plugin
    * windows_agent: now starts local/plugin scripts in separate threads/processes
                     new script parameters cache_age, retry_count, timeout
                     new script caching options "off", "async", "sync"
    * windows_agent: increased maximum local/plugin script output length to 512kB
                     (output buffer now grows dynamically)
    * jolokia_metrics: fixed incorrect plugin output for high warn/crit levels
    * jolokia_metrics.uptime: Added pnp template
    * hyperv: Added a check for checking state changes.
    * df / esx_vsphere_datastore: now able to set absolute levels and levels depending
                                  on total disk space of used and free space
    * cisco_wlc: New check for monitoring cisco wireless lan access points 
    * cisco_wlc_clients: New check for the nummber of clients in a wlc wifi
    * df: Negative integer levels for MB left on a device
    * win_printers: Monitoring of printer queue on a windows printserver
    * cisco_qos: Updated to be able to mintor IOS XR 4.2.1 (on a ASR9K device)
    * New active check, check_form_submit, to submit HTML forms and check the resulting page
    * mk-job: /var/lib/check_mk_agent/job directory is now created with mode 1777 so 
              mk-job can be used by unprivileged users too
    * ADD: etherbox: new check for etherbox (messpc) sensors.
           currently supported: temperature, humidity, switch contact and smoke sensors
    * cisco_wlc_client: now supports low/high warn and crit levels
    * cisco_wlc: now supports configuration options for missing AP
    * agent_vsphere: completely rewritten, now considerably faster
                     vCenter is still queried by old version
    * windows_agent: windows eventlog informational/audit logs now reported with O prefix
    * mk_logwatch: ignored loglines now reported with an "." prefix (if required)
    * apache_status: Nopw also supports multithreaded mpm
    * windows_agent: now able to suppress context messages in windows eventlogs
    * agent_vsphere: completely rewritten, now considerably faster
                     vCenter is still queried by old version
    * windows_agent: windows eventlog informational/audit logs now reported with O prefix
    * mk_logwatch: ignored loglines now reported with an "." prefix (if required)
    * check_mk-if.pnp: fixed bug with pnp template on esx hosts without perfdata
    * jolokia checks (JVM): uptime, threads, sessions, requests, queue
      now configurable via WATO
    * vSphere checks: secret is not shown to the user via WATO anymore
    * WATO rule to check state of physical switch (currently used by etherbox check)
    * cisco_wlc: Allows to configure handling of missing AP
    * logwatch.ec: show logfiles from that we forwarded messages
    * FIX: blade_blades: Fixed output of "(UNKNOWN)" even if state is OK
    * FIX: apache_status: fix exception if parameter is None
    * FIX: hr_mem: handle virtual memory correct on some devices
    * FIX: apache_status agent plugin: now also works, if prog name contains slashes
    * FIX: check_dns: parameter -A does not get an additional string
    * FIX: cisco_qos: Catch policies without post/drop byte information
    * FIX: cisco_qos: Catch policies without individual bandwidth limits
    * FIX: windows_agent: fixed bug on merging plugin output buffers
    * FIX: esx_vsphere_datastores: Fix incomplete performance data and Perf-O-Meter
    * FIX: cleaned up fileinfo.groups pattern handling, manual configuration
      is now possible using WATO
    * FIX: check_mk-ipmi.php: PNP template now displays correct units as delivered
           by the check plugin
    * FIX: check_disk_smb: Remove $ from share when creating service description.
           Otherwise Nagios will not accept the service description.
    * FIX: mrpe: gracefully handle invalid exit code of plugin

    Notifications:
    * notify.py: Matching service level: Use the hosts service level if a
                 service has no service level set
    * notify.py: fixed bug with local notification spooling
    * HTML notifications: Now adding optional links to host- and service names
      when second argument notification script is configured to the base url of the
      monitoring installation (e.g. http://<host>/<site>/ in case of OMD setups)
    * HTML notifications: Added time of state change

    Multisite:
    * Finally good handling of F5 / browser reloads -> no page switching to
      start page anymore (at least in modern browsers)
    * User accounts can now be locked after a specified amount of auth
      failures (lock_on_logon_failures can be set to a number of tries)
    * Column Perf-O-Meter is now sortable: it sorts after the *first*
      performance value. This might not always be the one you like, but
      its far better than nothing.
    * logwatch: Logwatch icon no longer uses notes_url
    * Inventory screen: Host inventory also displays its clustered services
    * Rules: Renamed "Ignored services" to "Disabled services"
             Renamed "Ignored checks" to "Disabled checks"
    * Sorter Host IP address: fixed sorting, no longer uses str compare on ip
    * Views: New: Draw rule editor icon in multisite views (default off)
             Can be activated in global settings
    * New global multisite options: Adhoc downtime with duration and comment
                                    Display current date in dashboard
    * LDAP: Using asynchronous searches / added optional support for paginated
      searches (Can be enabled in connection settings)
    * LDAP: It is now possible to provide multiple failover servers, which are
      tried when the primary ldap server fails
    * LDAP: Supporting posixGroup with memberUid as member attribute
    * LDAP: Added filter_group option to user configuration to make the
    synchonized users filterable by group memberships in directories without
    memberof attributes
    * LDAP: Moved configuration to dedicated page which also provides some
      testing mechanisms for the configuration
    * Added option to enable browser scrollbar to the multisite sidebar (only
      via "sidebar_show_scrollbar = True" in multisite.mk
    * Added option to disable automatic userdb synchronizations in multisite
    * Implemented search forms for most data tables
    * New icons in view footers: export as CSV, export as JSON
    * Availability: new columns for shortest, longest, average and count
    * Editing localized strings (like the title) is now optional when cloning
      views or editing cloned views. If not edited, the views inherit the
      localized strings from their ancestors
    * Added simple problems Dashboard
    * New filter and column painter for current notification number (escalations)
    * Added new painters for displaying host tags (list of tags, single tag
    groups). All those painters are sortable. Also added new filters for tags.
    * Added painters, icon and filters for visualizing staleness information
    * Improved filtering of the foldertree snapin by user permissions (when a user is
      only permitted on one child folder, the upper folder is removed from the
      hierarchy)
    * "Unchecked Services" view now uses the staleness of services for filtering
    * Globe dashlets make use of the parameter "id" to make it possible to
      provide unique ids in the render HTML code to the dashlets
    * Multisite can now track wether or not a user is online, this need to be
      enabled e.g. via Global Settings in WATO (Save last access times of
      users)
    * Added popup message notification system to make it possible to notify
      multisite users about various things. It is linked on WATO Users page at
      the moment. An image will appear for a user in the sidebar footer with
      the number of pending messages when there are pending messages for a user.
      To make the sidebar check for new messages on a regular base, you need
      to configure the interval of sidebar popup notification updates e.g. via
      WATO Global Settings.
    * Event views: changed default horizon from 31 to 7 days
    * New option for painting timestamp: as Unix Epoch time
    * New filters: Host state type and Service state type
    * FIX: better error message in case of exception in SNMP handling
    * FIX: Inventory screen: Now shows custom checks
    * FIX: Fixed locking problem of multisite pages related to user loading/saving
    * FIX: Fixed wrong default settings of view filters in localized multisite
    * FIX: line wrapping of logwatch entries
    * FIX: Fixed button dragging bug when opening the view editor
           (at least in Firefox)

    WATO:
    * Allow to configure check-/retry_interval in second precision
    * Custom user attributes can now be managed using WATO
    * Allow GIT to be used for change tracking (enable via global option)
    * Hosts/Folders: SNMP communities can now be configured via the host
      and folders hierarchy. Those settings override the rule base config.
    * Require unique alias names in between the following elements:
      Host/Service/Contact Groups, Timeperiods and Roles
    * Removed "do not connect" option from site socket editor. Use the
      checkbox "Disable" to disable the site for multisite.
    * Converted table of Event Console Rules to new implementation, make it sortable
    * FIX: do validation of check items in rule editor
    * FIX: More consistent handling of folderpath select in rule editor
    * FIX: Now correctly handling depends_on_tags on page rendering for
           inherited values
    * FIX: Changed several forms from GET to POST to prevent "Request-URI too
           large" error messages during submitting forms
    * FIX: automation snmp scan now adhere rules for shoddy snmp devices
           which have no sys description
    * FIX: Cisco ruleset "Cisco WLC WiFi client connections" has been generalized to
           "WLC WiFi client connections"
    * FIX: Snapshot handling is a little more robust agains manually created
           files in snapshot directory now
    * FIX: Slightly more transparent handling of syntax errors when loading rules.mk

    Notifications:
    * Flexible Notification can now filter service levels
    * FIX: check_tcp corrected order of parameters in definition

    Event Console:
    * New global setting "force message archiving", converts the EC into
      a kind of syslog archive
    * New built-in snmptrap server to directly receive snmp traps
    * FIX: fix layout of filter for history action type
    * FIX: better detect non-IP-number hosts in hostname translation

1.2.3i1:
    Core:
    * Agents can send data for other hosts "piggyback". This is being
      used by the vSphere and SAP plugins
    * New variable host_check_commands, that allows the definition of
      an alternative host check command (without manually defining one)
    * New variable snmp_check_interval which can be used to customize
      the check intervals of SNMP based checks
    * setup: Added missing vars rrd_path and rrdcached_sock
    * new variable check_mk_exit_status: allows to make Check_MK service OK,
      even if host in not reachable.
    * set always_cleanup_autochecks to True per default now
    * check_mk: new option --snmptranslate

    Multisite:
    * New availability view for arbitrary host/service collections
    * New option auth_by_http_header to use the value of a HTTP header
      variable for authentication (Useful in reverse proxy environments)
    * New permission that is needed for seeing views that other users
      have defined (per default this is contained in all roles)
    * New path back to the view after command exection with all
      checkboxes cleared
    * Added plugins to config module to make registration of default values
      possible for addons like mkeventd - reset to default values works now
      correctly even for multisite related settings
    * perfometer: Bit values now using base of 1000
    * Added PNP tempate for check_disk_smb
    * Dashboards can now be configured to be reloaded on resizing
      (automatically adds width/height url parameters)
    * LDAP authentification: New config option "Do not use persistent
                             connections to ldap server"
    * Hosttags and auxiliary tags can now be grouped in topics
    * Fixed output of time in view if server time differs from user time

    Event Console:
    * New rule feature: automatically delete event after actions
    * New filter for maximum service level (minimum already existed)
    * New global setting: hostname translation (allows e.g. to drop domain name)
    * New rule match: only apply rule within specified time period

    Checks & Agents:
    * solaris_mem: New check for memory and swap for Solaris agent
    * agent_vsphere: New VMWare ESX monitoring that uses pySphere and the VMWare
      API in order to get data very efficiently. Read (upcoming) documentation
      for details.
    * new special agent agent_random for creating random monitoring data
    * New checks: windows_intel_bonding / windows_broadcom_bonding
    * Implemented SAP monitoring based on the agent plugin mk_sap. This
      must be run on a linux host. It connects via RFC calls to SAP R/3
      systems to retrieve monitoring information for this or other machines.
    * sap.dialog: Monitors SAP dialog statistics like the response time
    * sap.value: Simply processes information provided by SAP to Nagios
    * openvpn_clients: new check for OpenVPN connections
    * if64_tplink: special new check for TP Link switches with broken SNMP output
    * job: Monitoring states and performance indicators of any jobs on linux systems
    * oracle_asm_diskgroups: Added missing agent plugin + asmcmd wrapper script
    * oracle_jobs: New check to monitor oracle database job execution
    * oracle_rman_backups: New check to monitor state of ORACLE RMAN backups
    * jar_signature: New check to monitor wether or not a jar is signed and
      certificate is not expired
    * cisco_qos: adhere qos-bandwidth policies
    * check_disk_smb: WATO formalization for active check check_disk_smb
    * if.include: new configurable parameters for assumed input and output speed
    * cisco_qos: new param unit:    switches between bit/byte display
                 new param average: average the values over the given minute
                 new params post/drop can be configured via int and float
                 fixed incorrect worst state if different parameters exceed limit
    * logwatch.ec: Added optional spooling to the check to prevent dataloss
      when processing of current lines needs more time than max execution time
    * mounts: ignore multiple occurrances of the same device
    * Linux agent: allow cached local/plugins checks (see docu)
    * mem.include: Linux memory check now includes size of page tables. This
      can be important e.g. on ORACLE systems with a lot of memory
    * windows_agent: Now buffers output before writing it to the socket
                     Results in less tcp packages per call
    * smart.stats: rewrote check. Please reinventorize. Error counters are now
      snapshotted during inventory.
    * smart.temp: add WATO configuration
    * windows_agent: check_mk.ini: new option "port" - specifies agent port
    * winperf_processor: introduce averaging, support predictive levels
    * cpu_util.include: fixed bug when params are set to None
    * predictive levels: fixed bug when existing predictive levels get new options
    * windows_plugin mssql.vbs: No longer queries stopped mssql instances
    * cisco_hsrp: fixed problem when HSRP groups had same ip address
    * winperf_if: hell has frozen over: a new check for network adapters on Windows
    * windows agent: new config section plugins, now able to set timeouts for specific plugins
                     new global config option: timeout_plugins_total
    * lnx_if in Linux agent: force deterministical order of network devices
    * Linux agent: remove obsolete old <<<netif>>> and <<<netctr>>> sections
    * logwatch, logwatch.ec: detect error in agent configuration
    * Linux agent: cups_queues: do not monitor non-local queues (thanks to Olaf Morgenstern)
    * AIX agent: call lparstat with argument 1 1, this give more accurate data
    * Check_MK check: enable extended performance data per default now
    * viprinet checks: New checks for firmware version/update, memory usage, power supply status, 
                       router mode, serialnumber and temperature sensors
    * uptime, snmp_uptime, esx_vsphere_counters.uptime: allow to set lower and upper levels
    * winperf_processor: Now displays (and scales) to number of cpus in pnpgraph
    * mk_postgres plugin: replace select * with list of explicit columns (fix for PG 9.1)
    * lnx_if: show MAC address for interfaces (needs also agent update)
    * winperf_tcp_conn: New check. Displays number of established tcpv4 connections in windows
                        Uses WATO Rule "TCP connection stats (Windows)"
    * windows_agent: fixed timeouts for powershell scripts in local/plugins
    * logwatch: Agent can now use logwatch.d/ to split config to multipe files
    * logwatch: Agent can now rewrite Messages
    * apache_status: New rule: set levels for number of remaining open slots
    * mrpe: handle long plugin output correctly, including performance data
    * cisco_qos: parameters now configurable via WATO

    Notifications:
    * notify.py: unique spoolfiles name no longer created with uuid
    * Warn user if only_services does never match

    Livestatus:
    * Table statehist: Improved detection of vanished hosts and services.
                       Now able to detect and remove nonsense check plugin output
    * FIX: able to handle equal comment_id between host and service
    * livestatus.log: show utf-8 decoding problems only with debug logging >=2
    * livestatus: fixed incorrect output formatting of comments_with_info column

    BI:
    * Integrated availability computing, including nifty time warp feature

    WATO:
    * Configuration of datasource programs via dedicated rules
    * New editor for Business Intelligence rules
    * Rule Editor: Now able to show infeffective rules
    * Valuespec: CascadingDropdown now able to process choice values from functions
    * Removed global option logwatch_forward_to_ec, moved this to the
      logwatch_ec ruleset. With this option the forwarding can now be enabled
      for each logfile on a host
    * Configuration of an alternative host check command
    * Inventory: Display link symbol for ps ruleset
    * New rule for notification_options of hosts and services
    * FIX: Rulesets: correct display of rules within subfolders
    * Remove Notification Command user settings, please use flexible notifications instead


1.2.2p3:
    Core:
    * FIX: get_average(): Gracefully handle time anomlies of target systems
    * FIX: notifications: /var/lib/check_mk/notify directory is now created 
           correctly during setup from tgz file. (Without it notifications
           did not get sent out.)
    * FIX: add missing $DESTDIR to auth.serials in setup.sh

    Checks & Agents:
    * FIX: winperf_processor: fix case where CPU percent is exactly 100%
    * FIX: blade_powerfan: fix mixup of default levels 50/40 -> 40/50
    * FIX: Cleaned up graph rendering of Check_MK services 
    * FIX: zypper: deal with output from SLES 10
    * FIX: zpool_status: Ignoring "No known data errors" text
    * FIX: dmi_sysinfo: Handling ":" in value correctly
    * FIX: check_http: Fixed syntax error when monitoring certificates
    * FIX: check_dns: parameter -A does not get an additional string
    * FIX: diskstat: Fixed wrong values for IO/s computation on linux hosts
    * FIX: blade_healts: Fixed wrong index checking resulting in exceptions
    * FIX: notifications: /var/lib/check_mk/notify directory is now created 
           correctly during setup from tgz file. (Without it notifications
           did not get sent out.)

    Multisite:
    * FIX: LDAP: Disabling use of referrals in active directory configuration
    * FIX: Fixed missing roles in auth.php (in some cases) which resulted in
           non visible pnp graphs and missing nagvis permissions
    * FIX: Fixed label color of black toner perfometers when fuel is low
    * FIX: Fixed wrong default settings of view filters in localized multisite
    * FIX: Fixed exception when enabling sounds for views relying on 
           e.g. alert statistics source
    * FIX: Folder Tree Snapin: make folder filter also work for remote
           folders that do not exist locally
    * FIX: correctly display sub-minute check/retry intervals
    * FIX: fix logic of some numeric sorters
    * FIX: Improved user provided variable validation in view code
    * FIX: Escaping html code in plugin output painters

    WATO:
    * FIX: fix layout of Auxiliary tags table
    * FIX: avoid exception when called first time and first page ist host tags
    * FIX: fix validation of time-of-day input field (24:00)
    * FIX: automation users can now be deleted again (bug was introduced in 1.2.2p1)
    * FIX: fix logwatch pattern analyzer message "The host xyz is not
           managed by WATO." after direct access via snapin
    * FIX: Fixed first toggle of flags in global settings when default is set to True
    * FIX: fix exception and loss of hosts in a folder when deleting all site connections
           of a distributed WATO setup
    * FIX: avoid Python exception for invalid parameters even in debug mode
    * FIX: check_ldap: Removed duplicate "-H" definition
    * FIX: Fixed some output encoding problem in snapshot restore / deletion code
    * FIX: Improved user provided variable validation in snapshot handling code
    * FIX: Improved user provided variable validation in inventory dialog

    Event Console:
    * FIX: apply rewriting of application/hostname also when cancelling events
    * FIX: check_mkevents now uses case insensitive host name matching

    Livestatus:
    * FIX: fixed incorrect output formatting of comments_with_info column
    * FIX: statehist table: fixed memory leak

1.2.2p2:
    Core:
    * FIX: livecheck: fixed handling of one-line plugin outputs and missing \n
           (Thanks to Florent Peterschmitt)

    Checks & Agents:
    * FIX: jolokia_info: ignore ERROR instances
    * FIX: apache_status: use (also) apache_status.cfg instead of apache_status.conf
    * FIX: f5_bigip_vserver: fix wrong OID (13 instead of 1), thanks to Miro Ramza
    * FIX: f5_bigip_psu: handle more than first power supply, thanks to Miro Ramza
    * FIX: ipmi_sensors: ignore sensors in state [NA] (not available)
    * FIX: aix_lvm: handle agents that output an extra header line
    * FIX: zfsget: do not assume that devices begin with /, but mountpoints
    * FIX: ipmi_sensors: handle two cases for DELL correctly (thanks to Sebastian Talmon)
    * FIX: check_dns: enable performance data
    * FIX: free_ipmi: fix name of sensor cache file if hostname contains domain part
    * FIX: ad_replication plugin: Fixed typo (Thanks to Dennis Honke)

    Multisite:
    * List of views: Output the alias of a datasource instead of internal name
    * FIX: fix column editor for join columns if "SERVICE:" is l10n'ed
    * FIX: fix invalid request in livestatus query after reconnect

    WATO:
    * FIX: convert editing of global setting to POST. This avoid URL-too-long
      when defining lots of Event Console actions
    * FIX: LDAP configuration: allow DNs without DC=

    Event Console:
    * FIX: fix icon in events check if host specification is by IP address
    * Renamed "Delete Event" to "Archive Event" to clearify the meaning

    Notifications:
    * FIX: contacts with notifications disabled no longer receive 
           custom notifications, unless forced

1.2.2p1:
    Core:
    * FIX: correctly quote ! and \ in active checks for Nagios
    * FIX: Performing regular inventory checks at configured interval even
           when the service is in problem state
    * Check_MK core now supports umlauts in host-/service- and contactgroup names

    Checks & Agents:
    * FIX: vsphere_agent: fix problems whith ! and \ in username or password
    * FIX: check_mk_agent.aix: fix shebang: was python, must be ksh
    * FIX: cisco_qos: Be compatible to newer IOS-XE versions (Thanks to Ken Smith)
    * FIX: mk_jolokia: Handling spaces in application server instances correctly

    Multisite:
    * FIX: do not remove directories of non-exisant users anymore. This lead to
           a deletion of users' settings in case of an external authentication
           (like mod_ldap).
    * FIX: Fixed handling of dashboards without title in sidebar view snapin
    * FIX: titles and services got lost when moving join-columns in views
    * FIX: Fixed exception during initial page rendering in python 2.6 in special cases
           (Internal error: putenv() argument 2 must be string, not list)

    Livestatus:
    * livestatus.log: show utf-8 decoding problems only with debug logging >=2

    Notifications:
    * FIX: HTML mails: Handle the case where plugin argument is not set
    * FIX: HTML mails: remove undefinded placeholders like $GRAPH_CODE$

    WATO:
    * Improved handling of valuespec validations in WATO rule editor. Displaying a
      warning message when going to throw away the current settings.
    * FIX: fix bug where certain settings where not saved on IE. This was mainly
           on IE7, but also IE8,9,10 in IE7 mode (which is often active). Affected
           was e.g. the nodes of a cluster or the list of services for service
           inventory

1.2.2:
    Core:
    * Added $HOSTURL$ and $SERVICEURL$ to notification macros which contain an
      URL to the host/service details views with /check_mk/... as base.

    Checks & Agents:
    * FIX: blade_bx_load: remove invalid WATO group
    * FIX: lnx_bonding: handle also 802.3ad type bonds

    Notifications:
    * FIX: Removing GRAPH_CODE in html mails when not available
    * Using plugin argument 1 for path to pnp4nagios index php to render graphs
    * Little speedup of check_mk --notify

    Multisite:
    * FIX: Fixed umlaut handling in reloaded snapins

    WATO:
    * FIX: Fix several cases where WATO rule analyser did not hilite all matching rules
    * Added tcp port parameter to SSL certificate check (Thanks to Marcel Schulte)

    Event Console:
    * FIX: Syslog server is now able to parse RFC 5424 syslog messages

1.2.2b7:
    Checks & Agents:
    * FIX: postfix_mailq: fix labels in WATO rule, set correct default levels
    

1.2.2b6:
    Core:
    * FIX: setup: detect check_icmp also on 64-Bit CentOS
           (thanks to あきら) 
    * FIX: setup.sh: create auth.serials, fix permissions of htpasswd
    * FIX: livecheck: now able to handle check output up to 16kB

    Checks & Agents:
    * FIX: apc_symmetra_power: resurrect garble PNP template for 
    * FIX: check_mk_agent.freebsd: remove garble from output
           (Thanks to Mathias Decker)
    * FIX: check_mk-mssql_counters.locks: fix computation, was altogether wrong
    * FIX: check_mk-mssql_counters.transactions: fix computation also
    * check_http: now support the option -L (urlizing the result)
    * Added mem section to Mac OSX agent (Thanks to Brad Davis)
    * FIX: mssql.vbs (agent plugin) now sets auth options for each instance
    * FIX: jolokia_metrics.mem: error when missing max values
    * Make levels for SMART temperature editable via WATO

    Multisite:
    * FIX: fix localization in non-OMD environment
           (thanks to あきら)
    * FIX: hopefully fix computation of Speed-O-Meter
    * Add $SERVICEOUTPUT$ and $HOSTOUTPUT$ to allowed macros for
      custom notes
    * FIX: Writing one clean message to webserver error_log when write fails
    * FIX: Escaping html entities when displaying comment fields
    * FIX: Monitored on site attribute always has valid default value

    Notifications:
    * FIX: fix event type for recoveries
    * FIX: fix custom notifications on older nagios versions
    * FIX: handle case where type HOST/SERVICE not correctly detected
    
    Livestatus:
    * FIX: memory leak when removing downtime / comment 

    WATO:
    * FIX: Removed "No roles assigned" text in case of unlocked role attribute
           in user management dialog
    * FIX: Fix output of rule search: chapters appeared twice sometimes

    Event Console:
    * FIX: check_mkevents: fix usage help if called with illegal options
    * check_mkevents now allows specification of a UNIX socket
      This is needed in non-OMD environments
    * setup.py now tries to setup Event Console even in non-OMD world

1.2.2b5:
    Core:
    * Checks can now omit the typical "OK - " or "WARN -". This text
      will be added automatically if missing.
    * FIX: livecheck: fixed compilation bug
    * FIX: check_mk: convert service description unicode into utf-8
    * FIX: avoid simultanous activation of changes by means of a lock
    
    Checks & Agents:
    * FIX: jolokia_metrics.mem - now able to handle negative/missing max values
    * ADD: tcp_conn_stats: now additionally uses /proc/net/tcp6
    * ADD: wmic_processs: cpucores now being considered when calculating 
           user/kernel percentages. (thanks to William Baum)
    * FIX: UPS checks support Eaton Evolution
    * FIX: windows agent plugin: mssql now exits after 10 seconds

    Notifications:
    * FIX: fixed crash on host notification when contact had explicit services set

    Livestatus:
    * FIX: possible crash with VERY long downtime comments

    WATO:
    * FIX: Fix hiliting of errors in Nagios output
    * FIX: localisation error

    Multisite:
    * FIX: Avoid duplicate "Services" button in host detail views
    * FIX: fix rescheduling icon for services with non-ASCII characters
    * New filter for IP address of a host
    * Quicksearch: allow searching for complete IP addresses and IP
      address prefixes
    * Add logentry class filter to view 'Host- and Service events'

    BI:
    * FIX: fix exception with expansion level being 'None'
    * FIX: speedup for single host tables joined by hostname (BI-Boxes)
    * FIX: avoid closing BI subtree while tree is being loaded

    Event Console:
    * FIX: make hostname matching field optional. Otherwise a .* was
           neccessary for the rule in order to match
    * FIX: event_simulator now also uses case insensitive matches

1.2.2b4:
    Core:
    * FIX: Fix output of cmk -D: datasource programs were missing
    * FIX: allow unicode encoded extra_service_conf
    * FIX: no default PING service if custom checks are defined
    * FIX: check_mk_base: fixed rounding error in get_bytes_human_readable
    * FIX: check_mk: improved support of utf-8 characters in extra_service_conf
    * FIX: livestatus: table statehist now able to check AuthUser permissions
    * New configuration variable contactgroup_members

    Checks & Agents:
    * FIX: smart - not trying to parse unhandled lines to prevent errors
    * FIX: winperf_processor - fixed wrong calculations of usage
    * FIX: WATO configuration of filesystem trends: it's hours, not days!
    * FIX: mysql: fixed crash on computing IO information
    * FIX: diskstat: fix local variable 'ios_per_sec' referenced before assignment
    * FIX: multipath: ignore warning messages in agent due to invalid multipath.conf
    * FIX: megaraid_bbu: deal with broken output ("Adpater"), found in Open-E
    * FIX: megaraid_pdisk: deal with special output of Open-E
    * FIX: jolokia_metrics.mem: renamed parameter totalheap to total
    * FIX: megaraid_bbu: deal with broken output ("Adpater")
    * FIX: check_ldap: added missing host address (check didn't work at all)
    * FIX: check_ldap: added missing version option -2, -3, -3 -T (TLS)
    * FIX: mssql: Agent plugin now supports MSSQL Server 2012
    * FIX: hr_mem: fix max value in performance data (thanks to Michaël COQUARD)
    * FIX: f5_bigip_psu: fix inventory function (returned list instead of tuple)
    * FIX: mysql.connections: avoid crash on legacy agent output
    * FIX: tcp_conn_stats: use /proc/net/tcp instead of netstat -tn. This
           should avoid massive performance problems on system with many
           connections
    * Linux agent: limit netstat to 10 seconds
    * ps: Allow %1, %2, .. instead of %s in process_inventory. That allows
      reordering of matched groups
    * FIX: f5_bigip_psu - fixed inventory function
    * FIX: printer_supply - fixed inventory function for some kind of OKI printers

    Multisite:
    * FIX: Fixed problem with error during localization scanning
    * FIX: Fixed wrong localization right after a user changed its language
    * FIX: Improved handling of error messages in bulk inventory
    * FIX: fixed focus bug in transform valuespec class
    * FIX: stop doing snapin refreshes after they have been removed
    * FIX: sidebar snapins which refresh do not register for restart detection anymore
    * FIX: fix user database corruption in case of a race condition
    * FIX: added checks wether or not a contactgroup can be deleted
    * FIX: Avoid deadlock due to lock on contacts.mk in some situations
    * Changed sidebar snapin reload to a global interval (option:
      sidebar_update_interval), defaults to 30 seconds
    * Sidebar snapins are now bulk updated with one HTTP request each interval

    BI:
    * FIX: fixed invalid links to hosts and services in BI tree view
    * FIX: fix exception in top/down and bottom/up views
    * FIX: fix styling of top/down and bottom/up views (borders, padding)
    * FIX: fix style of mouse pointer over BI boxes
    * FIX: list of BI aggregates was incomplete in some cases
    * FIX: single host aggregations didn't work for aggregations += [...]
    * FIX: top-down and bottom-up was broken in case of "only problems"
    * FIX: BI see_all permission is now working again
    * Do not handle PENDING as "problem" anymore
    * Make titles of non-leaf tree nodes klickable

    WATO:
    * FIX: flexible notification valuespec is now localizable
    * FIX: Alias values of host/service/contact groups need to be set and unique
           within the group
    * FIX: Fixed exception when editing contactgroups without alias
    * FIX: Fix localization of rule options
    * FIX: ValueSpec OptionalDropDown: fix visibility if default is "other"
    * Suggest use default value for filesystem levels that make sense
    * Valuespec: CascadingDropdown now able to process choice values from functions
    * Freshness checking for classical passive Nagios checks (custom_checks)

1.2.2b3:
    Checks & Agents:
    * FIX: Fixed date parsing code ignoring the seconds value in several checks
           (ad_replication, cups_queues, heartbeat_crm, mssql_backup, smbios_sel)
    * FIX: Fixed pnp template for apc_symmetra check when using multiple rrds

    Multisite:
    * FIX: Removed uuid module dependency to be compatible to python < 2.5
    * FIX: remove Javascript debug popup from multi-string input fields
    * FIX: list of strings (e.g. host list in rule editor) didn't work anymore

1.2.2b2:
    Checks & Agents:
    * Added dynamic thresholds to the oracle_tablespace check depending on the
      size of the tablespaces.

    BI:
    * FIX: fix exception in BI-Boxes views of host groups
    * FIX: fix problem where BI-Boxes were invisible if not previously unfolded

    Event Console:
    * FIX: support non-Ascii characters in matching expressions. Note:
           you need to edit and save each affected rule once in order
           to make the fix work.
    * FIX: Fixed exception when logging actions exectuted by mkeventd
    * FIX: etc/init.d/mkeventd flush did not work when mkeventd was stopped

    Multisite:
    * FIX: Fixed several minor IE7 related layout bugs
    * FIX: title of pages was truncated and now isn't anymore
    * Cleanup form for executing commands on hosts/services

    WATO:
    * FIX: Fixed layout of rulelist table in IE*
    * FIX: Fixed adding explicit host names to rules in IE7
    * Add: Improved navigation convenience when plugin output contains [running on ... ]

1.2.2b1:
    Core:
    * cmk --notify: added notification script to generate HTML mails including
      the performance graphs of hosts and services
    * cmk --notify: added the macros NOTIFY_LASTHOSTSTATECHANGE, NOTIFY_HOSTSTATEID,
      NOTIFY_LASTSERVICESTATECHANGE, NOTIFY_SERVICESTATEID, NOTIFY_NOTIFICATIONCOMMENT,
      NOTIFY_NOTIFICATIONAUTHOR, NOTIFY_NOTIFICATIONAUTHORNAME, NOTIFY_NOTIFICATIONAUTHORALIAS
    * FIX: more robust deletion of precompiled files to ensure the correct 
      creation of the files (Thanks to Guido Günther)
    * FIX: Inventory for cluster nodes who are part of multiple clusters 
    * cmk --notify: added plugin for sms notification
    * FIX: precompiled checks: correct handling of sys.exit() call when using python2.4 
    * cmk --notify: improved logging on wrong notification type
    * RPM: Added check_mk-agent-scriptless package (Same as normal agent rpm,
      but without RPM post scripts)

    Checks & Agents:
    * winperf_processor now outputs float usage instead of integer
    * FIX: mssql_counters.file_sizes - Fixed wrong value for "Log Files" in output
    * FIX: drbd: Parameters for expected roles and disk states can now be set to 
           None to disable alerting on changed values
    * printer_supply_ricoh: New check for Ricoh printer supply levels
    * jolokia_metrics.mem: now supports warn/crit levels for heap, nonheap, totalheap
    * jolokia_metrics.mem: add dedicated PNP graph
    * FIX: logwatch.ec: use UNIX socket instead of Pipe for forwarding into EC 
    * FIX: logwatch.ec: fixed exception when forwarding "OK" lines
    * FIX: logwatch.ec: fixed forwarding of single log lines to event console
    * Improved performance of logwatch.ec check in case of many messages
    * livestatus_status: new check for monitoring performance of monitoring
    * FIX: diskstat.include: fix computation of queue length on windows
      (thanks to K.H. Fiebig)
    * lnx_bonding: new check for bonding interfaces on Linux
    * ovs_bonding: new check for bonding interfaces on Linux / Open vSwitch
    * if: Inventory settings can now be set host based
    * FIX: lnx_bonding/ovs_bonding: correct definition of bonding.include
    * Add: if check now able to handle interface groups  (if_groups)
    * Add: New check for DB2 instance memory levels
    * Add: winperf_phydisk can now output IOPS
    * Add: oracle_tablespace now with flexible warn/crit levels(magic number)
    
    Livestatus:
    * Add: new column in hosts/services table: comments_with_extra_info
    Adds the entry type and entry time

    Multisite:
    * Added comment painter to notification related views
    * Added compatibility code to use hashlib.md5() instead of md5.md5(), which
      is deprecated in python > 2.5 to prevent warning messages in apache error log
    * Added host filter for "last host state change" and "last host check"
    * FIX: Preventing autocomplete in password fields of "edit profile" dialog
    * The ldap member attribute of groups is now configruable via WATO
    * Added option to enforce lower User-IDs during LDAP sync
    * Improved debug logging of ldap syncs (Now writing duration of queries to log)
    * Displaying date/time of comments in comment icon hover menu (Please
      note: You need to update your livestatus to current version to make this work)
    * FIX: Making "action" context link unclickable during handling actions / confirms

    BI:
    * Use Ajax to delay rendering of invisible parts of the tree (this
      saves lots of HTML code)

    WATO:
    * Added hr_mem check to the memory checkgroup to make it configurable in WATO
    * Make page_header configurable in global settings
    * FIX: Fixed some typos in ldap error messages
    * FIX: Fixed problem on user profile page when no alias set for a user
    * FIX: list valuespecs could not be extended after once saving
    * FIX: fix title of foldable areas contained in list valuespecs
    * FIX: Fixed bug where pending log was not removed in multisite setup
    * FIX: Fixed generation of auth.php (Needed for NagVis Multisite Authorisation)
    * FIX: Fixed missing general.* permissions in auth.php on slave sites in 
      case of distributed WATO setups
    * Added oracle_tablespaces configuration to the application checkgroup
    * FIX: Fixed synchronisation of mkeventd configs in distributed WATO setups
    * FIX: "Sync & Restart" did not perform restart in distributed WATO setups
    * FIX: Fixed exception in editing code of ldap group to rule plugin
    * FIX: Don't execute ldap sync while performing actions on users page

    Event Console:
    * Added UNIX socket for sending events to the EC
    * Speed up rule matches in some special cases by factor of 100 and more
    * Init-Script: Improved handling of stale pidfiles
    * Init-Script: Detecting and reporting already running processes
    * WATO: Added hook to make the mkeventd reload in distributed WATO setups
      during "activate changes" process
    * Added hook mkeventd-activate-changes to add custom actions to the mkeventd
      "activate changes" GUI function
    * FIX: When a single rule matching raises an exception, the line is now
      matched agains the following rules instead of being skipped. The
      exception is logged to mkeventd.log

1.2.1i5:
    Core:
    * Improved handling of CTRL+C (SIGINT) to terminate long runnining tasks 
      (e.g.  inventory of SNMP hosts)
    * FIX: PING services on clusters are treated like the host check of clusters
    * cmk --notify: new environment variable NOTIFY_WHAT which has HOST or SERVICE as value
    * cmk --notify: removing service related envvars in case of host notifications
    * cmk --notify: added test code to help developing nitofication plugins.
      Can be called with "cmk --notify fake-service debug" for example

    Checks & Agents:
    * Linux Agent, diskstat: Now supporting /dev/emcpower* devices (Thanks to Claas Rockmann-Buchterkirche)
    * FIX: winperf_processor: Showing 0% on "cmk -nv" now instead of 100%
    * FIX: win_dhcp_pools: removed faulty output on non-german windows 2003 servers 
           with no dhcp server installed (Thanks to Mathias Decker)
    * Add: fileinfo is now supported by the solaris agent. Thanks to Daniel Roettgermann
    * Logwatch: unknown eventlog level ('u') from windows agent treated as warning
    * FIX: logwatch_ec: Added state undefined as priority
    * Add: New Check for Raritan EMX Devices
    * Add: mailman_lists - New check to gather statistics of mailman mailinglists
    * FIX: megaraid_bbu - Handle missing charge information (ignoring them)
    * FIX: myssql_tablespaces - fix PNP graph (thanks to Christian Zock)
    * kernel.util: add "Average" information to PNP graph
    * Windows Agent: Fix startup crash on adding a logfiles pattern, but no logfile specified
    * Windows Agent: check_mk.example.ini: commented logfiles section

    Multisite:
    * FIX: Fixed rendering of dashboard globes in opera
    * When having row selections enabled and no selected and performing
      actions an error message is displayed instead of performing the action on
      all rows
    * Storing row selections in user files, cleaned up row selection 
      handling to single files. Cleaned up GET/POST mixups in confirm dialogs
    * Add: New user_options to limit seen nagios objects even the role is set to see all
    * Fix: On site configaration changes, only relevant sites are marked as dirty
    * Fix: Distributed setup: Correct cleanup of pending changes logfile after "Activate changes"
    * FIX: LDAP: Fixed problem with special chars in LDAP queries when having
    contactgroup sync plugin enabled
    * FIX: LDAP: OpenLDAP - Changed default filter for users
    * FIX: LDAP: OpenLDAP - Using uniqueMember instead of member when searching for groups of a user
    * FIX: LDAP: Fixed encoding problem of ldap retrieved usernames
    * LDAP: Role sync plugin validates the given group DNs with the group base dn now
    * LDAP: Using roles defined in default user profile in role sync plugin processing
    * LDAP: Improved error handling in case of misconfigurations
    * LDAP: Reduced number of ldap querys during a single page request / sync process
    * LDAP: Implemnted some kind of debug logging for LDAP communication
    * FIX: Re-added an empty file as auth.py (wato plugin) to prevent problems during update 

    WATO:
    * CPU load ruleset does now accept float values
    * Added valuespec for cisco_mem check to configure thresholds via WATO
    * FIX: Fixed displaying of tag selections when creating a rule in the ruleeditor
    * FIX: Rulesets are always cloned in the same folder
    * Flexibile notifications: removed "debug notification" script from GUI (you can make it
      executable to be choosable again)
    * Flexibile notifications: added plain mail notification which uses the
      mail templates from global settings dialog

    BI:
    * Added FOREACH_SERVICE capability to leaf nodes
    * Add: Bi views now support debug of livestatus queries

1.2.1i4:
    Core:
    * Better exception handling when executing "Check_MK"-Check. Printing python
      exception to status output and traceback to long output now.
    * Added HOSTTAGS to notification macros which contains all Check_MK-Tags
      separated by spaces
    * Output better error message in case of old inventory function
    * Do object cache precompile for monitoring core on cmk -R/-O
    * Avoid duplicate verification of monitoring config on cmk -R/-O
    * FIX: Parameter --cleanup-autochecks (long for -u) works now like suggested in help
    * FIX: Added error handling when trying to --restore with a non existant file

    Notifications:
    * Fix flexible notifications on non-OMD systems
    
    Checks & Agents:
    * Linux Agent, mk_postgres: Supporting pgsql and postgres as user
    * Linux Agent, mk_postgres: Fixed database stats query to be compatible
      with more versions of postgres
    * apache_status: Modified to be usable on python < 2.6 (eg RHEL 5.x)
    * apache_status: Fixed handling of PIDs with more than 4 numbers
    * Add: New Check for Rittal CMC PSM-M devices
    * Smart plugin: Only use relevant numbers of serial
    * Add: ibm_xraid_pdisks - new check for agentless monitoring of disks on IBM SystemX servers.
    * Add: hp_proliant_da_cntlr check for disk controllers in HP Proliant servers
    * Add: Check to monitor Storage System Drive Box Groups attached to HP servers
    * Add: check to monitor the summary status of HP EML tape libraries
    * Add: apc_rackpdu_status - monitor the power consumption on APC rack PDUs
    * Add: sym_brightmail_queues - monitor the queue levels on Symantec Brightmail mail scanners.
    * Add: plesk_domains - List domains configured in plesk installations
    * Add: plesk_backups - Monitor backup spaces configured for domains in plesk
    * Add: mysql_connections - Monitor number of parallel connections to mysql daemon
    * Add: flexible notifcations: filter by hostname
    * New script multisite_to_mrpe for exporting services from a remote system
    * FIX: postgres_sessions: handle case of no active/no idle sessions
    * FIX: correct backslash representation of windows logwatch files
    * FIX: postgres_sessions: handle case of no active/no idle sessions
    * FIX: zfsget: fix exception on snapshot volumes (where available is '-')
    * FIX: zfsget: handle passed-through filesystems (need agent update)
    * FIX: loading notification scripts in local directory for real
    * FIX: oracle_version: return valid check result in case of missing agent info
    * FIX: apache_status: fixed bug with missing 'url', wrote man page
    * FIX: fixed missing localisation in check_parameteres.py 
    * FIX: userdb/ldap.py: fixed invalid call site.getsitepackages() for python 2.6
    * FIX: zpool_status: fixed crash when spare devices were available
    * FIX: hr_fs: handle negative values in order to larger disks (thanks to Christof Musik)
    * FIX: mssql_backup: Fixed wrong calculation of backup age in seconds


    Multisite:
    * Implemented LDAP integration of Multisite. You can now authenticate your
      users using the form based authentication with LDAP. It is also possible
      to synchronize some attributes like mail addresses, names and roles from
      LDAP into multisite.
    * Restructured cookie auth cookies (all auth cookies will be invalid
      after update -> all users have to login again)
    * Modularized login and cookie validation
    * Logwatch: Added buttons to acknowledge all logs of all hosts or really
      all logs which currently have a problem
    * Check reschedule icon now works on services containing an \
    * Now showing correct representation of SI unit kilo ( k )
    * if perfometer now differs between byte and bit output
    * Use pprint when writing global settings (makes files more readable)
    * New script for settings/removing downtimes: doc/treasures/downtime
    * New option when setting host downtimes for also including child hosts
    * Option dials (refresh, number of columns) now turnable by mouse wheel
    * Views: Commands/Checkboxes buttons are now activated dynamically (depending on data displayed)
    * FIX: warn / crit levels in if-check when using "bit" as unit
    * FIX: Fixed changing own password when notifications are disabled
    * FIX: On page reload, now updating the row field in the headline
    * FIX: ListOfStrings Fields now correctly autoappend on focus
    * FIX: Reloading of sidebar after activate changes
    * FIX: Main Frame without sidebar: reload after activate changes
    * FIX: output_format json: handle newlines correctly
    * FIX: handle ldap logins with ',' in distinguished name
    * FIX: quote HTML variable names, fixes potential JS injection
    * FIX: Sidebar not raising exceptions on configured but not available snapins
    * FIX: Quicksearch: Fixed Up/Down arrow handling in chrome
    * FIX: Speedometer: Terminating data updates when snapin is removed from sidebar
    * FIX: Views: toggling forms does not disable the checkbox button anymore
    * FIX: Dashboard: Fixed wrong display options in links after data reloads
    * FIX: Fixed "remove all downtimes" button in views when no downtimes to be deleted 
    * FIX: Services in hosttables now use the service name as header (if no custom title set)
    * New filter for host_contact and service_contact
    
    WATO:
    * Add: Creating a new rule immediately opens its edit formular
    * The rules formular now uses POST as transaction method
    * Modularized the authentication and user management code
    * Default config: add contact group 'all' and put all hosts into it
    * Reverse order of Condition, Value and General options in rule editor
    * Allowing "%" and "+" in mail prefixes of contacts now
    * FIX: Fixed generated manual check definitions for checks without items
      like ntp_time and tcp_conn_stats
    * FIX: Persisting changing of folder titles when only the title has changed
    * FIX: Fixed rendering bug after folder editing

    Event Console:
    * Replication slave can now copy rules from master into local configuration
      via a new button in WATO.
    * Speedup access to event history by earlier filtering and prefiltering with grep
    * New builtin syslog server! Please refer to online docu for details.
    * Icon to events of host links to view that has context button to host
    * FIX: remove event pipe on program shutdown, prevents syslog freeze
    * FIX: hostnames in livestatus query now being utf8 encoded
    * FIX: fixed a nastiness when reading from local pipe
    * FIX: fix exception in rules that use facility local7
    * FIX: fix event icon in case of using TCP access to EC
    * FIX: Allowing ":" in application field (e.g. needed for windows logfiles)
    * FIX: fix bug in Filter "Hostname/IP-Address of original event"

    Livestatus:
    * FIX: Changed logging output "Time to process request" to be debug output

1.2.1i3:
    Core:
    * added HOST/SERVICEPROBLEMID to notification macros
    * New configuration check_periods for limiting execution of
      Check_MK checks to a certain time period.

    Checks & Agents:
    * Windows agent: persist offsets for logfile monitoring

    Notifications:
    * fix two errors in code that broke some service notifications

    Event Console:
    * New performance counter for client request processing time
    * FIX: fixed bug in rule optimizer with ranges of syslog priorities

    WATO:
    * Cloning of contact/host/service groups (without members)

    Checks & Agents:
    * logwatch: Fixed confusion with ignore/ok states of log messages
    * AIX Agent: now possible to specify -d flag. Please test :)

1.2.1i2:
    Core:
    * Improved validation of inventory data reported by checks
    * Added -d option to precompiled checks to enable debug mode
    * doc/treasures: added script for printing RRD statistics

    Notifications:
    * New system of custom notification, with WATO support

    Event Console:
    * Moved source of Event Console into Check_MK project 
    * New button for resetting all rule hits counters
    * When saving a rule then its hits counter is always reset
    * New feature of hiding certain actions from the commands in the status GUI
    * FIX: rule simulator ("Try out") now handles cancelling rules correctly
    * New global option for enabling log entries for rule hits (debugging)
    * New icon linking to event views for the event services
    * check_mkevents outputs last worst line in service output
    * Max. number of queued connections on status sockets is configurable now
    * check_mkevents: new option -a for ignoring acknowledged events
    * New sub-permissions for changing comment and contact while updating an event
    * New button for generating test events directly via WATO
    * Allow Event Console to replicate from another (master) console for
      fast failover.
    * Allow event expiration also on acknowledged events (configurable)

    Multisite:
    * Enable automation login with _username= and _secret=, while
      _secret is the content of var/check_mk/web/$USER/automation.secret
    * FIX: Fixed releasing of locks and livestatus connections when logging out
    * FIX: Fixed login/login confusions with index page caching
    * FIX: Speed-o-meter: Fixed calculation of Check_MK passive check invervals
    * Removed focus of "Full name" attribute on editing a contact
    * Quicksearch: Convert search text to regex when accessing livestatus
    * FIX: WATO Folder filter not available when WATO disabled
    * WATO Folder Filter no longer available in single host views
    * Added new painters "Service check command expanded" and
      "Host check command expanded"
    * FIX: Corrected garbled description for sorter "Service Performance data" 
    * Dashboard globes can now be filtered by host_contact_group/service_contact_group
    * Dashboard "iframe" attribute can now be rendered dynamically using the
      "iframefunc" attribute in the dashlet declaration
    * Dashboard header can now be hidden by setting "title" to None
    * Better error handling in PNP-Graph hover menus in case of invalid responses

    Livestatus:
    * Added new table statehist, used for SLA queries
    * Added new column check_command_expanded in table hosts
    * Added new column check_command_expanded in table services
    * New columns livestatus_threads, livestatus_{active,queued}_connections

    BI:
    * Added missing localizations
    * Added option bi_precompile_on_demand to split compilations of
      the aggregations in several fragments. If possible only the needed
      aggregations are compiled to reduce the time a user has to wait for
      BI based view. This optimizes BI related views which display
      information for a specific list of hosts or aggregation groups.
    * Added new config option bi_compile_log to collect statistics about
      aggregation compilations
    * Aggregations can now be part of more than one aggregation group
      (just configure a list of group names instead of a group name string)
    * Correct representation of (!), (!!) and (?) markers in check output
    * Corrected representation of assumed state in box layout
    * Feature: Using parameters for hosttags

    WATO:
    * Added progress indicator in single site WATO "Activate Changes"
    * Users & Contacts: Case-insensitive sorting of 'Full name' column
    * ntp/ntp.time parameters are now configurable via WATO
    * FIX: Implemented basic non HTTP 200 status code response handling in interactive
           progress dialogs (e.g. bulk inventory mode)
    * FIX: Fixed editing of icon_image rules
    * Added support of locked hosts and folders ( created by CMDB )
    * Logwatch: logwatch agents/plugins now with ok pattern support 
    * Valuespec: Alternative Value Spec now shows helptext of its elements
    * Valuespec: DropdownChoice, fixed exception on validate_datatype

    Checks & Agents:
    * New check mssql_counters.locks: Monitors locking related information of
      MSSQL tablespaces
    * Check_MK service is now able to output additional performance data
      user_time, system_time, children_user_time, children_system time
    * windows_updates agent plugin: Fetching data in background mode, caching
      update information for 30 minutes
    * Windows agent: output ullTotalVirtual and ullAvailVirtual (not yet
      being used by check)
    * Solaris agent: add <<<uptime>>> section (thanks to Daniel Roettgermann)
    * Added new WATO configurable option inventory_services_rules for the
      windows services inventory check
    * Added new WATO configurable option inventory_processes_rules for the
      ps and ps.perf inventory
    * FIX: mssql_counters checks now really only inventorize percentage based
      counters if a base value is set
    * win_dhcp_pools: do not inventorize empty pools any more. You can switch
      back to old behaviour with win_dhcp_pools_inventorize_empty = True
    * Added new Check for Eaton UPS Devices
    * zfsget: new check for monitoring ZFS disk usage for Linux, Solaris, FreeBSD
      (you need to update your agent as well)
    * Added new Checks for Gude PDU Units
    * logwatch: Working around confusion with OK/Ignore handling in logwatch_rules
    * logwatch_ec: Added new subcheck to forward all incoming logwatch messages
      to the event console. With this check you can use the Event Console 
      mechanisms and GUIs instead of the classic logwatch GUI. It can be 
      enabled on "Global Settings" page in WATO for your whole installation.
      After enabling it you need to reinventorize your hosts.
    * Windows Update Check: Now with caching, Thanks to Phil Randal and Patrick Schlüter
    * Windows Check_MK Agent: Now able to parse textfiles for logwatch output
    * Added new Checks sni_octopuse_cpu, sni_octopuse_status, sni_octopuse_trunks: These
      allow monitoring Siemens HiPath 3000/5000 series PBX.
    * if-checks now support "bit" as measurement unit
    * winperf_phydisk: monitor average queue length for read/write

1.2.0p5:
    Checks & Agents:
    * FIX: windows agent: fixed possible crash in eventlog section

    BI:
    * FIX: fixed bug in aggregation count (thanks Neil) 

1.2.0p4:
    WATO:
    * FIX: fixed detection of existing groups when creating new groups
    * FIX: allow email addresses like test@test.test-test.com
    * FIX: Fixed Password saving problem in user settings

    Checks & Agents:
    * FIX: postgres_sessions: handle case of no active/no idle sessions
    * FIX: winperf_processor: handle parameters "None" (as WATO creates)
    * FIX: mssql_counters: remove debug output, fix bytes output
    * FIX: mssql_tablespaces: gracefully handle garbled agent output

    Multisite:
    * FIX: performeter_temparature now returns unicode string, because of °C
    * FIX: output_format json in webservices now using " as quotes

    Livestatus:
    * FIX: fix two problems when reloading module in Icinga (thanks to Ronny Biering)

1.2.0p3:
    Mulitisite
    * Added "view" parameter to dashlet_pnpgraph webservice
    * FIX: BI: Assuming "OK" for hosts is now possible
    * FIX: Fixed error in makeuri() calls when no parameters in URL
    * FIX: Try out mode in view editor does not show context buttons anymore
    * FIX: WATO Folder filter not available when WATO disabled
    * FIX: WATO Folder Filter no longer available in single host views
    * FIX: Quicksearch converts search text to regex when accessing livestatus
    * FIX: Fixed "access denied" problem with multisite authorization in PNP/NagVis
           in new OMD sites which use the multisite authorization
    * FIX: Localize option for not OMD Environments

    WATO:
    * FIX: Users & Contacts uses case-insensitive sorting of 'Full name' column  
    * FIX: Removed focus of "Full name" attribute on editing a contact
    * FIX: fix layout bug in ValueSpec ListOfStrings (e.g. used in
           list of explicit host/services in rules)
    * FIX: fix inheritation of contactgroups from folder to hosts
    * FIX: fix sorting of users, fix lost user alias in some situations
    * FIX: Sites not using distritubed WATO now being skipped when determining
           the prefered peer
    * FIX: Updating internal variables after moving hosts correctly
      (fixes problems with hosts tree processed in hooks)

    BI:
    * FIX: Correct representation of (!), (!!) and (?) markers in check output

    Livestatus:
    * FIX: check_icmp: fixed calculation of remaining length of output buffer
    * FIX: check_icmp: removed possible buffer overflow on do_output_char()
    
    Livecheck:
    * FIX: fixed problem with long plugin output
    * FIX: added /0 termination to strings
    * FIX: changed check_type to be always active (0)
    * FIX: fix bug in assignment of livecheck helpers 
    * FIX: close inherited unused filedescriptors after fork()
    * FIX: kill process group of called plugin if timeout is reached
           -> preventing possible freeze of livecheck
    * FIX: correct escaping of character / in nagios checkresult file
    * FIX: fixed SIGSEGV on hosts without defined check_command
    * FIX: now providing correct output buffer size when calling check_icmp 

    Checks & Agents:
    * FIX: Linux mk_logwatch: iregex Parameter was never used
    * FIX: Windows agent: quote '%' in plugin output correctly
    * FIX: multipath check now handles '-' in "user friendly names"
    * New check mssql_counters.locks: Monitors locking related information of
      MSSQL tablespaces
    * FIX: mssql_counters checks now really only inventorize percentage based
      counters if a base value is set
    * windows_updates agent plugin: Fetching data in background mode, caching
      update information for 30 minutes
    * FIX: netapp_vfiler: fix inventory function (thanks to Falk Krentzlin)
    * FIX: netapp_cluster: fix inventory function
    * FIX: ps: avoid exception, when CPU% is missing (Zombies on Solaris)
    * FIX: win_dhcp_pools: fixed calculation of perc_free
    * FIX: mssql_counters: fixed wrong log size output

1.2.0p3:
    Multisite:
    * Added "view" parameter to dashlet_pnpgraph webservice

    WATO:
    * FIX: It is now possible to create clusters in empty folders
    * FIX: Fixed problem with complaining empty ListOf() valuespecs

    Livestatus:
    * FIX: comments_with_info in service table was always empty

1.2.1i1:
    Core:
    * Allow to add options to rules. Currently the options "disabled" and
      "comment" are allowed. Options are kept in an optional dict at the
      end of each rule.
    * parent scan: skip gateways that are reachable via PING
    * Allow subcheck to be in a separate file (e.g. foo.bar)
    * Contacts can now define *_notification_commands attributes which can now
      override the default notification command check-mk-notify
    * SNMP scan: fixed case where = was contained in SNMP info
    * check_imap_folder: new active check for searching for certain subjects
      in an IMAP folder
    * cmk -D shows multiple agent types e.g. when using SNMP and TCP on one host

    Checks & Agents:
    * New Checks for Siemens Blades (BX600)
    * New Checks for Fortigate Firewalls
    * Netapp Checks for CPU Util an FC Port throughput
    * FIX: megaraid_pdisks: handle case where no enclosure device exists
    * FIX: megaraid_bbu: handle the controller's learn cycle. No errors in that period.
    * mysql_capacity: cleaned up check, levels are in MB now
    * jolokia_info, jolokia_metrics: new rewritten checks for jolokia (formerly
      jmx4perl). You need the new plugin mk_jokokia for using them
    * added preliminary agent for OpenVMS (refer to agents/README.OpenVMS) 
    * vms_diskstat.df: new check file usage of OpenVMS disks
    * vms_users: new check for number of interactive sessions on OpenVMS
    * vms_cpu: new check for CPU utilization on OpenVMS
    * vms_if: new check for network interfaces on OpenVMS
    * vms_system.ios: new check for total direct/buffered IOs on OpenVMS
    * vms_system.procs: new check for number of processes on OpenVMS
    * vms_queuejobs: new check for monitoring current VMS queue jobs
    * FIX: mssql_backup: Fixed problems with datetime/timezone calculations
    * FIX: mssql agent: Added compatibility code for MSSQL 9
    * FIX: mssql agent: Fixed connection to default instances ("MSSQLSERVER")
    * FIX: mssql agent: Fixed check of databases with names starting with numbers
    * FIX: mssql agent: Fixed handling of databases with spaces in names
    * f5_bigip_temp: add performance data
    * added perf-o-meters for a lot of temperature checks
    * cmctc_lcp.*: added new checks for Rittal CMC-TC LCP
    * FIX: diskstat (linux): Don't inventorize check when data empty
    * Cisco: Added Check for mem an cpu util
    * New check for f5 bigip network interfaces
    * cmctc.temp: added parameters for warn/crit, use now WATO rule
      "Room temperature (external thermal sensors)"
    * cisco_asa_failover: New Check for clustered Cisco ASA Firewalls 
    * cbl_airlaser.status: New Check for CBL Airlaser IP1000 laser bridge.
    * cbl_airlaser.hardware: New Check for CBL Airlaser IP1000 laser bridge.
      Check monitors the status info and allows alerting based on temperature.
    * df, hr_fs, etc.: Filesystem checks now support grouping (pools)
      Please refer to the check manpage of df for details
    * FIX: windows agent: try to fix crash in event log handling
    * FreeBSD Agent: Added swapinfo call to mem section to make mem check work again
    * windows_multipath: Added the missing check for multipath.vbs (Please test)
    * carel_uniflair_cooling: new check for monitoring datacenter air conditioning by "CAREL"
    * Added Agent for OpenBSD
    * Added Checks for UPS devices
    * cisco_hsrp: New Check for monitoring HSRP groups on Cisco Routers. (SMIv2 version)
    * zypper: new check and plugin mk_zypper for checking zypper updates.
    * aironet_clients: Added support for further Cisco WLAN APs (Thanks to Stefan Eriksson for OIDs)
    * aironet_errors: Added support for further Cisco WLAN APs
    * apache_status: New check to monitor apache servers which have the status-module enabled.
      This check needs the linux agent plugin "apache_status" installed on the target host.

    WATO:
    * Added permission to control the "clone host" feature in WATO
    * Added new role/permission matrix page in WATO to compare
      permissions of roles
    * FIX: remove line about number of rules in rule set overview
      (that garbled the logical layout)
    * Rules now have an optional comment and an URL for linking to 
      documntation
    * Rule now can be disabled without deleting them.
    * Added new hook "sites-saved"
    * Allow @ in user names (needed for some Kerberos setups)
    * Implemented new option in WATO attributes: editable
      When set to False the attribute can only be changed during creation
      of a new object. When editing an object this attribute is only displayed.
    * new: search for rules in "Host & Service Configuration"
    * parent scan: new option "ping probes", that allows skipping 
      unreachable gateways.
    * User managament: Added fields for editing host/service notification commands
    * Added new active check configuration for check_smtp
    * Improved visualization of ruleset lists/dictionaries
    * Encoding special chars in RegExp valuespec (e.g. logwatch patterns)
    * Added check_interval and retry_interval rules for host checks
    * Removed wmic_process rule from "inventory services" as the check does not support inventory
    * Made more rulegroup titles localizable
    * FIX: Fixed localization of default permissions
    * FIX: Removed double collect_hosts() call in activate changes hook
    * FIX: Fixed double hook execution when using localized multisite
    * FIX: User list shows names of contactgroups when no alias given
    * FIX: Reflecting alternative mode of check_http (check ssl certificate
    age) in WATO rule editor
    * FIX: Fixed monitoring of slave hosts in master site in case of special
      distributed wato configurations
    * FIX: Remove also user settings and event console rule on factory reset
    * FIX: complex list widgets (ListOf) failed back to old value when
           complaining
    * FIX: complex list widgets (ListOf) lost remaining entries after deleting one
    * FIX: Fixed error in printer_supply valuespec which lead to an exception
           when defining host/service specific rules
    * FIX: Fixed button url icon in docu-url link

    BI:
    * Great speed up of rule compilation in large environments

    Multisite:
    * Added css class="dashboard_<name>" to the dashboard div for easier
    customization of the dashboard style of a special dashboard
    * Dashboard: Param wato_folder="" means WATO root folder, use it and also
      display the title of this folder
    * Sidebar: Sorting aggregation groups in BI snapin now
    * Sidebar: Sorting sites in master control snapin case insensitive
    * Added some missing localizations (error messages, view editor)
    * Introducted multisite config option hide_languages to remove available
      languages from the multisite selection dialogs. To hide the builtin
      english language simply add None to the list of hidden languages.
    * FIX: fixed localization of general permissions
    * FIX: show multisite warning messages even after page reload
    * FIX: fix bug in Age ValueSpec: days had been ignored
    * FIX: fixed bug showing only sidebar after re-login in multisite
    * FIX: fixed logwatch loosing the master_url parameter in distributed setups
    * FIX: Fixed doubled var "site" in view editor (site and siteopt filter)
    * FIX: Don't crash on requests without User-Agent HTTP header
    * Downtimes: new conveniance function for downtime from now for ___ minutes.
      This is especially conveniant for scripting.
    * FIX: fixed layout of login dialog when showing up error messages
    * FIX: Fixed styling of wato quickaccess snapin preview
    * FIX: Made printer_supply perfometer a bit more robust against bad perfdata
    * FIX: Removed duplicate url parameters e.g. in dashboard (display_options)
    * FIX: Dashboard: If original request showed no "max rows"-message, the
           page rendered during reload does not show the message anymore
    * FIX: Fixed bug in alert statistics view (only last 1000 lines were
           processed for calculating the statistics)
    * FIX: Added missing downtime icon for comment view
    * FIX: Fixed handling of filter configuration in view editor where filters
           are using same variable names. Overlaping filters are now disabled
	   in the editor.
    * FIX: Totally hiding hidden filters from view editor now

    Livecheck:
    * FIX: Compile livecheck also if diet libc is missing

1.2.0p2:
    Core:
    * simulation_mode: legacy_checks, custom_checks and active_checks
      are replaced with dummy checks always being OK
    * FIX: Precisely define order of reading of configuration files. This
      fixes a WATO rule precedence problem

    Checks & Agents:
    * FIX: Fixed syntax errors in a bunch of man pages
    * if_lancom: silently ignore Point-To-Point interfaces
    * if_lancom: add SSID to logical WLAN interface names
    * Added a collection of MSSQL checks for monitoring MSSQL servers
      (backups, tablespaces, counters)
    * New check wut_webio_io: Monitor the IO input channels on W&T Web-IO 
      devices
    * nfsmounts: reclassify "Stale NFS handle" from WARN to CRIT
    * ORACLE agent/checks: better error handling. Let SQL errors get
      through into check output, output sections even if no database
      is running.
    * oracle_version: new check outputting the version of an ORACLE
      database - and using uncached direct SQL output.
    * ORACLE agent: fix handling of EXCLUDE, new variable ONLY_SIDS
      for explicitely listing SIDs to monitor
    * mk_logwatch on Linux: new options regex and iregex for file selection
    * remove obsolete ORACLE checks where no agent plugins where available
    * FIX: printer_supply: Fix problem on DELL printers with "S/N" in output
      (thanks to Sebastian Talmon)
    * FIX: winperf_phydisk: Fix typo (lead to WATO rule not being applied)
    * Windows agent: new [global] option crash_debug (see online docu)
    * AIX agent: new check for LVM volume status in rootvg.
    * PostgreSQL plugin: agent is now modified to work with PostgreSQL 
      versions newer than 8.1. (multiple reports, thanks!)

    Multisite:
    * Show number of rows and number of selected rows in header line
      (also for WATO hosts table)
    * FIX: fix problem in showing exceptions (due to help function)
    * FIX: fixed several localization problems in view/command processing
    * FIX: fixed duplicated settings in WATO when using localisation
    * FIX: fixed exception when refering to a language which does not exist
    * FIX: Removing all downtimes of a host/service is now possible again
    * FIX: The refresh time in footer is updated now when changing the value
    * FIX: view editor shows "(Mobile)" hint in view titles when linking to views

    WATO: 
    * Main menu of ruleeditor (Host & Service Parameters) now has
      a topic for "Used rules" - a short overview of all non-empty
      rulesets.
    * FIX: add missing context help to host details dialog
    * FIX: set new site dirty is host move due to change of
      folder attributes
    * FIX: fix exception on unknown value in DropdownChoice
    * FIX: add service specification to ruleset Delay service notifications
    * FIX: fixed problem with disabled sites in WATO
    * FIX: massive speedup when changing roles/users and activing changes
      (especially when you have a larger number of users and folders)
    * Add variable CONTACTPAGER to allowed macros in notifications
    * FIX: fixed default setting if "Hide names of configuration variables"
      in WATO
    * FIX: ListOfString Textboxes (e.g. parents of folders) do now extend in IE
    * FIX: fixed duplicated sections of permissions in rule editor

    BI:
    * New iterators FOREACH_CHILD and FOREACH_PARENT
    * FIX: fix handling of FOREACH_ in leaf nodes (remove hard coded
      $HOST$, replace with $1$, $2$, ..., apply argument substitution)
    * New logical datatable for aggregations that have the same name
      as a host. Converted view "BI Boxes" to this new table. This allows
      for Host-Aggregations containing data of other hosts as well.
    * count_ok: allow percentages, e.g. "count_ok!70%!50%"

1.2.0p1:
    Core:
    * Added macros $DATE$, $SHORTDATETIME$ and $LONGDATETIME$' to
      notification macros

    Checks & Agents:
    * FIX: diskstat: handle output 'No Devices Found' - avoiding exception
    * 3ware_units: Following states now lead to WARNING state instead of
      CRITICAL: "VERIFY-PAUSED", "VERIFYING", "REBUILDING"
    * New checks tsm_stagingpools, tsm_drive and tsm_storagepools
      Linux/UNIX
    * hpux_fchba: new check for monitoring FibreChannel HBAs und HP-UX

    Multisite:
    * FIX: fix severe exception in all views on older Python versions
      (like RedHat 5.5).

    WATO:
    * FIX: fix order of rule execution: subfolders now take precedence
      as they should.

1.2.0:
    Setup:
    * FIX: fix building of RPM packages (due to mk_mysql, mk_postgres)

    Core:
    * FIX: fix error message in case of duplicate custom check

    WATO:
    * FIX: add missing icon on cluster hosts to WATO in Multisite views
    * FIX: fix search field in host table if more than 10 hosts are shown
    * FIX: fix bulk edit and form properties (visibility of attributes was broken)
    * FIX: fix negating hosts in rule editor

    Checks & Agents: 
    * fileinfo: added this check to Linux agent. Simply put your
      file patterns into /etc/check_mk/fileinfo.cfg for configuration.
    * mysql.sessions: New check for MySQL sessions (need new plugin mk_mysql)
    * mysql.innodb_io: New check for Disk-IO of InnoDB
    * mysql_capacity: New check for used/free capacity of MySQL databases
    * postgres_sessions: New check for PostgreSQL number of sessions
    * postgres_stat_database: New check for PostgreSQL database statistics
    * postgres_stat_database.size: New check for PostgreSQL database size
    * FIX: hpux_if: convert_to_hex was missing on non-SNMP-hosts -replace
      with inline implementation
    * tcp_conn_stats: handle state BOUND (found on Solaris)
    * diskstat: support for checking latency, LVM and VxVM on Linux (needs 
      updated agent)
    * avoid duplicate checks cisco_temp_perf and cisco_sensor_temp

1.2.0b6:
    Multisite:
    * FIX: Fixed layout of some dropdown fields in view filters
    * Make heading in each page clickable -> reload page
    * FIX: Edit view: couldn't edit filter settings
    * FIX: Fixed styling of links in multisite context help
    * FIX: Fixed "select all" button for IE
    * FIX: Context links added by hooks are now hidden by the display
           option "B" again
    * FIX: preselected "refresh" option did not reflect view settings
           but was simply the first available option - usually 30.
    * FIX: fixed exception with custom views created by normal users

    WATO:
    * FIX: Fixed "select all" button in hosts & folders for IE
    * Optically mark modified variables in global settings
    * Swapped icons for rule match and previous rule match (makes for sense)

    Core:
    * FIX: Fixed "make_utf is not defined" error when having custom
           timeperiods defined in WATO

    Checks & Agents: 
    * MacOS X: Agent for MacOS (Thanks to Christian Zigotzky)
    * AIX: New check aix_multipath: Supports checking native AIX multipathing from AIX 5.2 onward
    * Solaris: New check solaris_multipath: Supports checking native Solaris multipath from Solaris10 and up.
    * Solaris: The ZFS Zpool status check now looks more closely at the reported messages. (It's also tested to work on Linux now)

1.2.0b5:
    Core:
    * FIX: handle UTF-8 encoded binary strings correctly (e.g. in host alias)
    * FIX: fix configuration of passive checks via custom_checks
    * Added NOTIFICATIONTYPE to host/service mail bodies

    WATO:
    * Site management: "disabled" only applies to Livestatus now
    * FIX: fix folding problems with dependent host tags
    * FIX: Detecting duplicate tag ids between regular tags and auxtags
    * FIX: Fixed layout problem of "new special rule" button in rule editor
    * FIX: Fixed layout problem on "activate changes" page
    * FIX: Added check if contacts belong to contactgroup before contactgroup deletion
    * FIX: fix site configuration for local site in Multisite environments
    * FIX: "(no not monitor)" setting in distributed WATO now works
    * FIX: Site management: replication setting was lost after re-editing
    * FIX: fixed problems after changing D/WATO-configuration
    * FIX: D/WATO: mark site dirty after host deletion
    * FIX: D/WATO: replicate auth.secret, so that login on one site also
           is valid on the replication slaves
    * FIX: implement locking in order to prevent data corruption on
           concurrent changes
    * FIX: Fixed handling of validation errors in cascading dropdown fields
    * FIX: fix cloning of users
    * Keep track of changes made by other users before activating changes,
      let user confirm this, new permission can be used to prevent a user
      from activating foreign changes.
    * FIX: Allowing german umlauts in users mail addresses
    * Allow list of aux tags to be missing in host tag definitions. This
      makes migration from older version easier.
    * FIX: user management modules can now deal with empty lines in htpasswd
    * FIX: Fixed js error on hostlist page with search form

    Multisite:
    * New display type 'boxes-omit-root' for BI views
    * Hostgroup view BI Boxes omits the root level
    * Finalized layout if view options and commands/filters/painteroptions.
    * Broken plugins prevent plugin caching now
    * FIX: remove refresh button from dashboard.
    * FIX: remove use of old option defaults.checkmk_web_uri
    * FIX: fixed outgoing bandwidth in fc port perfometer
    * FIX: remove nasty JS error in sidebar
    * FIX: fix folding in custom links (directories would not open)
    * FIX: animation of rotation treeangle in trees works again
    * FIX: Logwatch: Changed font color back to black
    * FIX: show toggle button for checkboxes in deactivated state
    * FIX: fix repeated stacked refresh when toggling columns
    * FIX: disable checkbox button in non-checkboxable layouts
    * FIX: fix table layout for views (gaps where missing sometimes)
    * FIX: Fixed sorting views by perfdata values which contain floats
    * FIX: fix sometimes-broken sizing of sidebar and dashboard on Chrome
    * FIX: fix dashboard layout on iPad
    * FIX: Fixed styling issues of sidebar in IE7
    * FIX: fix problem where filter settings (of checkboxes) are not effective
           when it comes to executing commands
    * FIX: Fixed styling issues of view filters with dropdown fields
    * FIX: multisite login can now deal with empty lines in htpasswd
    * FIX: Fixed a bunch of js/css errors

    Mobile:
    * FIX: Fixed logtime filter settings in all mobile views
    * FIX: fix some layout problems

    BI:
    * New aggregation function count_ok, that counts the number
      of nodes in state OK.
    * FIX: Removed debug output int count_ok aggregation

    Checks & Agents:
    * Linux: Modified cluster section to allow pacemaker/corosync clusters without heartbeat
    * AIX: convert NIC check to lnx_if (now being compatible with if/if64)
    * AIX: new check for CPU utilization (using section lparstat_aix)
    * ntp checks: Changed default value of time offsets to be 200ms (WARN) / 500ms (CRIT)
    * aironet_{errors,clients}: detect new kinds of devices (Thanks to Tiago Sousa)
    * check_http, check_tcp: allow to omit -I and use dynamic DNS name instead

1.2.0b4:
    Core:
    * New configuration variable snmp_timing, allowing to 
      configure timeout and retries for SNMP requests (also via WATO)
    * New configuration variable custom_checks. This is mainly for
      WATO but also usable in main.mk It's a variant of legacy_checks that
      automatically creates the required "define command" sections.

    WATO:
    * ps and ps.perf configurable via WATO now (without inventory)
    * New layout of main menu and a couple of other similar menus
    * New layout of ruleset overviews
    * Hide check_mk variable names per default now (change via global settings)
    * New layout of global settings
    * Folder layout: show contact groups of folder
    * Folder movement: always show complete path to target folder
    * Sidebar snapin: show pending changes
    * New rule for configuring custom_checks - allowing to run arbitrary
      active checks even if not yet formalized (like HTTP and TCP)
    * Added automation_commands to make automations pluginable
    * New layout and new internal implementation of input forms
    * New layout for view overview and view editor
    * Split up host search in two distinct pages
    * Use dynamic items in rule editor for hosts and items (making use
      of ListOfStrings())
    * FIX: audit log was not shown if no entry for today existed
    * FIX: fix parent scan on single site installations
    * FIX: fix folder visibility permission handling
    * FIX: honor folder-permissions when creating, deleting 
           and modifiying rules
    * FIX: detect non-local site even if unix: is being used
    * FIX: better error message if not logged into site during 
           action that needs remote access
    * FIX: send automation data via POST not GET. This fixes inventory
           on hosts with more than 500 services.
    * FIX: make config options directly active after resetting them
           to their defaults (didn't work for start_url, etc.
    * FIX: Fixed editing of ListOf in valuespec editors (e.g. used in logwatch
    pattern editor)
    * FIX: Reimplemented correct behaviour of the logwatch pattern "ignore"
    state which is used to drop the matching log lines

    Multisite:
    * FIX: fixed filter of recent event views (4 hours didn't catch)
    * FIX: convert more buttons to new graphical style
    * FIX: Logwatch handles logs with only OK lines in it correctly in logfile list views
    * FIX: Fixed syntax error in "Single-Host Problems" view definition
    * New help button at top right of each page now toggles help texts
    * Snapin Custom Links allows to specify HTTP link target
    * Redesign of bar with Display/Filter/Commands/X/1,2,3,4,6,8/30,60,90/Edit

    Mobile GUI:
    * FIX: commands can be executed again
    * FIX: fixed styling of buttons

    Checks & Agents:
    * FIX: Logwatch: fixed missing linebreak during reclassifing lines of logfiles
    * FIX: Logwatch: Logwatch services in rules configured using WATO must be
      given as item, not as whole service name
    * New active check via WATO: check_ldap
    * printer_alerts: new configuration variable printer_alerts_text_map. Make
      'Energiesparen' on Brother printers an OK state.
    * services: This check can now be parameterized in a way that it warn if
      a certain service is running. WATO formalization is available.

    BI:
    * FIX: make rotating folding arrows black (white was not visible)
    * Display format 'boxes' now in all BI views available
    * Display format 'boxes' now persists folding state

1.2.0b3:
    Core:
    * FIX: fixed SNMP info declaration in checks: could be garbled
      up in rare cases
    * avoid duplicate parents definition, when using 'parents' and
      extra_host_conf["parents"] at the same time. The later one has
      precedence.

    Multisite:
    * Logwatch: Colorizing OK state blocks correctly
    * FIX: allow web plugins to be byte compiled (*.pyc). Those
      are preferred over *.py if existing
    * View Editor: Fixed jump to top of the page after moving painters during
      editing views
    * FIX: Fixed login redirection problem after relogging
    * Filter for times now accept ranges (from ... until)
    * New view setting for page header: repeat. This repeats the
      column headers every 20'th row.
    * FIX: Fixed problem with new eval/pickle
    * FIX: Fixed commands in host/service search views

    Checks & Agents:
    * FIX: Made logwatch parsing mechanism a little more robust
      (Had problems with emtpy sections from windows agent)
    * FIX: brocade_fcport: Configuration of portsates now possible  
    * if_lancom: special version for if64 for LANCOM devices (uses
      ifName instead of ifDescr)


    WATO:
    * Reimplemented folder listing in host/folders module
    * Redesigned the breadcrumb navigation
    * Global settings: make boolean switches directly togglable
    * New button "Recursive Inventory" on folder: Allows to do
      a recursive inventory over all hosts. Also allows to selectively
      retry only hosts that have failed in a previous inventory.
    * You can configure parents now (via a host attribute, no rules are
      neccessary).
    * You can now do an automated scan for parents and layer 3 (IP)
    * You can configure active checks (check_tcp, ...) via WATO now
    * FIX: fix page header after confirmation dialogs
    * FIX: Fixed umlaut problem in host aliases and ip addresses created by WATO
    * FIX: Fixed exception caused by validation problems during editing tags in WATO
    * FIX: create sample config only if both rules.mk and hosttags.mk are missing
    * FIX: do not loose host tags when both using WATO-configured and 
      manual ones (via multisite.mk)
    * Timeperiods: Make list of exceptions dynamic, not fixed to 10 entries
    * Timeperiods: Configure exclusion of other timeperiods
    * Configuration of notification_delay and notification_interval

1.2.0b2:
    Core:
    * FIX: Cluster host checks were UNKNOWN all the time
    * FIX: reset counter in case of (broken) future time
    * FIX: Automation try-inventory: Fixed problem on where checks which
      produce equal service descriptions could lead to invalid inventory
      results on cluster hosts.
    * FIX: do not create contacts if they won't be assigned to any host
      or service. Do *not* assign to dummy catch-all group "check_mk".

    WATO:
    * Added new permission "move hosts" to allow/deny moving of hosts in WATO
    * Also write out contact definitions for users without contactgroups to
      have the mail addresses and other notification options persisted
    * FIX: deletion of automation accounts now works
    * FIX: Disabling notifications for users does work now
    * New main overview for rule editor
    * New multisite.mk option wato_hide_varnames for hiding Check_MK 
      configuration variable names from the user
    * New module "Logwatch Pattern Analyzer" to verify logwatch rules
    * Added new variable logwatch_rules which can also be managed through the
      WATO ruleset editor (Host/Service Parameters > Parameters and rules for
      inventorized checks > Various applications > Logwatch Patterns)
    * Users & Contacts: Added new option wato_hidden_users which holds a list
      of userids to hide the listed users from the WATO user management GUI.
    * WATO API: Added new method rewrite_configuration to trigger a rewrite of
      all host related wato configuration files to distribute changed tags
    * Added new internal hook pre-activate-changes to execute custom
      code BEFORE Check_MK is called to restart Nagios
    * FIX: Only showing sudo hint message on sudo error message in automation
      command
    * FIX: Fixed js eror in IE7 on WATO host edit page
    * FIX: Using pickle instead of repr/eval when reading data structures from
      urls to prevent too big security issues
    * Rule editor: improve sorting of groups and rulesets
    * FIX: Escaping single quotes in strings when writing auth.php
    * FIX: Fix resorting of host tags (was bug in ListOf)

    Multisite
    * Added config option default_ts_format to configure default timestamp
      output format in multisite
    * Layout and design update
    * Quicksearch: display site name if more than one different site
      is present in the current search result list
    * FIX: Fixed encoding problem in "custom notification" message
    * New configuration parameter page_heading for the HTML page heads
      of the main frameset (%s will be replaced with OMD site name)
    * FIX: Fix problem where snapins where invisible
    * FIX: Fixed multisite timeout errors when nagios not running
    * Sidebar: some new layout improvements
    * Login page is not shown in framesets anymore (redirects framed page to
      full screen login page)
    * FIX: fix exception when disallowing changing display options
    * FIX: Automatically redirect from login page to target page when already
      logged in
    * FIX: Updating the dashboard header time when the dashlets refresh

    BI:
    * Added new painter "affected hosts (link to host page)" to show all
      host names with links to the "hosts" view
    * FIX: Fixed filtering of Single-Host Aggregations
    * New sorter for aggregation group
    * FIX: fix sorting of Single-Host Aggregations after group
    * Avoid duplicate rule incarnations when using FOREACH_*
    * BI Boxes: allow closing boxes (not yet persisted)
    * New filter for services (not) contained in any aggregate
    * Configure sorting for all BI views

    Checks & Agents:
    * FIX: snmp_uptime handles empty snmp information without exception
    * FIX: Oracle checks try to handle ORA-* errors reported by the agent
      All oracle checks will return UNKNOWN when finding an ORA-* message
    * FIX: filesystem levels set via WATO didn't work, but do now
    * FIX: Group filters can handle groups without aliases now
    * nfsmounts: Added nfs4 support thanks to Thorsten Hintemann
    * megaraid_pdisks megaraid_ldisks: Support for Windows.  Thanks to Josef Hack

1.2.0b1:
    Core, Setup, etc.:
    * new tool 'livedump' for dumping configuration and status
      information from one monitoring core and importing this
      into another.
    * Enable new check registration API (not yet used in checks)
    * FIX: fix handling of prefix-tag rules (+), needed for WATO
    * FIX: handle buggy SNMP devices with non-consecutive OIDS
      (such as BINTEC routers)
    * Check API allows a check to get node information
    * FIX: fix problem with check includes in subchecks
    * Option --checks now also applies to ad-hoc check (e.g.
      cmk --checks=mrpe,df -v somehost)
    * check_mk_templates.cfg: added s to notification options
      of host and service (= downtime alerts)

    WATO:
    * Hosttag-editor: allow reordering of tags
    * Create very basic sample configuration when using
      WATO the first time (three tag groups, two rules)
    * Much more checks are configurable via WATO now
    * Distributed WATO: Made all URL calls using curl now
    * FIX: fix bug in inventory in validate_datatype()
    * Better output in case of inventory error
    * FIX: fix bug in host_icon rule on non OMD
    * FIX: do not use isdisjoint() (was in rule editor on Lenny)
    * FIX: allow UTF-8 encoded permission translations
    * FIX: Fixed several problems in OMD apache shared mode
    * FIX: Do not use None$ as item when creating new rules
    * FIX: Do load *all* users from htpasswd, so passwords from
      users not created via WATO will not be lost.
    * FIX: honor site disabling in replication module
    * FIX: honor write permissions on folder in "bulk delete"
    * FIX: honor permissions for "bulk cleanup" and "bulk edit"
    * FIX: honor write permissions and source folder when moving hosts
    * FIX: honor permissions on hosts also on bulk inventory
    * Only create contacts in Nagios if they are member of at
      least one contact group.
    * It is now possible to configure auxiliary tags via WATO
      (formerly also called secondary tags)
    * FIX: Fixed wrong label "Main Overview" shown for moved WATO folders
      in foldertree snapin
    * FIX: Fixed localization of empty host tags
    * FIX: User alias and notification enabling was not saved

    Checks & Agents:
    * hpux_if: fix missing default parameter errors
    * hpux_if: make configurable via WATO
    * if.include: fix handling of NIC with index 0
    * hpux_lunstats: new check for disk IO on HP-UX
    * windows - mk_oracle tablespace: Added missing sid column
    * diskstat: make inventory mode configurable via WATO
    * added new checks for Fujitsu ETERNUS DX80 S2 
      (thanks to Philipp Höfflin)
    * New checks: lgp_info, lgp_pdu_info and lgp_pdu_aux to monitor Liebert
      MPH/MPX devices
    * Fix Perf-O-Meter of fileage
    * hpux_snmp_cs.cpu: new SNMP check for CPU utilization
      on HP-UX.
    * if/if64: inventory also picks up type 62 (fastEther). This
      is needed on Cisco WLC 21xx series (thanks to Ralf Ertzinger)
    * FIX: fix inventory of f5_bigip_temp
    * mk_oracle (lnx+win): Fixed TEMP tablespace size calculations
    * ps: output node process is running on (only for clusters)
    * FIX: Linux Agent: Fixed ipmi-sensors handling of Power_Unit data
    * hr_mem: handle rare case where more than one entry is present
      (this prevents an exception of pfSense)
    * statgrab_load: level is now checked against 15min average - 
      in order to be consistent with the Linux load check
    * dell_powerconnect_cpu: hopefully correctly handle incomplete
      output from agent now.
    * ntp: do not check 'when' anymore since it can produce false
      alarms.
    * postfix_mailq: handle output with 'Total requests:' in last line
    * FIX: check_mk-hp_blade_psu.php: allow more than 4 power supplies
    * FIX: smart plugin: handle cases with missing vendor (thanks
      to Stefan Kärst)
    * FIX: megaraid_bbu: fix problem with alternative agent output
      (thanks to Daniel Tuecks)
    * mk_oracle: fix quoting problem, replace sessions with version,
      use /bin/bash instead of /bin/sh

    Multisite:
    * Added several missing localization strings
    * IE: Fixed problem with clicking SELECT fields in the new wato foldertree snapin
    * Fixed problem when trying to visit dashboards from new wato foldertree snapin
    * Chrome: Fixed styling problem of foldertree snapin
    * Views: Only show the commands and row selection options for views where
      commands are possible
    * The login mask honors the default_language definition now
    * check_bi_local.py: works now with cookie based authentication
    * FIX: Fixed wrong redirection after login in some cases
    * FIX: Fixed missing stats grouping in alert statistics view
    * FIX: Fixed preview table styling in view editor
    * FIX: Multisite authed users without permission to multisite are
      automatically logged out after showing the error message
    * Retry livestatus connect until timeout is used up. This avoids
      error messages when the core is being restarted
    * Events view now shows icon and text for "flapping" events
    * Use buffer for HTML creation (this speeds up esp. HTTPS a lot)
    * FIX: Fixed state filter in log views

    Livestatus:
    * Add missing column check_freshness to services table

    BI:
    * New column (painter) for simplistic box display of tree.
      This is used in a view for a single hostgroup.

1.1.13i3:
    Core, Setup, etc.:
    * *_contactgroups lists: Single group rules are all appended. When a list
      is found as a value this first list is used exclusively. All other
      matching rules are ignored
    * cmk -d does now honor --cache and --no-tcp
    * cmk -O/-R now uses omd re{start,load} core if using OMD
    * FIX: setup.sh now setups up permissions for conf.d/wato
      correctly
    * cmk --localize update supports an optional ALIAS which is used as
      display string in the multisite GUI
    * FIX: Fixed encoding problems with umlauts in group aliases
    * FIX: honor extra_summary_host_conf (was ignored)
    * new config variable snmpv2c_hosts that allows to enable SNMP v2c
      but *not* bulkwalk (for some broken devices). bulkwalk_hosts still
      implies v2c.

    Checks & Agents:
    * Windows agent: output eventlog texts in UTF-8 encoding. This
      should fix problems with german umlauts in message texts.
    * Windows agent: Added installer for the windows agent (install_agent.exe)
    * Windows agent: Added dmi_sysinfo.bat plugin (Thanks to Arne-Nils Kromer for sharing)
    * Disabled obsolete checks fc_brocade_port and fc_brocade_port_detailed.
      Please use brocade_fcport instead.
    * aironet_errors, statgrab_disk, statgrab_net: Performance data has
      been converted from counters to rates. You might need to delete your
      existing RRDs of these checks. Sorry, but these have been that last
      checks still using counters...
    * ibm_imm_health: added last missing scan function
    * Filesystem checks: trend performance data is now normalized to MB/24h.
      If you have changed the trend range, then your historic values will
      be displayed in a wrong scale. On the other hand - from now on changes
      in the range-setting will not affect the graph anymore.
    * if/if64/lnx_if: pad port numbers with zeros in order to sort correctly.
      This can be turned off with if_inventory_pad_portnumbers = False.
    * Linux agent: wrap freeipmi with lock in order to avoid cache corruption
    * New check: megaraid_bbu - check existance & status of LSI MegaRaid BBU module
    * HP-UX Agent: fix mrpe (remove echo -e and test -e, thanks to Philipp Lemke)
    * FIX: ntp checks: output numeric data also if stratum too high
    * Linux agent: new check for dmraid-based "bios raid" (agent part as plugin)
    * FIX: if64 now uses ifHighSpeed instead of ifSpeed for determining the
      link speed (fixes speed of 10GBit/s and 20GBit/s ports, thanks Marco Poet)
    * cmctc.temp: serivce has been renamed from "CMC Temperature %s" to just
      "Temperature %s", in order to be consistent with the other checks.
    * mounts: exclude changes of the commit option (might change on laptops),
      make only switch to ro critical, other changes warning.
    * cisco_temp_sensor: new check for temperature sensors of Cisco NEXUS
      and other new Cisco devices
    * oracle_tablespace: Fixed tablespace size/free space calculations
    * FIX: if/if64: omit check result on counter wrap if bandwidth traffic levels
      are used.

    Multisite:
    * Improve transaction handling and reload detection: user can have 
      multiple action threads in parallel now
    * Sounds in views are now enabled per default. The new configuration
      variable enable_sounds can be set to False in multisite.mk in order
      to disable sounds.
    * Added filter for log state (UP,DOWN,OK,CRIT...) to all log views
    * New painter for normal and retry check interval (added to detail views)
    * Site filter shows "(local)" in case of non multi-site setup
    * Made "wato folder" columns sortable
    * Hiding site filter in multisite views in single site setups
    * Replaced "wato" sidebar snapin which mixed up WATO and status GUIs with
      the new "wato_foldertree" snapin which only links to the status views
      filtered by the WATO folder.
    * Added "Dashboard" section to views snapin which shows a list of all dashboards
    * FIX: Fixed auth problem when following logwatch icon links while using
      the form based auth
    * FIX: Fix problem with Umlaut in contact alias
    * FIX: Creating auth.php file on first login dialog based login to ensure
      it exists after login when it is first needed
    * Dashboard: link problem views to *unhandled* views (this was
      inconsistent)
    * Localization: Fixed detection of gettext template file when using the
      local/ hierarchy in OMD

    Mobile:
    * Improved sorting of views in main page 
    * Fix: Use all the availiable space in header
    * Fix: Navigation with Android Hardwarekeys now working
    * Fix: Links to pnp4nagios now work better
    * Fix: Host and Service Icons now finger friendly
    * Fix: Corrected some buildin views

    WATO:
    * Removed IP-Address attribute from folders
    * Supporting localized tag titles
    * Using Username as default value for full names when editing users
    * Snapshot/Factory Reset is possible even with a broken config
    * Added error messages to user edit dialog to prevent notification problems
      caused by incomplete configuration
    * Activate Changes: Wato can also reload instead of restarting nagios
    * Replication: Can now handle replication sites which use the form based auth
    * Replication: Added option to ignore problems with the ssl certificates
                   used in ssl secured replications
    * WATO now supports configuring Check_MK clusters
    * FIX: Fixed missing folders in "move to" dropdown fields
    * FIX: Fixed "move to target folders" after CSV import
    * FIX: Fixed problem with duplicate extra_buttons when using the i18n of multiisite
    * FIX: Fixed problem with duplicate permissions when using the i18n of multiisite
    * FIX: Writing single host_contactgroups rules for each selected
      contactgroup in host edit dialog
    * FIX: Fixed wrong folder contacgroup related permissions in auth.php api
    * FIX: Fixed not up-to-date role permission data in roles_saved hook
    * FIX: Fixed duplicate custom columns in WATO after switching languages

    BI:
    * improve doc/treasures/check_bi_local.py: local check that creates
      Nagios services out of BI aggregates

    Livestatus:
    * ColumnHeaders: on is now able to switch column header on even if Stats:
      headers are used. Artifical header names stats_1, stats_2, etc. are
      begin used. Important: Use "ColumnHeaders: on" after Columns: and 
      after Stats:.

1.1.13i2:
    Core, Setup, etc.:
    * cmk -I: accept host tags and cluster names

    Checks & Agents:
    * linux agent - ipmi: Creating directory of cache file if not exists
    * dell_powerconnect_cpu: renamed service from CPU to "CPU utilization", in
      order to be consistent with other checks
    
    Multisite:
    * Several cleanups to prevent css/js warning messages in e.g. Firefox
    * Made texts in selectable rows selectable again
    * Adding reschedule icon to all Check_MK based services. Clicks on these
      icons will simply trigger a reschedule of the Check_MK service
    * FIX: ship missing CSS files for mobile GUI
    * FIX: rename check_mk.js into checkmk.js in order to avoid browser
      caching problems during version update

    WATO:
    * Optimized wraps in host lists tag column
    * Bulk inventory: Remove leading pipe signs in progress bar on main
      folder inventory
    * NagVis auhtorization file generation is also executed on activate_changes
    * Implemented a new inclusion based API for using multisite permissions
      in other addons
    * Inventory of SNMP devices: force implicit full scan if no services
      are configured yet
    * FIX: Calling activate_changes hook also in distributed WATO setups
    * FIX: Fixed display bug in host tags drop down menu after POST of form
    * FIX: Fixed javascript errors when doing replication in distributed
      wato environments when not having the sidebar open
    * FIX: Fixed search form dependant attribute handling
    * FIX: Fixed search form styling issues
    * You can now move folders to other folders
    * FIX: Distributed WATO: Supressing site sync progress output written in
      the apache error log

1.1.13i1:
    Multisite:
    * New nifty sidebar snapin "Speed-O-Meter"
    * Implemented new cookie based login mechanism including a fancy login GUI
    * Implemented logout functionality for basic auth and the new cookie based auth
    * Implemented user profile management page for changing the user password and
      the default language (if available)
    * New filter for the (new) state in host/service alerts
    * New command for sending custom notifications
    * FIX: Fixed encoding problem when opening dashboard
    * New icon on a service whos host is in downtime
    * Only show most frequently used context buttons (configurable
      in multisite.mk via context_buttons_to_show)
    * Show icon if user has modified a view's filter settings
    * New config option debug_livestatus_queries, normal debug
      mode does not include this anymore
    * Icons with link to page URL at bottom of each page
    * Logwatch: Switched strings in logwatch to i18n strings
    * Logwatch: Fixed styling of context button when acknowleding log messages
    * Logwatch: Implemented overview page to show all problematic logfiles
    * Add Snapin page: show previews of all snapins
    * Add Snapin page: Trying to prevent dragging confusions by using other click event
    * New (hidden) button for reloading a snapin (left to the close button)
    * Automatically falling back to hardcoded default language if configured
    language is not available
    * Repair layout of Perf-O-Meter in single dataset layout
    * FIX: Fixed duplicate view plugin loading when using localized multisite
    * FIX: Host-/Servicegroup snapin: Showing group names when no alias is available
    * FIX: Removed double "/" from pnp graph image urls in views

    BI:
    * Host/Service elements are now iterable via FOREACH_HOST, e.g.
      (FOREACH_HOST, ['server'], ALL_HOSTS, "$HOST$", "Kernel" ),
    * FIX: Assuming host states is possible again (exception: list index "3")

    WATO:
    * Evolved to full featured monitoring configuration tool!
    * Major internal code cleanup
    * Hosts can now be created directly in folders. The concept of host lists
      has been dropped (see migration notes!)
    * Configuration of global configuration variables of Check_MK via WATO
    * Configuration of main.mk rules
    * Configuration of Nagios objects and attributes
    * Configuration of users and roles
    * Configuration of host tags
    * Distributed WATO: replication of the configuration to slaves and peers
    * Added missing API function update_host_attributes() to change the
      attributes of a host
    * Added API function num_hosts_in_folder() to count the number of hosts
      below the given folder
    * Added option to download "latest" snapshot
    * extra_buttons can now register a function to gather the URL to link to
    * Implemented NagVis Authorisation management using WATO users/permissions

    Livestatus:
    * Experimental feature: livecheck -> super fast active check execution
      by making use of external helper processes. Set livecheck=PATH_TO_bin/livecheck
      in nagios.cfg where you load Livestatus. Optional set num_livecheck_helpers=NUM
      to set number of processes. Nagios will not fork() anymore for check exection.
    * New columns num_hosts and num_services in status table
    * New aggregation functions suminv and avginv (see Documentation)

    Core, Setup, etc.:
    * New configuration variable static_checks[] (used by WATO)
    * New configuration variable checkgroup_parameters (mainly for WATO)
    * check_submission defaults now to "file" (was "pipe")
    * Added pre-configured notification via cmk --notify
    * Drop RRA-configuration files for PNP4Nagios completely
    * New configuration variable ping_levels for configuring parameters
      for the host checks.
    * cmk --notify: new macros $MONITORING_HOST$, $OMD_ROOT$ and $OMD_SITE$
    * make ping_levels also apply to PING services for ping-only hosts
      (thanks to Bernhard Schmidt)

    Checks & Agents:
    * if/if64: new ruleset if_disable_if64_hosts, that force if on
      hosts the seem to support if64
    * Windows agent: new config variable "sections" in [global], that
      allows to configure which sections are being output.
    * Windows agent: in [logwatch] you can now configure which logfiles
      to process and which levels of messages to send.
    * Windows agent: new config variable "host" in all sections that
      restricts the folling entries to certain hosts.
    * Windows agent: finally implemented <<<mrpe>>. See check_mk.ini
      for examples.
    * Windows agent: do not execute *.txt and *.dir in <<<plugins>>> and
      <<<local>>>
    * Windows agent: make extensions to execute configurable (see
      example check_mk.ini)
    * Windows agent: agent now reuses TCP port even when taskkill'ed, so
      a system reboot is (hopefully) not neccessary anymore
    * Windows agent: section <<<df>>> now also outputs junctions (windows
      mount points). No external plugin is needed.
    * Windows agent: new section <<<fileinfo>>> for monitoring file sizes
      (and later possible ages)
    * logwatch: allow to classify messages based on their count (see
      man page of logwatch for details)
    * fileinfo: new check for monitoring age and size of files
    * heartbeat_crm: apply patches from Václav Ovsík, so that the check
      should work on Debian now.
    * ad_replication: added warninglevel 
    * fsc_*: added missing scan functions
    * printer_alerts: added further state codes (thanks to Matthew Stew)
    * Solaris agent: changed shell to /usr/bin/bash (fixes problems with LC_ALL=C)

1.1.12p7:
    Multisite:
    * FIX: detail view of host was missing column headers
    * FIX: fix problem on IE with background color 'white'
    * FIX: fix hitting enter in host search form on IE
    * FIX: fix problem in ipmi_sensors perfometer

    Checks & Agents:
    * FIX: fixed man pages of h3c_lanswitch_sensors and statgrab_cpu
    * FIX: netapp_volumes: added raid4 as allowed state (thanks to Michaël Coquard)

    Livestatus
    * FIX: fix type column in 'GET columns' for dict-type columns (bug found
      by Gerhard Lausser)

1.1.12p6:
    Checks & Agents:
    * FIX: lnx_if: remove debug output (left over from 1.1.12p5)
    
1.1.12p5:
    Multisite:
    * FIX: fix hitting enter in Quicksearch on IE 8
    * FIX: event/log views: reverse sorting, so that newest entries
      are shown first
    * FIX: fix dashboard dashlet background on IE
    * FIX: fix row highlight in status GUI on IE 7/8
    * FIX: fix row highlight after status page reload
    * FIX: single dataset layout honors column header settings
    * FIX: quote '#' in PNP links (when # is contained in services)
    * FIX: quote '#' in PNP image links also
    * FIX: add notifications to host/service event view

    Checks & Agents:
    * FIX: lnx_if: assume interfaces as up if ethtool is missing or
      not working but interface has been used since last reboot. This
      fixes the problem where interface are not found by inventory.
    * FIX: snmp_uptime: handels alternative timeformat
    * FIX: netapp_*: scan functions now detect IBM versions of firmware
    * FIX: bluecoat_diskcpu: repair scan function
    * FIX: mem.vmalloc: fix default levels (32 and 64 was swapped)
    * FIX: smart: make levels work (thanks to Bernhard Schmidt)
    * FIX: PNP template if if/if64: reset LC_ALL, avoids syntax error
    * FIX: dell_powerconnect_cpu: handle sporadic incomplete output
      from SNMP agent

1.1.12p4:
    Multisite:
    * FIX: sidebar snapin Hostgroups and Servicegroups sometimes
           failed with non-existing "available_views".
    * FIX: Fix host related WATO context button links to point to the hosts site
    * FIX: Fixed view editor redirection to new view after changing the view_name
    * FIX: Made icon painter usable when displaying hostgroup rows
    * Logwatch: Switched strings in logwatch to i18n strings
    * Logwatch: Fixed styling of context button when acknowleding log messages
    * Logwatch: Implemented overview page to show all problematic logfiles

    WATO:
    * FIX: add missing icon_csv.png
    * FIX: WATO did not write values of custom macros to extra_host_conf definitions

1.1.12p3:
    Core, Setup, etc.:
    * FIX: really suppress precompiling on PING-only hosts now

1.1.12p2:
    Core, Setup, etc.:
    * FIX: fix handling of empty suboids
    * FIX: do not create precomiled checks for host without Check_MK services

    Checks & Agents:
    * FIX: mem.win: Default levels now works, check not always OK
    * FIX: blade_health: fix OID specification
    * FIX: blade_bays: fix naming of item and man page

    Multisite:
    * FIX: Fixed styling of view header in older IE browsers
    * FIX: Do not show WATO button in views if WATO is disabled
    * FIX: Remove WATO Folder filter if WATO is disabled 
    * FIX: Snapin 'Performance': fix text align for numbers
    * FIX: Disallow setting downtimes that end in the past
    * FIX: Fix links to downtime services in dashboard
    * FIX: Fix popup help of reschedule icon

1.1.12p1:
    Core, Setup, etc.:
    * FIX: fix aggregate_check_mk (Summary host agent status)

    Checks & Agents:
    * FIX: mk_oracle now also detects XE databases
    * FIX: printer_alerts: handle 0-entries of Brother printers
    * FIX: printer_supply: fix Perf-O-Meter if no max known
    * FIX: Added id parameter to render_statistics() method to allow more than
      one pie dashlet for host/service stats
    * FIX: drbd: fixed inventory functions
    * FIX: printer_supply: handle output of Brother printers
    * FIX: ps.perf PNP template: show memory usage per process and not
      summed up. This is needed in situations where one process forks itself
      in irregular intervals and rates but you are interested just in the
      memory usage of the main process.

    Multisite:
    * FIX: finally fixed long-wanted "NagStaMon create hundreds
      of Apache processes" problem!
    * FIX: query crashed when sorting after a join columns without
      an explicit title.
    * FIX: filter for WATO file/folder was not always working.
    * Added filter for hard services states to search and service
      problems view
    * FIX: dashboard problem views now ignore notification period,
      just as tactical overview and normal problem views do
    * FIX: Loading dashboard plugins in dashboard module
 

1.1.12:
    Checks & Agents:
    * dell_powerconnect_*: final fixed, added PNP-templates
    * ps.perf: better error handling in PNP template

    Multisite:
    * Dashboard: fix font size of service statistics table
    * Dashboard: insert links to views into statistics
    * Dashboard: add links to PNP when using PNP graphs
    
1.1.12b2:
    Core, Setup, etc.:
    * FIX: fix crash with umlauts in host aliases
    * FIX: remove duplicate alias from Nagios config

    Checks & Agents:
    * services: better handling of invalid patterns
    * FIX: multipath: fix for another UUID format
    * AIX agent: fix implementation of thread count
    * blade_bays: detect more than 16 bays
    * statgrab_*: added missing inventory functions
    * FIX: fix smart.temp WARN/CRIT levels were off by one degree

    Multisite:
    * Remove Check_MK logo from default dashboard
    * Let dashboard use 10 more pixels right and bottom
    * FIX: do not show WATO icon if no WATO permission
    * Sidebar sitestatus: Sorting sites by sitealias
    * FIX: removed redundant calls of view_linktitle()

    WATO:
    * FIX: fix update of file/folder title after title property change

    Livestatus:
    * FIX: fix crash on imcomplete log lines (i.e. as
      as result of a full disk)
    * FIX: Livestatus-API: fix COMMAND via persistent connections
	

1.1.12b1:
    Core, Setup, etc.:
    * FIX: fix cmk -D on cluster hosts
    * Made profile output file configurable (Variable: g_profile_path)

    Checks & Agents:
    * FIX: j4p_performance: fix inventory functions 
    * FIX: mk_oracle: fix race condition in cache file handling (agent data
      was missing sections in certain situations)
    * mrpe: make check cluster-aware and work as clustered_service
    * cups_queues: Run agent part only on directly on CUPS servers,
      not on clients
    * FIX: mbg_lantime_state: Fixed output UOM to really be miliseconds
    * FIX: ntp: Handling large times in "poll" column correctly
    * New check dmi_sysinfo to gather basic hardware information
    * New check bintec_info to gather the software version and serial number
    of bintec routers

    Multisite:
    * FIX: fix rescheduling of host check
    * FIX: fix exception when using status_host while local site is offline
    * FIX: Fixed not updating pnp graphs on dashboard in some browsers (like chrome)
    * FIX: fix URL-too-long in permissions page
    * FIX: fix permission computation
    * FIX: fixed sorting of service perfdata columns
    * FIX: fixed sorting of multiple joined columns in some cases
    * FIX: fixed some localisation strings
    * Cleanup permissions page optically, add comments for views and snapins
    * Added some missing i18n strings in general HTML functions
    * Added display_option "w" to disable limit messages and livestatus errors in views
    * Service Perfdata Sorters are sorting correctly now
    * Added "Administration" snapin to default sidebar
    * Tactical Overview: make link clickable even if count is zero
    * Minor cleanup in default dashboard
    * Dashboard: new dashlet attribute title_url lets you make a title into a link
    * Dashboard: make numbers match "Tactical Overview" snapin

    Livestatus:
    * Write messages after initialization into an own livestatus.log

    WATO:
    * FIX: "bulk move to" at the top of wato hostlists works again
    * FIX: IE<9: Fixed problem with checkbox events when editing a host
    * FIX: "move to" dropdown in IE9 works again

1.1.11i4:
    Core, Setup, etc.:
    * FIX: use hostgroups instead of host_groups in Nagios configuration.
      This fixes a problem with Shinken
    * --scan-parents: detected parent hosts are now tagged with 'ping', so
      that no agent will be contacted on those hosts

    Checks & Agents:
    * Added 4 new checks dell_powerconnect_* by Chris Bowlby
    * ipmi_sensors: correctly handle further positive status texts
      (thanks to Sebastian Talmon)
    * FIX: nfsmounts handles zero-sized volumes correctly
    * AIX agent now outputs the user and performance data in <<<ps>>>

    Multisite:
    * FIX: WATO filtered status GUIs did not update the title after changing
      the title of the file/folder in WATO
    * FIX: Removed new python syntax which is incompatible with old python versions
    * FIX: Made bulk inventory work in IE
    * FIX: Fixed js errors in IE when having not enough space on dashboard 
    * FIX: fix error when using non-Ascii characters in view title
    * FIX: fix error on comment page caused by missing sorter
    * FIX: endless javascript when fetching pnp graphs on host/service detail pages
    * FIX: Not showing the action form in "try" mode of the view editor
    * FIX: Preventing up-then-over effect while loading the dashboard in firefox
    * Added missing i18n strings in command form and list of views
    * Views are not reloaded completely anymore. The data tables are reloaded
      on their own.
    * Open tabs in views do not prevent reloading the displayed data anymore
    * Added display_option "L" to enable/disable column title sortings
    * Sorting by joined columns is now possible
    * Added missing sorters for "service nth service perfdata" painters
    * Implemented row selection in views to select only a subset of shown data
      for actions
    * Sort titles in views can be enabled by clicking on the whole cells now
    * Submitting the view editor via ENTER key saves the view now instead of try mode
    * Host comments have red backgrounded rows when host is down
    * Implemented hook api to draw custom link buttons in views

    WATO:
    * Changed row selection in WATO to new row selection mechanism
    * Bulk action buttons are shown at the top of hostlists too when the lists
      have more than 10 list items
    * New function for backup and restore of the configuration

    Livestatus:
    * FIX: fix compile error in TableLog.cc by including stddef.h
    * FIX: tables comments and downtimes now honor AuthUser
    * Table log honors AuthUser for entries that belong to hosts
      (not for external commands, though. Sorry...)
    * FIX: fix Stats: sum/min/max/avg for columns of type time

1.1.11i3:
    Core, Setup, etc.:
    * FIX: allow host names to have spaces
    * --snmpwalk: fix missing space in case of HEX strings
    * cmk --restore: be aware of counters and cache being symbolic links
    * do_rrd_update: direct RRD updates have completely been removed.
      Please use rrdcached in case of performance problems.
    * install_nagios.sh has finally been removed (was not maintained anyway).
      Please use OMD instead.
    * Inventory functions now only take the single argument 'info'. The old
      style FUNC(checkname, info) is still supported but deprecated.
    * Show datasource program on cmk -D
    * Remove .f12 compile helper files from agents directory
    * Output missing sections in case of "WARNING - Only __ output of __..."
    * Remove obsolete code of snmp_info_single
    * Remove 'Agent version (unknown)' for SNMP-only hosts
    * Options --version, --help, --man, --list-checks and --packager now
      work even with errors in the configuration files
    * Minor layout fix in check man-pages

    Checks & Agents:
    * FIX: hr_mem: take into account cache and buffers
    * FIX: printer_pages: workaround for trailing-zero bug in HP Jetdirect
    * mk_logwatch: allow to set limits in processing time and number of
      new log messages per log file
    * Windows Agent: Now supports direct execution of powershell scripts
    * local: PNP template now supports multiple performance values
    * lnx_if: make lnx_if the default interface check for Linux
    * printer_supply: support non-Ascii characters in items like
      "Resttonerbehälter". You need to define snmp_character_encodings in main.mk
    * mem.win: new dedicated memory check for Windows (see Migration notes)
    * hr_mem: added Perf-O-Meter
    * Renamed all temperature checks to "Temperature %s". Please
      read the migration notes!
    * df and friends: enabled trend performance data per default. Please
      carefully read the migration notes!
    * diskstat: make summary mode the default behavious (one check per host)

    MK Livestatus:
    * WaitObject: allow to separate host name and service with a semicolon.
      That makes host names containing spaces possible.
    * Better error messages in case of unimplemented operators

    Multisite:
    * FIX: reschedule now works for host names containing spaces
    * FIX: correctly sort log views in case of multi site setups
    * FIX: avoid seven broken images in case of missing PNP graphs
    * FIX: Fixed javascript errors when opening dashboard in IE below 9
    * FIX: Views: Handling deprecated value "perpage" for option
      column_headers correctly
    * FIX: Fixed javascript error when saving edited views without sidebar
    * FIX: Showing up PNP hover menus above perfometers
    * Host/Service Icon column is now modularized and can be extended using
      the multisite_icons list.
    * New sorters for time and line number of logfile entries
    * Bookmarks snapin: save relative URLs whenever possible
    * Man-Pages of Check_MK checks shown in Multisite honor OMD's local hierarchy
    * nicer output of substates, translate (!) and (!!) into HTML code
    * new command for clearing modified attributes (red cross, green checkmark)
    * Perf-O-Meters: strip away arguments from check_command (e.g.
      "check-foo!17!31" -> "check-foo").
    * Added several missing i18n strings in view editor
    * Views can now be sorted by the users by clicking on the table headers.
      The user sort options are not persisted.
    * Perf-O-Meters are now aware if there really is a PNP graph

    WATO:
    * Show error message in case of empty inventory due to agent error
    * Commited audit log entries are now pages based on days
    * Added download link to download the WATO audit log in CSV format

1.1.11i2:
    Core, Setup, etc.:
    * FIX: sort output of cmk --list-hosts alphabetically
    * FIX: automatically remove leading and trailing space from service names
      (this fixes a problem with printer_pages and an empty item)
    * Great speed up of cmk -N/-C/-U/-R, especially when number of hosts is
      large.
    * new main.mk option delay_precompile: if True, check_mk will skip Python 
      precompilation during cmk -C or cmk -R, but will do this the first 
      time the host is checked.  This speeds up restarts. Default is False.
      Nagios user needs write access in precompiled directory!
    * new config variable agent_ports, allowing to specify the agent's
      TCP port (default is 6556) on a per-host basis.
    * new config variable snmp_ports, allowing to specify the UDP port
      to used with SNMP, on a per-host basis.
    * new config variable dyndns_hosts. Hosts listed in this configuration
      list (compatible to bulkwalk_hosts) use their hostname as IP address.
    
    Checks & Agents:
    * FIX: AIX agent: output name of template in case of MRPE
    * FIX: cisco_temp: skip non-present sensors at inventory
    * FIX: apc_symmetra: fix remaining runtime calculation (by factor 100)
    * FIX: Added PNP-template for winperf_phydisk
    * FIX: if64: fix UNKNOWN in case of non-unique ifAlias
    * FIX: lnx_if/if/if64: ignore percentual traffic levels on NICs without
           speed information.
    * FIX: cisco_temp_perf: add critical level to performance data
    * FIX: windows agent: hopefully fix case with quotes in directory name
    * FIX: printer_supply: fixed logic of Perf-O-Meter (mixed up crit with ok)
    * FIX: Solaris agent: reset localization to C, fixes problems with statgrab
    * FIX: blade_*: fix SNMP scan function for newer firmwares (thanks to Carlos Peón)
    * snmp_uptime, snmp_info: added scan functions. These checks will now
      always be added. Please use ingored_checktypes to disable, if non needed.
    * brocade_port: check for Brocade FC ports has been rewritten with
      lots of new features.
    * AIX agent now simulates <<<netctr>>> output (by Jörg Linge)
    * mbg_lantime_state: Handling refclock offsets correctly now; Changed
      default thresholds to 5/10 refclock offset
    * brocade_port: parameter for phystate, opstate and admstate can now
      also be lists of allowed states.
    * lnx_if: treat interfaces without information from ethtool as
      softwareLoopback interface. The will not be found by inventory now.
    * vbox_guest: new check for checking guest additions of Linux virtual box hosts
    * if/if64: Fixed bug in operstate detection when using old tuple based params
    * if/if64: Fixed bug in operstate detection when using tuple of valid operstates
    * mk_oracle: Added caching of results to prevent problems with long
    running SQL queries. Cache is controlled by CACHE_MAXAGE var which is preset to
    120 seconds 
    * mk_oracle: EXCLUDE_<sid>=ALL or EXCLUDE_<sid>=oracle_sessions can be
    used to exclude specific checks now
    * mk_oracle: Added optional configuration file to configure the new options
    * j4p_performance agent plugin: Supports basic/digest auth now
    * New checks j4p_performance.threads and j4p_performance.uptime which
      track the number of threads and the uptime of a JMX process
    * j4p_performance can fetch app and servlet specific status data. Fetching
      the running state, number of sessions and number of requests now. Can be
      extended via agent configuration (j4p.cfg).
    * Added some preflight checks to --scan-parents code
    * New checks netapp_cluster, netapp_vfiler for checking NetAPP filer 
      running as cluster or running vfilers.
    * megaraid_pdisks: Better handling of MegaCli output (Thanks to Bastian Kuhn)
    * Windows: agent now also sends start type (auto/demand/disabled/boot/system)
    * Windows: inventory_services now allowes regexes, depends and state/start type
      and also allows host tags.

    Multisite:
    * FIX: make non-Ascii characters in services names work again
    * FIX: Avoid exceptions in sidebar on Nagios restart
    * FIX: printer_supply perfometer: Using white font for black toners
    * FIX: ipmi: Skipping items with invalid data (0.000 val, "unspecified" unit) in summary mode
    * FIX: ipmi: Improved output formating in summary mode
    * FIX: BI - fixed wrong variable in running_on aggregation function
    * FIX: "view_name" variable missing error message when opening view.py
      while using the "BI Aggregation Groups" and "Hosts" snapins in sidebar
    * FIX: Fixed styling of form input elements in IE + styling improvements
    * FIX: Fixed initial folding state on page loading on pages with multiple foldings opened
    * Introduced basic infrastructure for multilanguage support in Multisite
    * Make 'Views' snapin foldable
    * Replace old main view by dashboard
    * Sidebar: Snapins can register for a triggered reload after a nagios
      restart has been detected. Check interval is 30 seconds for now.
    * Quicksearch snapin: Reloads host lists after a detected nagios restart.
    * New config directory multisite.d/ - similar to conf.d/
    * great speed up of HTML rendering
    * support for Python profiling (set profile = True in multisite.mk, profile
      will be in var/check_mk/web)
    * WATO: Added new hook "active-changes" which calls the registered hosts
      with a dict of "dirty" hosts
    * Added column painter for host contacts
    * Added column painters for contact groups, added those to detail views
    * Added filters for host and service contact groups
    * Detail views of host/service now show contacts
    * Fix playing of sounds: All problem views now have play_sounds activated,
      all other deactivated.
    * Rescheduling of Check_MK: introduce a short sleep of 0.7 sec. This increases
      the chance of the passive services being updated before the repaint.
    * Added missing i18n strings in filter section of view editor
    * Added filter and painter for the contact_name in log table
    * Added several views to display the notification logs of Nagios

    WATO:
    * Configration files can now be administered via the WEB UI
      (config_files in multisite.mk is obsolete)
    * Snapin is tree-based and foldable
    * Bulk operation on host lists (inventory, tags changed, etc)
    * Easy search operation in host lists
    * Dialog for global host search
    * Services dialog now tries to use cached data. On SNMP hosts
      no scan will be done until new button "Full Scan" is pressed.

    BI:
    * FIX: Fixed displaying of host states (after i18n introduction)h
    * FiX: Fixed filter for aggregation group
    * FIX: Fixed assumption button for services with non-Ascii-characters

    MK Livestatus:
    * FIX: fix compile problem on Debian unstable (Thanks to Sven Velt)
    * Column aggregation (Stats) now also works for perf_data
    * New configuration variable data_encoding and full UTF-8 support.
    * New column contact_groups in table hosts and services (thanks to
      Matthew Kent)
    * New headers Negate:, StatsNegate: and WaitConditionNegate:

1.1.11i1:
    Core, Setup, etc.:
    * FIX: Avoid duplicate SNMP scan of checktypes containing a period
    * FIX: honor ignored_checktypes also on SNMP scan
    * FIX: cmk -II also refreshes cluster checks, if all nodes are specified
    * FIX: avoid floating points with 'e' in performance data
    * FIX: cmk -D: drop obsolete (and always empty) Notification:
    * FIX: better handling of broken checks returning empty services
    * FIX: fix computation of weight when averaging
    * FIX: fix detection of missing OIDs (led to empty lines) 
    * SNMP scan functions can now call oid(".1.3.6.1.4.1.9.9.13.1.3.1.3.*")
      That will return the *first* OID beginning with .1.3.6.1.4.1.9.9.13.1.3.1.3
    * New config option: Set check_submission = "file" in order to write
      check result files instead of using Nagios command pipe (safes
      CPU ressources)
    * Agent simulation mode (for internal use and check development)
    * Call snmpgetnext with the option -Cf (fixes some client errors)
    * Call snmp(bulk)walk always with the option -Cc (fixes problems in some
      cases where OIDs are missing)
    * Allow merging of dictionary based check parameters
    * --debug now implies -v
    * new option --profile: creates execution profile of check_mk itself
    * sped up use of stored snmp walks
    * find configuration file in subdirectories of conf.d also
    * check_mk_templates.cfg: make check-mk-ping take arguments

    Multisite:
    * FIX: Display limit-exceeded message also in multi site setups
    * FIX: Tactical Overview: fix unhandled host problems view
    * FIX: customlinks snapin: Suppressing exception when no links configured
    * FIX: webservice: suppress livestatus errors in multi-site setups
    * FIX: install missing example icons in web/htdocs/images/icons
    * FIX: Nagios-Snapin: avoid duplicate slash in URL
    * FIX: custom_style_sheet now also honored by sidebar
    * FIX: ignore case when sorting groups in ...groups snapin
    * FIX: Fixed handling of embedded graphs to support the changes made to
    * FIX: avoid duplicate import of plugins in OMD local installation
    the PNP webservice
    * FIX: Added host_is_active and host_flapping columns for NagStaMon views
    * Added snmp_uptime, uptime and printer_supply perfometers
    * Allow for displaying service data in host tables
    * View editor foldable states are now permament per user
    * New config variable filter_columns (default is 2)

    BI:
    * Added new component BI to Multisite.

    WATO:
    * FIX: fix crash when saving services after migration from old version
    * Allow moving hosts from one to another config file

    Checks & Agents:
    * FIX: hr_mem: ignore devices that report zero memory
    * FIX: cisco_power: fix syntax error in man page (broke also Multisite)
    * FIX: local: fixed search for custom templates PNP template
    * FIX: if/if64: always generate unique items (in case ifAlias is used)
    * FIX: ipmi: fix ugly ouput in case of warning and error
    * FIX: vms_df: fix, was completely broken due to conversion to df.include
    * FIX: blade_bays: add missing SNMP OIDs (check was always UNKNOWN)
    * FIX: df: fix layout problems in PNP template
    * FIX: df: fix trend computation (thanks to Sebastian Talmon)
    * FIX: df: fix status in case of critical trend and warning used
    * FIX: df: fix display of trend warn/crit in PNP-graph
    * FIX: cmctc: fix inventory in case of incomplete entries
    * FIX: cmctc: add scan function
    * FIX: ucd_cpu_load and ucd_cpu_util: make scan function find Rittal
    * FIX: ucd_cpu_util: fix check in case of missing hi, si and st
    * FIX: mk_logwatch: improve implementation in order to save RAM
    * FIX: mk_oracle: Updated tablespace query to use 'used blocks' instead of 'user blocks'
    * FIX: mk_oracle: Fixed computation for TEMP table spaces
    * FIX: bluecoat_sensors: Using scale parameter provided by the host for reported values
    * FIX: fjdarye60_devencs, fjdarye60_disks.summary: added snmp scan functions
    * FIX: decru_*: added snmp scan functions
    * FIX: heartbeat_rscstatus handles empty agent output correctly
    * FIX: hp_procurve_cpu: fix synatx error in man page
    * FIX: hp_procurve_memory: fix syntax error in man page
    * FIX: fc_brocade_port_detailed: fix PNP template in MULTIPLE mode
    * FIX: ad_replication.bat only generates output on domain controllers now.
           This is useful to prevent checks on non DC hosts (Thanks to Alex Greenwood)
    * FIX: cisco_temp_perf: handle sensors without names correctly
    * printer_supply: Changed order of tests. When a printer reports -3 this
      is used before the check if maxlevel is -2.
    * printer_supply: Skipping inventory of supplies which have current value
    and maxlevel both set to -2.
    * cisco_locif: The check has been removed. Please switch to if/if64
      has not the index 1
    * cisco_temp/cisco_temp_perf: scan function handles sensors not beginning
      with index 1
    * df: split PNP graphs for growth/trend into two graphs
    * omd_status: new check for checking status of OMD sites
    * printer_alerts: Added new check for monitoring alert states reported by
      printers using the PRINTER-MIB
    * diskstat: rewritten check: now show different devices, r+w in one check
    * canon_pages: Added new check for monitoring processed pages on canon
    printer/multi-function devices
    * strem1_sensors: added check to monitor sensors attached to Sensatorinc EM1 devices
    * windows_update: Added check to monitor windows update states on windows
      clients. The check monitors the number of pending updates and checks if
      a reboot is needed after updates have been installed.
    * lnx_if: new check for Linux NICs compatible with if/if64 replacing 
      netif.* and netctr.
    * if/if64: also output performance data if operstate not as expected
    * if/if64: scan function now also detects devices where the first port
    * if/if64: also show perf-o-meter if speed is unknown
    * f5_bigip_pool: status of F5 BIP/ip load balancing pools
    * f5_bigip_vserver: status of F5 BIP/ip virtual servers
    * ipmi: new configuration variable ipmi_ignored_sensors (see man page)
    * hp_procurve_cpu: rename services description to CPU utilization
    * ipmi: Linux agent now (asynchronously) caches output of ipmitool for 20 minutes
    * windows: agent has new output format for performance counters
    * winperf_process.util: new version of winperf.cpuusage supporting new agent
    * winperf_system.diskio: new version of winperf.diskstat supporting new agent
    * winperf_msx_queues: new check for MS Exchange message queues
    * winperf_phydisk: new check compatible with Linux diskstat (Disk IO per device!)
    * smart.temp/smart.stats: added new check for monitoring health of HDDs
      using S.M.A.R.T
    * mcdata_fcport: new check for ports of MCData FC Switches
    * hp_procurve_cpu: add PNP template
    * hp_procurve_cpu: rename load to utilization, rename service to CPU utilizition
    * df,df_netapp,df_netapp32,hr_fs,vms_df: convert to mergeable dictionaries
    * mbg_lantime_state,mbg_lantime_refclock: added new checks to monitor 
      Meinberg LANTIME GPS clocks

    Livestatus:
    * Updated Perl API to version 0.74 (thanks to Sven Nierlein)

1.1.10:
    Core, Setup, etc.:
    * --flush now also deletes all autochecks 
    
    Checks & Agents:
    * FIX: hr_cpu: fix inventory on 1-CPU systems (thanks to Ulrich Kiermayr)


1.1.10b2:
    Core, Setup, etc.:
    * FIX: setup.sh on OMD: fix paths for cache and counters
    * FIX: check_mk -D did bail out if host had no ip address
    * cleanup: all OIDs in checks now begin with ".1.3.6", not "1.3.6"

    WATO:
    * FIX: Fixed bug that lost autochecks when using WATO and cmk -II together

    Checks & Agents:
    * Added check man pages for systemtime, multipath, snmp_info, sylo,
      ad_replication, fsc_fans, fsc_temp, fsc_subsystems
    * Added SNMP uptime check which behaves identical to the agent uptime check


1.1.10b1:
    Core, Setup, etc.:
    * FIX: do not assume 127.0.0.1 as IP address for usewalk_hosts if
      they are not SNMP hosts.
    * FIX: precompile: make sure check includes are added before actual
      checks
    * FIX: setup.sh: do not prepend current directory to url_prefix
    * FIX: output agent version also for mixed (tcp|snmp) hosts
    * RPM: use BuildArch: noarch in spec file rather than as a command
      line option (thanks to Ulrich Kiermayr)
    * setup.sh: Allow to install Check_MK into existing OMD site (>= 0.46).
      This is still experimental!

    Checks & Agents:
    * FIX: Windows agent: fix output of event ID of log messages
    * FIX: if/if64: output speed correctly (1.50MB/s instead of 1MB/s)
    * FIX: drbd now handles output of older version without an ep field
    * FIX: repaired df_netapp32
    * FIX: Added SNMP scan function of df_netapp and df_netapp32
    * FIX: repaired apc_symmetra (was broken due to new option -Ot 
      for SNMP)
    * FIX: df, hr_fs and other filesystem checks: fix bug if using
      magic number. levels_low is now honored.
    * FIX: scan function avoids hr_cpu and ucd_cpu_utilization
      at the same time
    * FIX: HP-UX agent: fixed output of df for long mount points
      (thanks to Claas Rockmann-Buchterkirche)
    * FIX: df_netapp/32: fixed output of used percentage (was always
      0% due to integer division)
    * FIX: fixed manual of df (magic_norm -> magic_normsize)
    * FIX: removed filesystem_trend_perfdata. It didn't work. Use
      now df-parameter "trend_perfdata" (see new man page of df)
    * FIX: cisco_temp_perf: fix return state in case of WARNING (was 0 = OK)
    * FIX: repair PNP template for df when using trends
    * FIX: cisco_qos: fix WATO exception (was due to print command in check)
    * FIX: check_mk check: fixed template for execution time
    * FIX: blade_health, fc_brocade_port_detailed removed debug outputs
    * FIX: netapp_volumes: The check handled 64-bit aggregates correctly
    * FIX: netapp_volumes: Fixed snmp scan function
    * FIX: blade_*: Fixed snmp scan function
    * FIX: nfsmount: fix exception in check in case of 'hanging'
    * systemtime: new simple check for time synchronization on Windows
      (needs agent update)
    * Added Perf-O-Meter for non-df filesystem checks (e.g. netapp)
    * hp_proliant_*: improve scan function (now just looks for "proliant")

    Multisite:
    * FIX: fix json/python Webservice

1.1.9i9:
    Core, Setup, etc.:
    * FIX: check_mk_templates.cfg: add missing check_period for hosts
      (needed for Shinken)
    * FIX: read *.include files before checks. Fixes df_netapp not finding
      its check function
    * FIX: inventory checks on SNMP+TCP hosts ignored new TCP checks
    * local.mk: This file is read after final.mk and *not* backup up
      or restored
    * read all files in conf.d/*.mk in alphabetical order now.
    * use snmp commands always with -Ot: output time stamps as UNIX epoch
      (thanks to Ulrich Kiermayr)

    Checks & Agents:
    * ucd_cpu_load: new check for CPU load via UCD SNMP agent
    * ucd_cpu_util: new check for CPU utilization via UCD SNMP agent
    * steelhead_status: new check for overall health of Riverbed Steelhead appliance
    * steelhead_connections: new check for Riverbed Steelhead connections
    * df, df_netapp, df_netapp32, hr_fs, vms_df: all filesystem checks now support
      trends. Please look at check manpage of df for details.
    * FIX: heartbeat_nodes: Fixed error handling when node is active but at least one link is dead
    * 3ware_units: Handling INITIALIZING state as warning now
    * FIX: 3ware_units: Better handling of outputs from different tw_cli versions now
    * FIX: local: PNP template for local now looks in all template directories for
      specific templates (thanks to Patrick Schaaf)

    Multisite:
    * FIX: fix "too many values to unpack" when editing views in single layout
      mode (such as host or service detail)
    * FIX: fix PNP icon in cases where host and service icons are displayed in 
      same view (found by Wolfgang Barth)
    * FIX: Fixed view column editor forgetting pending changes to other form
           fields
    * FIX: Customlinks snapin persists folding states again
    * FIX: PNP timerange painter option field takes selected value as default now
    * FIX: Fixed perfometer styling in single dataset layouts
    * FIX: Tooltips work in group headers now
    * FIX: Catching exceptions caused by unset bandwidth in interface perfometer

    WATO:
    * FIX: fix problem with vanishing services on Windows. Affected were services
      containing colons (such as fs_C:/).

    Livestatus:
    * FIX: fix most compiler warnings (thanks to patch by Sami Kerola)
    * FIX: fix memory leak. The leak caused increasing check latency in some
      situations
    
1.1.9i8:
    Multisite:
    * New "web service" for retrieving data from views as JSON or 
      Python objects. This allows to connect with NagStaMon 
      (requires patch in NagStaMon). Simply add &output_format=json
      or &output_format=python to your view URL.
    * Added two builtin views for NagStaMon.
    * Acknowledgement of problem now has checkboxes for sticky,
      send notification and persisten comment
    * Downtimes: allow to specify fixed/flexible downtime
    * new display_options d/D for switching on/off the tab "Display"
    * Improved builtin views for downtimes
    * Bugfix: Servicegroups can be searched with the quicksearch snapin using
      the 'sg:' prefix again

    WATO:
    * Fixed problem appearing at restart on older Python version (RH)

1.1.9i7:
    Core, Setup, etc.:
    * Fix crash on Python 2.4 (e.g. RedHat) with fake_file
    * Fixed clustering of SNMP hosts
    * Fix status output of Check_MK check in mixed cluster setups

    Checks & Agents:
    * PNP templates for if/if64: fix bugs: outgoing packets had been
      same as incoming, errors and discards were swapped (thanks to 
      Paul Freeman)
    * Linux Agent: Added suport for vdx and xvdx volumes (KVM+Virtio, XEN+xvda)

    Multisite:
    * Fix encoding problem when host/service groups contain non-ascii
      characters.

    WATO:
    * Fix too-long-URL problem in cases of many services on one host


1.1.9i6:
    INCOMPATIBLE CHANGES:
    * Removed out-dated checks blade_misc, ironport_misc and snia_sml. Replaced
      with dummy checks begin always UNKNOWN.

    Core, Setup, etc.:
    * cmk -D: show ip address of host 
    * Fix SNMP inventory find snmp misc checks inspite of negative scan function
    * Fix output of MB and GB values (fraction part was zero)

    Checks & Agents:
    * megaraid_ldisks: remove debug output
    * fc_brocade_port: hide on SNMP scan, prefer fc_brocade_port_detailed
    * fc_brocade_port_detailed: improve scan function, find more devices
    * New agent for HP-UX
    * hpux_cpu: new check for monitoring CPU load average on HP-UX
    * hpux_if: New check for monitoring NICs on HP-UX (compatible to if/if64)
    * hpux_multipath: New check for monitoring Multipathing on HP-UX
    * hpux_lvm: New check for monitoring LVM mirror state on HP-UX
    * hpux_serviceguard: new check for monitoring HP-UX Serviceguard
    * drbd: Fixed var typo which prevented inventory of drbd general check
      (Thanks to Andreas Behler)
    * mk_oracle: new agent plugin for monitoring ORACLE (currently only
      on Linux and HP-UX, but easily portable to other Unices)
    * oracle_sessions: new check for monitoring the current number of active
      database sessions.
    * oracle_logswitches: new check for monitoring the number of logswitches
      of an ORACLE instances in the last 60 minutes.
    * oracle_tablespaces: new check for monitoring size, state and autoextension
      of ORACLE tablespaces.
    * h3c_lanswitch_cpu: new check for monitoring CPU usage of H3C/HP/3COM switches
    * h3c_lanswitch_sensors: new check for monitoring hardware sensors of H3C/HP/3COM switches
    * superstack3_sensors: new check for monitoring hardware sensors of 3COM Superstack 3 switches

    Multisite:
    * Fixed aligns/widths of snapin contents and several small styling issues
    * Fixed links and border-styling of host matrix snapin
    * Removed jQuery hover menu and replaced it with own code

1.1.9i5:
    Multisite:
    * custom notes: new macros $URL_PREFIX$ and $SITE$, making 
      multi site setups easier
    * new intelligent logwatch icon, using url_prefix in multi site
      setups


1.1.9i4:
    Core, Setup, etc.:
    * added missing 'register 0' to host template
    * setup: fix creation of symlink cmk if already existing

    Multisite:
    * New reschedule icon now also works for non-local sites.
    * painter options are now persisted on a per-user-base
    * new optional column for displaying host and service comments
      (not used in shipped views but available in view editor)

    Livestatus:
    * Check for buffer overflows (replace strcat with strncat, etc.)
    * Reduce number of log messages (reclassify to debug)

    Checks & Agents:
    * apc_symmetra: handle empty SNMP variables and treat as 0.


1.1.9i3:
    INCOMPATIBLE CHANGES:
    * You need a current version of Livestatus for Multisite to work!
    * Multisite: removed (undocumented) view parameters show_buttons and show_controls.
      Please use display_options instead.
    * Finally removed deprecated filesystem_levels. Please use check_parameters instead.
    * Livestatus: The StatsGroupBy: header is still working but now deprecated.
      Please simply use Columns: instead. If your query contains at least one Stats:-
      header than Columns: has the meaning of the old StatsGroupBy: header

    Core, Setup, etc.:
    * Create alias 'cmk' for check_mk in bin/ (easier typing)
    * Create alias 'mkp' for check_mk -P in bin/ (easier typing) 

    Multisite:
    * Each column can now have a tooltip showing another painter (e.g.
      show the IP address of a host when hovering over its name)
    * Finally show host/services icons from the nagios value "icon_image".
      Put your icon files in /usr/share/check_mk/web/htdocs/images/icons.
      OMD users put the icons into ~/local/share/check_mk/web/htdocs/images/icons.
    * New automatic PNP-link icons: These icons automatically appear, if
      the new livestatus is configured correctly (see below). 
    * new view property "hidebutton": allow to hide context button to a view.
    * Defaults views 'Services: OK', 'Services: WARN, etc. do now not create
      context buttons (cleans up button bar).
    * new HTML parameter display_options, which allows to switch off several
      parts of the output (e.g. the HTML header, external links, etc).
    * View hoststatus: show PNP graph of host (usually ping stats)
    * new tab "Display": here the user can choose time stamp
      display format and PNP graph ranges
    * new column "host_tags", showing the Check_MK host tags of a host
    * new datasource "alert_stats" for computing alert statistics
    * new view "Alert Statistics" showing alert statistics for all hosts
      and services
    * Sidebar: Fixed snapin movement to the bottom of the snapin list in Opera
    * Sidebar: Fixed scroll position saving in Opera
    * Fixed reloading button animation in Chrome/IE (Changed request to async mode)
    * Sidebar: Removed scrollbars of in older IE versions and IE8 with compat mode
    * Sidebar: Fixed scrolling problem in IE8 with compat mode (or maybe older IE versions)
      which broke the snapin titles and also the tactical overview table
    * Sidebar: Fixed bulletlist positioning
    * Sidebar: The sidebar quicksearch snapin is case insensitive again
    * Fixed header displaying on views when the edit button is not shown to the user
    * View pages are not refreshed when at least one form (Filter, Commands,
      Display Options) is open
    * Catching javascript errors when pages from other domain are opened in content frame
    * Columns in view editor can now be added/removed/moved easily

    Checks & Agents:
    * Fixed problem with OnlyFrom: in Linux agent (df didn't work properly)
    * cups_queues: fixed plugin error due to invalid import of datetime,
      converted other checks from 'from datetime import...' to 'import datetime'.
    * printer_supply: handle the case where the current value is missing
    * megaraid_ldisks: Fixed item detection to be compatible with different versions of megaraid
    * Linux Agent: Added new 3ware agent code to support multiple controllers
      (Re-inventory of 3ware checks needed due to changed check item names)

    Livestatus:
    * new column pnpgraph_present in table host and service. In order for this
      column to work you need to specify the base directory of the PNP graphs
      with the module option pnp_path=, e.g. pnp_path=/omd/sites/wato/var/pnp4nagios/perfdata
    * Allow more than one column for StatsGroupBy:
    * Do not use function is_contact_member_of_contactgroup anymore (get compatible
      with Nagios CVS)
    * Livestatus: log timeperiod transitions (active <-> inactive) into Nagios
      log file. This will enable us to create availability reports more simple
      in future.

    Multisite:
    * allow include('somefile.mk') in multisite.mk: Include other files.
      Paths not beginning with '/' are interpreted relative to the directory
      of multisite.mk

    Livestatus:
    * new columns services_with_info: similar to services_with_state but with
      the plugin output appended as additional tuple element. This tuple may
      grow in future so do not depend on its length!

1.1.9i2:
    Checks & Agents:
    * ibm_imm_health: fix inventory function
    * if/if64: fix average line in PNP-template, fix display of speed for 20MBit
      lines (e.g. Frame Relay)

    Multisite:
    * WATO: Fixed omd mode/site detection and help for /etc/sudoers
    * WATO: Use and show common log for pending changes 
    * Sidebar Quicksearch: Now really disabling browser built-in completion
      dropdown selections
    
1.1.9i1:
    INCOMPATIBLE CHANGES:
    * TCP / SNMP: hosts using TCP and SNMP now must use the tags 'tcp'
      and 'snmp'. Hosts with the tag 'ping' will not inventorize any
      service. New configuration variable tcp_hosts.
    * Inventory: The call syntax for inventory has been simplified. Just
      call check_mk -I HOSTNAME now. Omit the "tcp" or "snmp". If you
      want to do inventory just for certain check types, type "check_mk --checks=snmp_info,if -I hostnames..."
      instead
    * perfdata_format now defaults to "pnp". Previous default was "standard".
      You might have to change that in main.mk if you are not using PNP (only
      relevant for MRPE checks)
    * inventory_check_severity defaults to 1 now (WARNING)
    * aggregation_output_format now defaults to "multiline"
    * Removed non_bulkwalk_hosts. You can use bulkwalk_hosts with NEGATE
      instead (see docu)
    * snmp_communites is now initialized with [], not with {}. It cannot
      be a dict any longer.
    * bulkwalk_hosts is now initizlized with []. You can do += here just
      as with all other rule variables.
    * Configuration check (-X) is now always done. It is now impossible to
      call any Check_MK action with an invalid configuration. This saves
      you against mistyped variables.
    * Check kernel: converted performance data from counters to rates. This
      fixes RRD problems (spikes) on reboots and also allows better access 
      to the peformance data for the Perf-O-Meters.  Also changed service 
      descriptions. You need to reinventurize the kernel checks. Your old
      RRDs will not be deleted, new ones will be created.
    * Multisite: parameters nagios_url, nagios_cgi_url and pnp_url are now
      obsolete. Instead the new parameter url_prefix is used (which must
      end with a /).

    Core, Setup, etc.:
    * Improve error handling: if hosts are monitored with SNMP *and* TCP,
      then after an error with one of those two agents checks from the
      other haven't been executed. This is fixed now. Inventory check
      is still not complete in that error condition.
    * Packages (MKP): Allow to create and install packages within OMD!
      Files are installed below ~/local/share/check_mk. No root permissions
      are neccessary
    * Inventory: Better error handling on invalid inventory result of checks
    * setup.sh: fix problem with missing package_info (only appears if setup
      is called from another directory)
    * ALL_SERVICES: Instead of [ "" ] you can now write ALL_SERVICES
    * debug_log: also output Check_MK version, check item and check parameters
    * Make sure, host has no duplicate service - this is possible e.g. by
      monitoring via agent and snmp in parallel. duplicate services will
      make Nagios reject the configuration.
    * --snmpwalk: do not translate anymore, use numbers. All checks work
      with numbers now anyway.
    * check_mk -I snmp will now try all checktypes not having an snmp scan
      function. That way all possible checks should be inventorized.
    * new variable ignored_checks: Similar to ignored_checktypes, but allows
      per-host configuration
    * allow check implementations to use common include files. See if/if64
      for an example
    * Better handling for removed checks: Removed exceptions in check_mk calls
      when some configured checks have been removed/renamed

    Checks & Agents:
    * Renamed check functions of imm_health check from test_imm to imm_health
      to have valid function and check names. Please remove remove from
      inventory and re-inventory those checks.
    * fc_brocade_port_detailed: allow to specify port state combinations not 
      to be critical
    * megaraid_pdisks: Using the real enclosure number as check item now
    * if/if64: allow to configure averaging of traffic over time (e.g. 15 min) 
      and apply traffic levels and averaged values. Also allow to specify relative
      traffic levels. Allow new parameter configuration via dictionary. Also
      allow to monitor unused ports and/or to ignore link status.
    * if/if64: Added expected interface speed to warning output
    * if/if64: Allow to ignore speed setting (set target speed to None)
    * wut_webtherm: handle more variants of WuT Webtherms (thanks to Lefty)
    * cisco_fan: Does not inventorize 'notPresent' sensors anymore. Improved output
    * cisco_power: Not using power source as threshold anymore. Improved output
    * cisco_fan: Does not inventorize 'notPresent' sensors anymore. Improved output
    * cisco_power: Not using power source as threshold anymore. Improved output
    * cisco_power: Excluding 'notPresent' devices from inventory now
    * cisco_temp_perf: Do not crash if device does not send current temperature
    * tcp_conn_stats: new check for monitoring number of current TCP connections
    * blade_*: Added snmp scan functions for better automatic inventory
    * blade_bays: Also inventorizes standby blades and has a little more
                  verbose output.
    * blade_blowers: Can handle responses without rpm values now. Improved output
    * blade_health: More detailed output on problems
    * blade_blades: Added new check for checking the health-, present- and
                    power-state of IBM Bladecenter blades
    * win_dhcp_pools: Several cleanups in check
    * Windows agent: allow restriction to ip addresses with only_hosts (like xinetd)
    * heartbeat_rscstatus: Catching empty output from agent correctly
    * tcp_conn_stats: Fixed inventory function when no conn stats can be inventoried
    * heartbeat_nodes: fix Linux agent for hostname with upper case letters (thanks to
            Thorsten Robers)
    * heartbeat_rscstatus: Catching empty output from agent correctly
    * heartbeat_rscstatus: Allowing a list as expected state to expect multiple OK states
    * win_dhcp_pools agent plugin: Filtering additional error message on
      systems without dhcp server
    * j4p_performance: Added experimental agent plugin fetching data via 
      jmx4perl agent (does not need jmx4perl on Nagios)
    * j4p_performance.mem: added new experimental check for memory usage via JMX.
    * if/if64: added Perf-O-Meter for Multisite
    * sylo: fix performance data: on first execution (counter wrap) the check did
      output only one value instead of three. That lead to an invalid RRD.
    * Cleaned up several checks to meet the variable naming conventions
    * drbd: Handling unconfigured drbd devices correctly. These devices are
      ignored during nventory
    * printer_supply: In case of OKI c5900 devices the name of the supply units ins not
      unique. The color of the supply unit is reported in a dedicated OID and added to the
      check item name to have a unique name now.
    * printer_supply: Added simple pnp template to have better graph formating for the check results
    * check_mk.only_from: new check for monitoring the IP address access restriction of the
      agent. The current Linux and Windows agents provide this information.
    * snmp_info check: Recoded not to use snmp_info_single anymore
    * Linux Agent: Fixed <<<cpu>>> output on SPARC machines with openSUSE
    * df_netapp/df_netapp32: Made check inventory resistant against empty size values
    * df_netapp32: Added better detection for possible 32bit counter wrap
    * fc_brocade_port_detailed: Made check handle phystate "noSystemControlAccessToSlot" (10)
      The check also handles unknown states better now
    * printer_supply: Added new parameter "printer_supply_some_remaining_status" to
      configure the reported state on small remaining capacity.
    * Windows agent: .vbs scripts in agents plugins/ directory are executed
      automatically with "cscript.exe /Nologo" to prevent wrong file handlers
    * aironet_clients: Only counting clients which don't have empty values for strength
    * statgrab_disk: Fixed byte calculation in plugin output
    * statgrab_disk: Added inventory function
    * 3ware_disks: Ignoring devices in state NOT-PRESENT during inventory

    Multisite:
    * The custom open/close states of custom links are now stored for each
      user
    * Setting doctype in sidebar frame now
    * Fixed invalid sidebar css height/width definition
    * Fixed repositioning the sidebar scroll state after refreshing the page
    * Fixed mousewheel scrolling in opera/chrome
    * Fixed resize bug on refresh in chrome
    * New view for all services of a site
    * Sidebar snapin site_status: make link target configurable
    * Multisite view "Recently changed services": sort newest first
    * Added options show_header and show_controls to remove the page headers
      from views
    * Cool: new button for an immediate reschedule of a host or service
      check: the view is redisplayed exactly at the point of time when
      Nagios has finished the check. This makes use of MK Livestatus'
      unique waiting feature.

   Livestatus:
    * Added no_more_notifications and check_flapping_recovery_notification
      fields to host table and no_more_notifications field to service table.
      Thanks to Matthew Kent

1.1.8:
    Core, Setup, etc.:
    * setup.sh: turn off Python debugging
    * Cleaned up documentation directory
    * cluster host: use real IP address for host check if cluster has
      one (e.g. service IP address)

    Checks & Agents:
    * Added missing PNP template for check_mk-hr_cpu
    * hr_fs: inventory now ignores filesystem with size 0,
      check does not longer crash on filesystems with size 0
    * logwatch: Fixed typo in 'too many unacknowledged logs' error message
    * ps: fix bug: inventory with fixed user name now correctly puts
      that user name into the resulting check - not None.
    * ps: inventory with GRAB_USER: service description may contain
      %u. That will be replaced with the user name and thus makes the
      service description unique.
    * win_dhcp_pools: better handle invalid agent output
    * hp_proliant_psu: Fixed multiple PSU detection on one system (Thanks to Andreas Döhler)
    * megaraid_pdisks: Fixed coding error
    * cisco_fan: fixed check bug in case of critical state
    * nfsmounts: fix output (free and used was swapped), make output identical to df

    Livestatus:
    * Prohibit { and } in regular expressions. This avoids a segmentation
      fault caused by regcomp in glibc for certain (very unusual) regular
      expressions.
    * Table status: new columns external_command_buffer_slots,
      external_command_buffer_usage and external_command_buffer_max
      (this was implemented according to an idea and special request of
       Heinz Fiebig. Please sue him if this breaks anything for you. I was
       against it, but he thinks that it is absolutely neccessary to have
       this in version 1.1.8...)
    * Table status: new columns external_commands and external_commands_rate
      (also due to Mr. Fiebig - he would have quit our workshop otherwise...)
    * Table downtimes/comments: new column is_service

    Multisite:
    * Snapin Performance: show external command per second and usage and
      size of external command buffer
    * Downtimes view: Group by hosts and services - just like comments
    * Fix links for items containing + (e.g. service descriptionen including
      spaces)
    * Allow non-ASCII character in downtimes and comments
    * Added nagvis_base_url to multisite.mk example configuration
    * Filter for host/service groups: use name instead of alias if 
      user has no permissions for groups

1.1.8b3:
    Core, Setup, etc.:
    * Added some Livestatus LQL examples to documentation
    * Removed cleanup_autochecks.py. Please use check_mk -u now.
    * RRA configuration for PNP: install in separate directory and do not
      use per default, since they use an undocumented feature of PNP.

    Checks & Agents:
    * postfix_mailq: Changed limit last 6 lines which includes all needed
		information
    * hp_proliant_temp/hp_proliant_fans: Fixed wrong variable name
    * hp_procurve_mem: Fixed wrong mem usage calculation
    * ad_replication: Works no with domain controller hostnames like DC02,DC02
    * aironet_client: fix crash on empty variable from SNMP output
    * 3ware_disks, 3ware_units: hopefully repaired those checks
    * added rudimentary agent for HP-UX (found in docs/)

    Multisite:
    * added Perf-O-Meter to "Problems of Host" view
    * added Perf-O-Meter to "All Services" view
    * fix bug with cleaning up persistent connections
    * Multisite now only fetches the available PNP Graphs of hosts/services
    * Quicksearch: limit number of items in dropdown to 80
      (configurable via quicksearch_dropdown_limit)
    * Views of hosts: make counts of OK/WARN/CRIT klickable, new views
      for services of host in a certain state
    * Multisite: sort context buttons in views alphabetically
    * Sidebar drag scrolling: Trying to compensate lost mouse events when
	leaving the sidebar frame while dragging

    Livestatus:
    * check for event_broker_options on start
    * Fix memory leakage caused by Filter: headers using regular expressions
    * Fix two memory leaks in logfile parser

1.1.8b2:
    Core, Setup, etc.:
    * Inventory: skip SNMP-only hosts on non-SNMP checktypes (avoids timeouts)
    * Improve error output for invalid checks
    
    Checks & Agents:
    * fix bug: run local and plugins also when spaces are in path name
      (such as C:\Program Files\Check_MK\plugins
    * mem.vmalloc: Do not create a check for 64 bit architectures, where
      vmalloc is always plenty
    * postfix_mailq: limit output to 1000 lines
    * multipath: handle output of SLES 11 SP1 better
    * if/if64: output operstatus in check output
    * if/if64: inventory now detects type 117 (gigabitEthernet) for 3COM
    * sylo: better handling of counter wraps.

    Multisite:
    * cleanup implementation of how user settings are written to disk
    * fix broken links in 'Edit view -> Try out' situation
    * new macros $HOSTNAME_LOWER$, $HOSTNAME_UPPER$ and $HOSTNAME_TITLE$ for
      custom notes

1.1.8b1:
    Core, Setup, etc.:
    * SNMPv3: allow privProtocol and privPassword to be specified (thanks
      to Josef Hack)
    * install_nagios.sh: fix problem with broken filenames produced by wget
    * install_nagios.sh: updated software to newest versions
    * install_nagios.sh: fix Apache configuration problem
    * install_nagios.sh: fix configuration vor PNP4Nagios 0.6.6
    * config generation: fix host check of cluster hosts
    * config generation: add missing contact groups for summary hosts
    * RPM package of agent: do not overwrite xinetd.d/check_mk, but install
      new version with .rpmnew, if admin has changed his one
    * legacy_checks: fix missing perfdata, template references where in wrong
      direction (thanks Daniel Nauck for his precise investigation)

    Checks & Agents:
    * New check imm_health by Michael Nieporte
    * rsa_health: fix bug: detection of WARNING state didn't work (was UNKNOWN
            instead)
    * check_mk_agent.solaris: statgrab now excludes filesystems. This avoids hanging
      in case of an NFS problem. Thanks to Divan Santana.
    * multipath: Handle new output of multipath -l (found on SLES11 SP1)
    * ntp: fix typo in variable ntp_inventory_mode (fixes inventory problem)
    * if64: improve output formatting of link speed
    * cisco_power: inventory function now ignores non-redundant power supplies
    * zpool_status: new check from Darin Perusich for Solaris zpools

    Multisite:
    * fix several UTF-8 problems: allow non-ascii characters in host names
      (must be UTF 8 encoded!)
    * improve compatibility with Python 2.3
    * Allow loading custom style sheet overriding Check_MK styles by setting
      custom_style_sheet in multisite.mk
    * Host icons show link to detail host, on summary hosts.
    * Fix sidebar problem: Master Control did not display data correctly
    * status_host: honor states even if sites hosting status hosts is disabled
      (so dead-detection works even if local site is disabled)
    * new config variable start_url: set url for welcome page
    * Snapin Quicksearch: if no host is matching, automatically search for
      services
    * Remove links to legacy Nagios GUI (can be added by user if needed)
    * Sidebar Quicksearch: fix several annoyances
    * Views with services of one host: add title with host name and status

    Livestatus:
    * fix memory leak: lost ~4K on memory on each StatsAnd: or StatsOr:
      header (found by Sven Nierlein)
    * fix invalid json output for empty responses (found by Sven Nierlein)
    * fix Stats: avg ___ for 0 matching elements. Output was '-nan' and is
      now '0.0'
    * fix output of floating point numbers: always use exponent and make
      sure a decimal point is contained (this makes JSON/Python detect
      the correct type)

1.1.7i5:
    Core, Setup, etc.:
    * SNMP: do not load any MIB files (speeds up snmpwalk a lot!)
    * legacy_checks: new config variable allowing creating classical
      non-Check_MK checks while using host tags and config options
    * check_mk_objects.cfg: beautify output, use tabs instead of spaces
    * check_mk -II: delete only specified checktypes, allow to reinventorize
      all hosts
    * New option -O, --reload: Does the same as -R, but reloads Nagios
      instead of restarting it.
    * SNMP: Fixed string detection in --snmpwalk calls
    * SNMP: --snmpwalk does walk the enterprises tree correctly now
    * SNMP: Fixed missing OID detection in SNMP check processing. There was a problem
      when the first column had OID gaps in the middle. This affected e.g. the cisco_locif check.
    * install_nagios.sh: correctly detect Ubuntu 10.04.1
    * Config output: make order of service deterministic
    * fix problem with missing default hostgroup

    Multisite:
    * Sidebar: Improved the quicksearch snapin. It can search for services, 
      servicegroups and hostgroups now. Simply add a prefix "s:", "sg:" or "hg:"
      to search for other objects than hosts.
    * View editor: fix bug which made it impossible to add more than 10 columns
    * Service details: for Check_MK checks show description from check manual in
      service details
    * Notes: new column 'Custom notes' which allows customizable notes
      on a per host / per service base (see online docu for details)
    * Configuration: new variable show_livestatus_errors which can be set
      to False in order to hide error about unreachable sites
    * hiding views: new configuration variables hidden_views and visible_views
    * View "Service problems": hide problems of down or unreachable hosts. This
      makes the view consistant with "Tactical Overview"

    Checks & Agents:
    * Two new checks: akcp_sensor_humidity and akcp_sensor_temp (Thanks to Michael Nieporte)
    * PNP-template for kernel: show average of displayed range
    * ntp and ntp.time: Inventory now per default just creates checks for ntp.time (summary check).
      This is controlled by the new variable ntp_inventory_mode (see check manuals).
    * 3ware: Three new checks by Radoslav Bak: 3ware_disks, 3ware_units, 3ware_info
    * nvidia: agent now only queries GPUCoreTemp and GPUErrors. This avoids
      a vmalloc leakage of 32kB per call (bug in NVIDIA driver)
    * Make all SNMP based checks independent of standard MIB files
    * ad_replication: Fixed syntax errors and unhandled date output when
      not replicated yet
    * ifoperstatus: Allowing multiple target states as a list now
    * cisco_qos: Added new check to monitor traffic in QoS classes on Cisco routers
    * cisco_power: Added scan function
    * if64/if/cisco_qos: Traffic is displayed in variable byte scales B/s,KB/s,MB/s,GB/s
      depending on traffic amount.
    * if64: really using ifDescr with option if_inventory_uses_description = True
    * if64: Added option if_inventory_uses_alias to using ifAlias for the item names
    * if64/if: Fixed bug displaying the out traffic (Perfdata was ok)
    * if64/if: Added WARN/CRIT thresholds for the bandwidth usage to be given as rates
    * if64/if: Improved PNP-Templates
    * if64/if: The ifoperstatus check in if64/if can now check for multiple target states
    * if64/if: Removing all null bytes during hex string parsing (These signs Confuse nagios pipe)
    * Fixed hr_mem and hr_fs checks to work with new SNMP format
    * ups_*: Inventory works now on Riello UPS systems
    * ups_power: Working arround wrong implemented RFC in some Riello UPS systems (Fixing negative power
      consumption values)
    * FreeBSD Agent: Added sections: df mount mem netctr ipmitool (Thanks to Florian Heigl)
    * AIX: exclude NFS and CIFS from df (thanks to Jörg Linge)
    * cisco_locif: Using the interface index as item when no interface name or description are set

    Livestatus:
    * table columns: fix type of num_service_* etc.: was list, is now int (thanks to Gerhard Laußer)
    * table hosts: repair semantics of hard_state (thanks to Michael Kraus). Transition was one
      cycle to late in certain situations.

1.1.7i4:
    Core, Setup, etc.:
    * Fixed automatic creation of host contactgroups
    * templates: make PNP links work without rewrite

    Multisite:
    * Make page handler modular: this allows for custom pages embedded into
      the Multisite frame work and thus using Multisite for other tasks as
      well.
    * status_host: new state "waiting", if status host is still pending
    * make PNP links work without rewrite
    * Fix visibility problem: in multisite setups all users could see
      all objects.

1.1.7i3:
    Core, Setup, etc.:
    * Fix extra_nagios_conf: did not work in 1.1.7i2
    * Service Check_MK now displays overall processing time including
      agent communication and adds this as performance data
    * Fix bug: define_contactgroups was always assumed True. That led to duplicate
      definitions in case of manual definitions in Nagios 

    Checks & Agents:
    * New Check: hp_proliant_da_phydrv for monitoring the state of physical disks
      in HP Proliant Servers
    * New Check: hp_proliant_mem for monitoring the state of memory modules in
      HP Proliant Servers
    * New Check: hp_proliant_psu for monitoring the state of power supplies in
      HP Proliant Servers
    * PNP-templates: fix several templates not working with MULTIPLE rrds
    * new check mem.vmalloc for monitoring vmalloc address space in Linux kernel.
    * Linux agent: add timeout of 2 secs to ntpq 
    * wmic_process: make check OK if no matching process is found

    Livestatus:
    * Remove obsolete parameter 'accept_timeout'
    * Allow disabling idle_timeout and query_timeout by setting them to 0.

    Multisite:
    * logwatch page: wrap long log lines

1.1.7i2:
    Incompatible Changes:
    * Remove config option define_timeperiods and option --timeperiods.
      Check_MK does not longer define timeperiod definitions. Please
      define them manually in Nagios.
    * host_notification_period has been removed. Use host_extra_conf["notification_period"]
      instead. Same holds for service_notification_periods, summary_host_notification_periods
      and summary_service_notification_periods.
    * Removed modes -H and -S for creating config data. This now does
      the new option -N. Please set generate_hostconf = False if you
      want only services to be defined.

    Core, Setup, etc.:
    * New config option usewalk_hosts, triggers --usewalk during
      normal checking for selected hosts.
    * new option --scan-parents for automatically finding and 
      configuring parent hosts (see online docu for details)
    * inventory check: put detailed list of unchecked items into long
      plugin output (to be seen in status details)
    * New configuration variable check_parameters, that allows to
      override default parameters set by inventory, without defining 
      manual checks!

    Checks & Agents:
    * drbd: changed check parameters (please re-inventorize!)
    * New check ad_replication: Checks active directory replications
      of domain controllers by using repadm
    * New check postifx_mailq: Checks mailqueue lengths of postifx mailserves
    * New check hp_procurve_cpu: Checks the CPU load on HP Procurve switches
    * New check hp_procurve_mem: Checks the memory usage on HP Procurve switches
    * New check hp_procurve_sensors: Checks the health of PSUs, FANs and
      Temperature on HP Procurve switches
    * New check heartbeat_crm: Monitors the general state of heartbeat clusters
      using the CRM
    * New check heartbeat_crm_resources: Monitors the state of resources and nodes
      in heartbeat clusters using the CRM
    * *nix agents: output AgentOS: in header
    * New agent for FreeBSD: It is based on the linux agent. Most of the sections
      could not be ported easily so the FreeBSD agent provides information for less
      checks than the linux agent.
    * heartbeat_crm and heartbeat_crm.resources: Change handling of check parameters.
      Please reinvenurize and read the updated man page of those checks
    * New check hp_proliant_cpu: Check the physical state of CPUs in HP Proliant servers
    * New check hp_proliant_temp: Check the temperature sensors of HP Proliant servers
    * New check hp_proliant_fans: Check the FAN sensors of HP Proliant servers

    Multisite:
    * fix chown problem (when nagios user own files to be written
      by the web server)
    * Sidebar: Fixed snapin movement problem using older firefox
      than 3.5.
    * Sidebar: Fixed IE8 and Chrome snapin movement problems
    * Sidebar: Fixed IE problem where sidebar is too small
    * Multisite: improve performance in multi site environments by sending
      queries to sites in parallel
    * Multisite: improve performance in high latency situations by
      allowing persistent Livestatus connections (set "persist" : True 
      in sites, use current Livestatus version)

    Livestatus:
    * Fix problems with in_*_period. Introduce global
      timeperiod cache. This also improves performance
    * Table timeperiods: new column 'in' which is 0/1 if/not the
      timeperiod is currently active
    * New module option idle_timeout. It sets the time in ms
      Livestatus waits for the next query. Default is 300000 ms (5 min).
    * New module option query_timeout. It limits the time between
      two lines of a query (in ms). Default is 10000 ms (10 sec).

1.1.7i1: Core, Setup, etc.:
    * New option -u for reordering autochecks in per-host-files
      (please refer to updated documentation about inventory for
       details)
    * Fix exception if check_mk is called without arguments. Show
      usage in that case.
    * install_nagios.sh: Updated to NagVis 1.5 and fixed download URL
    * New options --snmpwalk and --usewalk help implemeting checks
      for SNMP hardware which is not present
    * SNMP: Automatically detect missing entries. That fixes if64
      on some CISCO switches.
    * SNMP: Fix hex string detection (hopefully)
    * Do chown only if running as root (avoid error messages)
    * SNMP: SNMPv3 support: use 4-tuple of security level, auth protocol,
      security name and password instead of a string in snmp_communities
      for V3 hosts.
    * SNMP: Fixed hexstring detection on empty strings
    * New option -II: Is like -I, but removes all previous autochecks
      from inventorized hosts
    * install_nagios.sh: Fix detection of PNP4Nagios URL and URL of
      NagVis
    * Packager: make sanity check prohibiting creating of package files
      in Check MK's directories
    * install_nagios.sh: Support Ubuntu 10.04 (Thanks to Ben)
      
    Checks & Agents:
    * New check ntp.time: Similar to 'ntp' but only honors the system peer
      (that NTP peer where ntpq -p prints a *).
    * wmic_process: new check for ressource consumption of windows processes
    * Windows agent supports now plugins/ and local/ checks
    * [FIX] ps.perf now correctly detects extended performance data output
      even if number of matching processes is 0
    * renamed check cisco_3640_temp to cisco_temp, renamed cisco_temp
      to cisco_temp_perf, fixed snmp detection of those checks
    * New check hr_cpu - checking the CPU utilization via SNMP
    * New check hr_fs - checking filesystem usage via SNMP
    * New check hr_mem - checking memory usage via SNMP
    * ps: inventory now can configured on a per host / tag base
    * Linux: new check nvidia.temp for monitoring temperature of NVIDIA graphics card
    * Linux: avoid free-ipmi hanging forever on hardware that does not support IPMI
    * SNMP: Instead of an artificial index column, which some checks use, now
      the last component of the OID is used as index. That means that inventory
      will find new services and old services will become UNKNOWN. Please remove
      the outdated checks.
    * if: handle exception on missing OIDs
    * New checks hp_blade* - Checking health of HP BladeSystem Enclosures via SNMP
    * New check drbd - Checking health of drbd nodes
    * New SNMP based checks for printers (page counter, supply), contributed
      by Peter Lauk (many thanks!)
    * New check cups_queues: Checking the state of cups printer queues
    * New check heartbeat_nodes: Checking the node state and state of the links
      of heartbeat nodes
    * New check heartbeat_rscstatus: Checks the local resource status of
      a heartbeat node
    * New check win_dhcp_pools: Checks the usage of Windows DHCP Server lease pools
    * New check netapp_volumes: Checks on/offline-condition and states of netapp volumes 

    Multisite:
    * New view showing all PNP graphs of services with the same description
    * Two new filters for host: notifications_enabled and acknowledged
    * Files created by the webserver (*.mk) are now created with the group
      configured as common group of Nagios and webserver. Group gets write
      permissions on files and directories.
    * New context view: all services of a host group
    * Fix problems with Umlauts (non-Ascii-characters) in performance data
    * New context view: all services of a host group
    * Sidebar snapins can now fetch URLs for the snapin content instead of
      building the snapin contents on their own.
    * Added new nagvis_maps snapin which displays all NagVis maps available
      to the user. Works with NagVis 1.5 and newer.

1.1.6:
    Core, Setup, etc.:
    * Service aggregation: new config option aggregation_output_format.
      Settings this to "multiline" will produce Nagios multiline output
      with one line for each individual check.

    Multisite:
    * New painter for long service plugin output (Currently not used
      by any builtin view)

    Checks & Agents:
    * Linux agent: remove broken check for /dev/ipmi0

1.1.6rc3:
    Core, Setup, etc.:
    * New option --donate for donating live host data to the community.
      Please refer to the online documentation for details.
    * Tactical Overview: Fixed refresh timeout typo
      (Was 16 mins instead of 10 secs)

    Livestatus:
    * Assume strings are UTF-8 encoded in Nagios. Convert from latin-1 only
      on invalid UTF-8 sequences (thanks to Alexander Yegorov)

    Multisite:
    * Correctly display non-ascii characters (fixes exception with 'ascii codec')
      (Please also update Livestatus to 1.1.6rc3)

1.1.6rc2:
    Multisite:
    * Fix bug in Master control: other sites vanished after klicking buttons.
      This was due to connection error detection in livestatus.py (Bug found
      by Benjamin Odenthal)
    * Add theme and baseurl to links to PNP (using features of new PNP4Nagios
      0.6.4)

    Core, Setup, etc.:
    * snmp: hopefully fix HEX/string detection now

    Checks & Agents:
    * md: fix inventory bug on resync=PENDING (Thanks to Darin Perusich)

1.1.6rc1:
    Multisite:
    * Repair Perf-O-Meters on webkit based browsers (e.g. Chrome, Safari)
    * Repair layout on IE7/IE8. Even on IE6 something is working (definitely
      not transparent PNGs though). Thanks to Lars.
    * Display host state correct if host is pending (painter "host with state")
    * Logfile: new filter for plugin output
    * Improve dialog flow when cloning views (button [EDIT] in views snapin)
    * Quicksearch: do not open search list if text did not change (e.g. Shift up),
      close at click into field or snapin.

    Core, Setup, etc.:
    * Included three patched from Jeff Dairiki dealing with compile flags
      and .gitignore removed from tarballs
    * Fix problem with clustered_services_of[]: services of one cluster
      appeared also on others
    * Packager: handle broken files in package dir
    * snmp handling: better error handling in cases where multiple tables
      are merged (e.g. fc_brocade_port_detailed)
    * snmp: new handling of unprintable strings: hex dumps are converted
      into binary strings now. That way all strings can be displayed and
      no information is lost - nevertheless.
      
    Checks & Agents:
    * Solaris agent: fixed rare df problems on Solaris 10, fix problem with test -f
      (thanks to Ulf Hoffmann)
    * Converted all PNP templates to format of 0.6.X. Dropped compatibility
      with 0.4.X.
    * Do not use ipmi-sensors if /dev/ipmi0 is missing. ipmi-sensors tries
      to fiddle around with /dev/mem in that case and miserably fails
      in some cases (infinite loop)
    * fjdary60_run: use new binary encoding of hex strings
    * if64: better error handling for cases where clients do not send all information
    * apc_symmetra: handle status 'smart boost' as OK, not CRITICAL

    Livestatus:
    * Delay starting of threads (and handling of socket) until Nagios has
      started its event loop. This prevents showing services as PENDING 
      a short time during program start.

1.1.6b3:
    Multisite:
    * Quicksearch: hide complete host list if field is emptied via Backspace or Del.
      Also allow handle case where substring match is unique.

1.1.6b2:
    Core, Setup, etc.:
    * Packager: fix unpackaged files (sounds, etc)

    Multisite:
    * Complete new design (by Tobias Roeckl, Kopf & Herz)
    * New filters for last service check and last service state change
    * New views "Recently changed services" and "Unchecked services"
    * New page for adding sidebar snapins
    * Drag & Drop for sidebar snapins (thanks to Lars)
    * Grab & Move for sidebar scrolling (thanks to Lars)
    * Filter out summary hosts in most views.
    * Set browser refresh to 30 secs for most views
    * View host status: added a lot of missing information
    * View service status: also added information here
    * Make sure, enough columns can be selected in view editor
    * Allow user to change num columns and refresh directly in view
    * Get back to where you came after editing views
    * New sidebar snapin "Host Matrix"
    * New feature "status_host" for remote sites: Determine connection
      state to remote side by considering a certain host state. This
      avoids livestatus time outs to dead sites.
    * Sidebar snapin site status: fix reload problem
    * New Perf-O-Meters displaying service performance data
    * New snapin "Custom Links" where you easily configure your own
      links via multisite.mk (see example in new default config file)
    * Fixed problem when using only one site and that is not local

    Livestatus:
    * new statistics columns: log_messages and log_messages_rate
    * make statistics average algorithm more sluggish

1.1.5i3:
     Core, Setup, etc.:
     * New Check_MK packager (check_mk -P)

1.1.5i2:
     Core, Setup, etc.:
     * install_nagios.sh: add missing package php5-iconv for SLES11

     Checks & Agents:
     * if64: new SNMP check for network interfaces. Like if, but uses 64 bit
       counters of modern switches. You might need to configure bulkwalk_hosts.
     * Linux agent: option -d enabled debug output
     * Linux agent: fix ipmi-sensors cache corruption detection
     * New check for temperature on Cisco devices (cisco_3640_temp)
     * recompiled waitmax with dietlibc (fixed incompatibility issues
       on older systems)

     Multisite:
     * Filters for groups are negateable.

1.1.5i1:
     Checks & Agents:
     * uptime: new check for system uptime (Linux)
     * if: new SNMP check for network interfaces with very detailed traffic,
       packet and error statistics - PNP graphs included

     Multisite:
     * direct integration of PNP graphs into Multisite views
     * Host state filter: renamed HTML variables (collision with service state). You
       might need to update custom views using a filter on host states.
     * Tactical overview: exclude services of down hosts from problems, also exclude
       summary hosts
     * View host problems/service problems: exclude summary hosts, exclude services
       of down hosts
     * Simplified implementation of sidebar: sidebar is not any longer embeddeable.
     * Sidebar search: Added host site to be able to see the context links on
       the result page
     * Sidebar search: Hitting enter now closes the hint dropdown in all cases

1.1.5i0:
      Core, Setup, etc.:
      * Ship check-specific rra.cfg's for PNP4Nagios (save much IO and disk space)
      * Allow sections in agent output to apear multiple times
      * cleanup_autochecks.py: new option -f for directly activating new config
      * setup.sh: better detection for PNP4Nagios 0.6
      * snmpwalk: use option -Oa, inhibit strings to be output as hex if an umlaut
        is contained.

      Checks & Agents:
      * local: allow more than once performance value, separated by pipe (|)
      * ps.perf: also send memory and CPU usage (currently on Linux and Solaris)
      * Linux: new check for filesystems mount options
      * Linux: new very detailed check for NTP synchronization
      * ifoperstatus: inventory honors device type, per default only Ethernet ports
        will be monitored now
      * kernel: now inventory is supported and finds pgmajfault, processes (per/s)
        and context switches
      * ipmi_sensors: Suppress performance data for fans (save much IO/space)
      * dual_lan_check: fix problem which using MRPE
      * apc_symmetra: PNP template now uses MIN for capacity (instead of AVERAGE)
      * fc_brocade_port_detailed: PNP template now uses MAX instead of AVERAGE
      * kernel: fix text in PNP template
      * ipmi_sensors: fix timeout in agent (lead to missing items)
      * multipath: allow alias as item instead of uuid
      * caching agent: use /var/cache/check_mk as cache directory (instead of /etc/check_mk)
      * ifoperstatus: is now independent of MIB

      Multisite:
      * New column host painter with link to old Nagios services
      * Multisite: new configuration parameter default_user_role
      
      Livestatus:
      * Add missing LDFLAGS for compiling (useful for -g)

1.1.4:
      Summary:
      * A plentitude of problem fixes (including MRPE exit code bug)
      * Many improvements in new Multisite GUI
      * Stability and performance improvements in Livestatus

      Core, Setup, etc.:
      * Check_MK is looking for main.mk not longer in the current and home
        directory
      * install_nagios.sh: fix link to Check_MK in sidebar
      * install_nagios.sh: switch PNP to version 0.6.3
      * install_nagios.sh: better Apache-Config for Multisite setup
      * do not search main.mk in ~ and . anymore (brought only trouble) 
      * clusters: new variable 'clustered_services_of', allowing for overlapping
         clusters (as proposed by Jörg Linge)
      * install_nagios.sh: install snmp package (needed for snmp based checks)
      * Fix ower/group of tarballs: set them to root/root
      * Remove dependency from debian agent package    
      * Fixed problem with inventory when using clustered_services
      * tcp_connect_timeout: Applies now only for connect(), not for
        time of data transmission once a connection is established
      * setup.sh now also works for Icinga
      * New config parameter debug_log: set this to a filename in main.mk and you
        will get a debug log in case if 'invalid output from plugin...'
      * ping-only-hosts: When ping only hosts are summarized, remove Check_MK and
        add single PING to summary host.
      * Service aggregation: fix state relationship: CRIT now worse than UNKNOWN 
      * Make extra_service_conf work also for autogenerated PING on ping-only-hosts
        (groups, contactgroups still missing)

      Checks & Agents:
      * mrpe in Linux agent: Fix bug introduced in 1.1.3: Exit status of plugins was
        not honored anymore (due to newline handling)
      * mrpe: allow for sending check_command to PNP4Nagios (see MRPE docu)
      * Logwatch GUI: fix problem on Python 2.4 (thanks to Lars)
      * multipath: Check is now less restrictive when parsing header lines with
        the following format: "<alias> (<id>)"
      * fsc_ipmi_mem_status: New check for monitoring memory status (e.g. ECC)
         on FSC TX-120 (and maybe other) systems.
      * ipmi_sensors in Linux agent: Fixed compatibility problem with new ipmi
        output. Using "--legacy-output" parameter with newer freeipmi versions now.
      * mrpe: fix output in Solaris agent (did never work)
      * IBM blade center: new checks for chassis blowers, mediatray and overall health
      * New caching agent (wrapper) for linux, supporting efficient fully redundant
        monitoring (please read notes in agents/check_mk_caching_agent)
      * Added new smbios_sel check for monitoring the System Event Log of SMBIOS.
      * fjdarye60_rluns: added missing case for OK state
      * Linux agent: The xinetd does not log each request anymore. Only
        failures are logged by xinetd now. This can be changed in the xinetd
	configuration files.
      * Check df: handle mountpoints containing spaces correctly 
        (need new inventorization if you have mountpoints with spaces)
      * Check md on Linux: handle spare disks correctly
      * Check md on Linux: fix case where (auto-read-only) separated by space
      * Check md on Linux: exclude RAID 0 devices from inventory (were reported as critical)
      * Check ipmi: new config variable ipmi_ignore_nr
      * Linux agent: df now also excludes NFSv4
      * Wrote man-page for ipmi check
      * Check mrpe: correctly display multiline output in Nagios GUI
      * New check rsa_health for monitoring IBM Remote Supervisor Adapter (RSA)
      * snmp scan: suppress error messages of snmpget
      * New check: cpsecure_sessions for number of sessions on Content Security Gateway
      * Logwatch GUI: move acknowledge button to top, use Multisite layout,
         fix several layout problem, remove list of hosts
      * Check logwatch: limit maximum size of stored log messages (configurable
        be logwatch_max_filesize)
      * AIX agent: fix output of MRPE (state and description was swapped)
      * Linux agent: fixed computation of number of processors on S390
      * check netctr: add missing perfdata (was only sent on OK case)
      * Check sylo: New check for monitoring the sylo state
      
      Livestatus:
      * Table hosts: New column 'services' listing all services of that host
      * Column servicegroups:members: 'AuthUser' is now honored
      * New columns: hosts:services_with_state and servicegroups:members_with_state
      * New column: hostgroup:members_with_state
      * Columns hostgroup:members and hostgroup:members_with_state honor AuthUser
      * New rudimentary API for C++
      * Updates API for Python
      * Make stack size of threads configurable
      * Set stack size of threads per default o 64 KB instead of 8 MB
      * New header Localtime: for compensating time offsets of remote sites
      * New performance counter for fork rate
      * New columns for hosts: last_time_{up,down,unreachable}
      * New columns for services: last_time_{ok,warning,critical,unknown}
      * Columns with counts honor now AuthUser
      * New columns for hosts/services: modified_attributes{,_list}
      * new columns comments_with_info and downtimes_with_info
      * Table log: switch output to reverse chronological order!
      * Fix segfault on filter on comments:host_services
      * Fix missing -lsocket on Solaris
      * Add missing SUN_LEN (fixed compile problem on Solaris)
      * Separators: remote sanitiy check allowing separators to be equal
      * New output format "python": declares strings as UTF-8 correctly
      * Fix segault if module loaded without arguments

      Multisite:
      * Improved many builtin views
      * new builtin views for host- and service groups
      * Number of columns now configurable for each layout (1..50)
      * New layout "tiled"
      * New painters for lists of hosts and services in one column
      * Automatically compensate timezone offsets of remote sites
      * New datasources for downtimes and comments
      * New experimental datasource for log
      * Introduce limitation, this safes you from too large output
      * reimplement host- and service icons more intelligent
      * Output error messages from dead site in Multisite mode
      * Increase wait time for master control buttons from 4s to 10s
      * Views get (per-view) configurable browser automatic reload interval
      * Playing of alarm sounds (configurable per view)
      * Sidebar: fix bookmark deletion problem in bookmark snapin
      * Fixed problem with sticky debug
      * Improve pending services view
      * New column with icon with link to Nagios GUI
      * New icon showing items out of their notification period.
      * Multisite: fix bug in removing all downtimes
      * View "Hostgroups": fix color and table heading
      * New sidebar snapin "Problem hosts"
      * Tactical overview: honor downtimes
      * Removed filter 'limit'. Not longer needed and made problems
        with new auto-limitation.
      * Display umlauts from Nagios comments correctly (assuming Latin-1),
         inhibit entering of umlauts in new comments (fixes exception)
      * Switched sidebar from synchronous to asynchronous requests
      * Reduced complete reloads of the sidebar caused by user actions
      * Fix reload problem in frameset: Browser reload now only reloads
        content frames, not frameset.


1.1.3:

      Core, Setup, etc.:
      * Makefile: make sure all files are world readable
      * Clusters: make real host checks for clusters (using check_icmp with multiple IP addresses)
      * check_mk_templates: remove action_url from cluster and summary hosts (they have no performance data)
      * check_mk_template.cfg: fix typo in notes_url
      * Negation in binary conf lists via NEGATE (clustered_services, ingored_services,
	bulkwalk_hosts, etc).
      * Better handling of wrapping performance counters
      * datasource_programs: allow <HOST> (formerly only <IP>)
      * new config variable: extra_nagios_conf: string simply added to Nagios
        object configuration (for example for define command, etc.)
      * New option --flush: delete runtime data of some or all hosts
      * Abort installation if livestatus does not compile.
      * PNP4Nagios Templates: Fixed bug in template file detection for local checks
      * nagios_install.sh: Added support for Ubuntu 9.10
      * SNMP: handle multiline output of snmpwalk (e.g. Hexdumps)
      * SNMP: handle ugly error output of snmpwalk
      * SNMP: allow snmp_info to fetch multiple tables
      * check_mk -D: sort hostlist before output
      * check_mk -D: fix output: don't show aggregated services for non-aggregated hosts
      * check_mk_templates.cfg: fix syntax error, set notification_options to n

      Checks & Agents:
      * logwatch: fix authorization problem on web pages when acknowledging
      * multipath: Added unhandled multipath output format (UUID with 49 signs)
      * check_mk-df.php: Fix locale setting (error of locale DE on PNP 0.6.2)
      * Make check_mk_agent.linux executable
      * MRPE: Fix problems with quotes in commands
      * multipath: Fixed bug in output parser
      * cpu: fixed bug: apply level on 15min, not on 1min avg
      * New check fc_brocade_port_detailed
      * netctrl: improved handling of wrapped counters
      * winperf: Better handling of wrapping counters
      * aironet_client: New check for number of clients and signal
        quality of CISCO Aironet access points
      * aironet_errors: New check for monitoring CRC errors on
        CISCO Aironet access points
      * logwatch: When Agent does not send a log anymore and no local logwatch
                  file present the state will be UNKNOWN now (Was OK before).
      * fjdarye60_sum: New check for summary status of Fidary-E60 devices
      * fjdarye60_disks: New check for status of physical disks
      * fjdarye60_devencs: New check for status of device enclosures
      * fjdarye60_cadaps: New check for status of channel adapters
      * fjdarye60_cmods: New check for status of channel modules
      * fjdarye60_cmods_flash: New check for status of channel modules flash
      * fjdarye60_cmods_mem: New check for status of channel modules memory
      * fjdarye60_conencs: New check for status of controller enclosures
      * fjdarye60_expanders: New check for status of expanders
      * fjdarye60_inletthmls: New check for status of inlet thermal sensors
      * fjdarye60_thmls: New check for status of thermal sensors
      * fjdarye60_psus: New check for status of PSUs
      * fjdarye60_syscaps: New check for status of System Capacitor Units
      * fjdarye60_rluns: New check for RLUNs
      * lparstat_aix: New check by Joerg Linge
      * mrpe: Handles multiline output correctly (only works on Linux,
	      Agents for AIX, Solaris still need fix).
      * df: limit warning and critical levels to 50/60% when using a magic number
      * fc_brocade_port_detailed: allow setting levels on in/out traffic, detect
         baudrate of inter switch links (ISL). Display warn/crit/baudrate in
	 PNP-template

      MK Livestatus:
      * fix operators !~ and !~~, they didn't work (ever)
      * New headers for waiting (please refer to online documentation)
      * Abort on errors even if header is not fixed16
      * Changed response codes to better match HTTP
      * json output: handle tab and other control characters correctly
      * Fix columns host:worst_service_state and host:worst_service_hard_state
      * New tables servicesbygroup, servicesbyhostgroup and hostsbygroup
      * Allow to select columns with table prefix, e.g. host_name instead of name
        in table hosts. This does not affect the columns headers output by
	ColumnHeaders, though.
      * Fix invalid json output of group list column in tables hosts and services
      * Fix minor compile problem.
      * Fix hangup on AuthUser: at certain columns
      * Fix some compile problems on Solaris

      Multisite:
      * Replaced Multiadmin with Multisite.


1.1.2:
      Summary:
      * Lots of new checks
      * MK Livestatus gives transparent access to log files (nagios.log, archive/*.log)
      * Many bug fixes

      MK Livestatus:
      * Added new table "log", which gives you transparent access to the Nagios log files!
      * Added some new columns about Nagios status data to stable 'status'
      * Added new table "comments"
      * Added logic for count of pending service and hosts
      * Added several new columns in table 'status' 
      * Added new columns flap_detection and obsess_over_services in table services
      * Fixed bug for double columns: filter truncated double to int
      * Added new column status:program_version, showing the Nagios version
      * Added new column num_services_pending in table hosts
      * Fixed several compile problems on AIX
      * Fixed bug: queries could be garbled after interrupted connection
      * Fixed segfault on downtimes:contacts
      * New feature: sum, min, max, avg and std of columns in new syntax of Stats:

      Checks & Agents:
      * Check ps: this check now supports inventory in a very flexible way. This simplifies monitoring a great number of slightly different processes such as with ORACLE or SAP.
      * Check 'md': Consider status active(auto-read-only) as OK
      * Linux Agent: fix bug in vmware_state
      * New Checks for APC Symmetra USV
      * Linux Agent: made <<<meminfo>>> work on RedHat 3.
      * New check ps.perf: Does the same as ps, but without inventory, but with performance data
      * Check kernel: fixed missing performance data
      * Check kernel: make CPU utilization work on Linux 2.4
      * Solaris agent: don't use egrep, removed some bashisms, output filesystem type zfs or ufs
      * Linux agent: fixed problem with nfsmount on SuSE 9.3/10.0
      * Check 'ps': fix incompability with old agent if process is in brackets
      * Linux agent: 'ps' now no longer supresses kernel processes
      * Linux agent: make CPU count work correctly on PPC-Linux
      * Five new checks for monitoring DECRU SANs
      * Some new PNP templates for existing checks that still used the default templates
      * AIX Agent: fix filesystem output
      * Check logwatch: Fix problem occuring at empty log lines
      * New script install_nagios.sh that does the same as install_nagios_on_lenny.sh, but also works on RedHat/CentOS 5.3.
      * New check using the output of ipmi-sensors from freeipmi (Linux)
      * New check for LSI MegaRAID disks and arrays using MegaCli (based on the driver megaraid_sas) (Linux)
      * Added section <<<cpu>>> to AIX and Solaris agents
      * New Check for W&T web thermograph (webthermometer)
      * New Check for output power of APC Symmetra USP
      * New Check for temperature sensors of APC Symmetra WEB/SNMP Management Card.
      * apc_symmetra: add remaining runtime to output
      * New check for UPS'es using the generic UPS-MIB (such as GE SitePro USP)
      * Fix bug in PNP-template for Linux NICs (bytes and megabytes had been mixed up).
      * Windows agent: fix bug in output of performance counters (where sometimes with , instead of .)
      * Windows agent: outputs version if called with 'version'
      
      Core, Setup, etc.:
      * New SNMP scan feature: -I snmp scans all SNMP checks (currently only very few checks support this, though)
      * make non-bulkwalk a default. Please edit bulkwalk_hosts or non_bulkwalk_hosts to change that
      * Improve setup autodetection on RedHat/CentOS.  Also fix problem with Apache config for Mutliadmin: On RedHat Check_MK's Apache conf file must be loaded after mod_python and was thus renamed to zzz_check_mk.conf.
      * Fix problem in Agent-RPM: mark xinetd-configfile with %config -> avoid data loss on update
      * Support PNP4Nagios 0.6.2
      * New setup script "install_nagios.sh" for installing Nagios and everything else on SLES11
      * New option define_contactgroups: will automatically create contactgroup definitions for Nagios

1.1.0:
      * Fixed problems in Windows agent (could lead
        to crash of agent in case of unusal Eventlog
	messages)
      * Fixed problem sind 1.0.39: recompile waitmax for
        32 Bit (also running on 64)
      * Fixed bug in cluster checks: No cache files
        had been used. This can lead to missing logfile
	messages.
      * Check kernel: allow to set levels (e.g. on 
	pgmajfaults)
      * Check ps now allows to check for processes owned
        by a specific user (need update of Linux agent)
      * New configuration option aggregate_check_mk: If
        set to True, the summary hosts will show the
	status auf check_mk (default: False)
      * Check winperf.cpuusage now supports levels
        for warning and critical. Default levels are
	at 101 / 101
      * New check df_netapp32 which must be used
        for Netapps that do not support 64 bit 
	counters. Does the same as df_netapp
      * Symlink PNP templates: df_netapp32 and
        df_netapp use same template as df
      * Fix bug: ifoperstatus does not produce performance
        data but said so.
      * Fix bug in Multiadmin: Sorting according to
        service states did not work
      * Fix two bugs in df_netapp: use 64 bit counters
        (32 counter wrap at 2TB filesystems) and exclude
       	snapshot filesystems with size 0 from inventory.
      * Rudimentary support for monitoring ESX: monitor
        virtual filesystems with 'vdf' (using normal df
	check of check_mk) and monitor state of machines 
	with vcbVmName -s any (new check vmware_state).
      * Fixed bug in MRPE: check failed on empty performance
        data (e.g. from check_snmp: there is emptyness
        after the pipe symbol sometimes)
      * MK Livestatus is now multithreaded an can
        handle up to 10 parallel connections (might
        be configurable in a future version).
      * mk_logwatch -d now processes the complete logfile
        if logwatch.state is missing or not including the
	file (this is easier for testing)
      * Added missing float columns to Livestatus.
      * Livestatus: new header StatsGroupBy:
      * First version with "Check_MK Livestatus Module"!
        setup.sh will compile, install and activate
	Livestatus per default now. If you do not want
	this, please disable it by entering <tt>no</tt>,
	when asked by setup.
      * New Option --paths shows all installation, config
        and data paths of Check_mk and Nagios
      * New configuration variable define_hostgroups and
        define service_groups allow you to automatically
        create host- and service groups - even with aliases.
      * Multiadmin has new filter for 'active checks enabled'.
      * Multiadmin filter for check_command is now a drop down list.
      * Dummy commands output error message when passive services
        are actively checked (by accident)
      * New configuration option service_descriptions allows to
        define customized service descriptions for each check type
      * New configuration options extra_host_conf, extra_summary_host_conf
        and extra_service_conf allow to define arbitrary Nagios options
	in host and service defitions (notes, icon_image, custom variables,
        etc)
      * Fix bug: honor only_hosts also at option -C


1.0.39:
      * New configuration variable only_hosts allows
	you to limit check_mk to a subset of your
	hosts (for testing)
      * New configuration parameter mem_extended_perfdata
	sends more performance data on Linux (see 
	check manual for details)
      * many improvements of Multiadmin web pages: optionally 
	filter out services which are (not) currently in downtime
	(host or service itself), optionally (not) filter out summary
	hosts, show host status (down hosts), new action
	for removing all scheduled downtimes of a service.
	Search results will be refreshed every 90 seconds.
	Choose between two different sorting orders.
	Multadmin now also supports user authentication
      * New configuration option define_timeperiods, which
	allows to create Nagios timeperiod definitions.
	This also enables the Multiadmin tools to filter
	out services which are currently not in their
	notification interval.
      * NIC check for Linux (netctr.combined) now supports
	checking of error rates
      * fc_brocade_port: New possibility of monitoring
	CRC errors and C3 discards
      * Fixed bug: snmp_info_single was missing
        in precompiled host checks
	
1.0.38:
      * New: check_mk's multiadmin tool (Python based
	web page). It allows mass administration of
	services (enable/disable checks/notifications, 
	acknowledgements, downtimes). It does not need
	Nagios service- or host groups but works with
	a freeform search.
      * Remove duplicate <?php from the four new 
	PNP templates of 1.0.37.
      * Linux Agent: Kill hanging NFS with signal 9
	(signal 15 does not always help)
      * Some improvements in autodetection. Also make
	debug mode: ./autodetect.py: This helps to
	find problems in autodetection.
      * New configuration variables generate_hostconf and
	generate_dummy_commands, which allows to suppress
	generation of host definitions for Nagios, or 
	dummy commands, resp.
      * Now also SNMP based checks use cache files.
      * New major options --backup and --restore for
	intelligent backup and restore of configuration
	and runtime data
      * New variable simulation_mode allows you to dry
	run your Nagios with data from another installation.
      * Fixed inventory of Linux cpu.loads and cpu.threads
      * Fixed several examples in checks manpages
      * Fixed problems in install_nagios_on_lenny.sh
      * ./setup.sh now understands option --yes: This
        will not output anything except error messages
	and assumes 'yes' to all questions
      * Fix missing 'default.php' in templates for
	local
	
1.0.37:
      * IMPORTANT: Semantics of check "cpu.loads" has changed.
	Levels are now regarded as *per CPU*. That means, that
	if your warning level is at 4.0 on a 2 CPU machine, then 
	a level of 8.0 is applied.
      * On check_mk -v now also ouputs version of check_mk
      * logfile_patterns can now contain host specific entries.
	Please refer to updated online documentation for details.
      * Handling wrapping of performance counters. 32 and 64 bit
	counters should be autodetected and handled correctly.
	Counters wrapping over twice within one check cycle
	cannot be handled, though.
      * Fixed bug in diskstat: Throughput was computed twice
	too high, since /proc/diskstats counts in sectors (512 Bytes)
	not in KB
      * The new configuration variables bulkwalk_hosts and
	non_bulkwalk_hosts, that allow 	to specify, which hosts 
	support snmpbulkwalk (which is
	faster than snmpwalk) and which not. In previos versions,
	always bulk walk was used, but some devices do not support
	that.
      * New configuration variable non_aggregated_hosts allows
	to exclude hosts generally from service aggregation.
      * New SNMP based check for Rittal CMC TC 
	(ComputerMultiControl-TopConcept) Temperature sensors 
      * Fixed several problems in autodetection of setup
      * Fixed inventory check: exit code was always 0
	for newer Python versions.
      * Fixed optical problem in check manual pages with
	newer version of less.
      * New template check_mk-local.php that tries to
	find and include service name specific templates.
	If none is found, default.php will be used.
      * New PNP templates check_mk-kernel.php for major page
	faults, context switches and process creation
      * New PNP template for cpu.threads (Number of threads)
      * Check nfsmounts now detects stale NFS handles and
	triggers a warning state in that case

1.0.36:
      * New feature of Linux/UNIX Agent: "MRPE" allows
	you to call Nagios plugins by the agent. Please
	refer to online documentation for details.
      * Fix bug in logwatch.php: Logfiles names containing spaces
	now work.
      * Setup.sh now automatically creates cfg_dir if
	none found in nagios.cfg (which is the case for the
	default configuration of a self compiled Nagios)
      * Fix computation of CPU usage for VMS.
      * snmp_hosts now allows config-list syntax. If you do
	not define snmp_hosts at all, all hosts with tag
	'snmp' are considered to be SNMP hosts. That is 
	the new preferred way to do it. Please refer
	to the new online documentation.
      * snmp_communities now also allows config-list syntax
	and is compatible to datasource_programs. This allows
	to define different SNMP communities by making use
	of host tags.
      * Check ifoperstatus: Monitoring of unused ports is
	now controlled via ifoperstatus_monitor_unused.
      * Fix problem in Windows-Agent with cluster filesystems:
	temporarily non-present cluster-filesystems are ignored by
	the agent now.
      * Linux agent now supports /dev/cciss/d0d0... in section
	<<<diskstat>>>
      * host configuration for Nagios creates now a variable
	'name host_$HOSTNAME' for each host. This allows
	you to add custom Nagios settings to specific hosts
	in a quite general way.
      * hosts' parents can now be specified with the
	variable 'parents'. Please look at online documentation
	for details.
      * Summary hosts now automatically get their real host as a
	parent. This also holds for summary cluster hosts.
      * New option -X, --config-check that checks your configuration
	for invalid variables. You still can use your own temporary
	variables if you prefix them with an underscore.
	IMPORTANT: Please check your configuration files with
	this option. The check may become an implicit standard in
	future versions.
      * Fixed problem with inventory check on older Python 
	versions.
      * Updated install_nagios_on_lenny.sh to Nagios version
	3.2.0 and fixed several bugs.

1.0.35:
      * New option -R/--restart that does -S, -H and -C and
	also restarts Nagios, but before that does a Nagios
	config check. If that fails, everything is rolled
	back and Nagios keeps running with the old configuration.
      * PNP template for PING which combines RTA and LOSS into
	one graph.
      * Host check interval set to 1 in default templates.
      * New check for hanging NFS mounts (currently only
	on Linux)
      * Changed check_mk_templates.cfg for PING-only hosts:
	No performance data is processed for the PING-Check
	since the PING data is already processed via the
	host check (avoid duplicate RRDs)
      * Fix broken notes_url for logwatch: Value from setup.sh
	was ignored and always default value taken.
      * Renamed config variable mknagios_port to agent_port
	(please updated main.mk if you use that variable)
      * Renamed config variable mknagios_min_version to
	agent_min_version (update main.mk if used)
      * Renamed config variable mknagios_autochecksdir to 
	autochecksdir (update main.mk if used)
      * configuration directory for Linux/UNIX agents is
	now configurable (default is /etc/check_mk)
      * Add missing configuration variable to precompiled
	checks (fix problem when using clusters)
      * Improved multipath-check: Inventory now determines
	current number of paths. And check output is more
	verbose.
      * Mark config files as config files in RPM. RPM used
	to overwrite main.mk on update!
	
1.0.34:
      * Ship agents for AIX and SunOS/Solaris (beta versions).
      * setup script now autodetects paths and settings of your
	running Nagios
      * Debian package of check_mk itself is now natively build
	with paths matching the prepackaged Nagios on Debian 5.0
      * checks/df: Fix output of check: percentage shown in output
	did include reserved space for root where check logic did
	not. Also fix logic: account reserved space as used - not
	as avail.
      * checks/df: Exclude filesystems with size 0 from inventory.
      * Fix bug with host tags in clusters -> precompile did not
	work.
      * New feature "Inventory Check": Check for new services. Setting
	inventory_check_interval=120 in main.mk will check for new services
	every 2 hours on each host. Refer to online documentation
	for more details.
      * Fixed bug: When agent sends invalid information or check
	has bug, check_mk now handles this gracefully
      * Fixed bug in checks/diskstat and in Linux agent. Also
	IDE disks are found. The inventory does now work correctly
	if now disks are found.
      * Determine common group of Apache and Nagios at setup.
	Auto set new variable www_group which replaces logwatch_groupid.
	Fix bug: logwatch directories are now created with correct
	ownership when check_mk is called manually as root.
      * Default templates: notifications options for hosts and
	services now include also recovery, flapping and warning
	events.
      * Windows agent: changed computation of RAM and SWAP usage
	(now we assume that "totalPageFile" includes RAM *and*
	SWAP).
      * Fix problem with Nagios configuration files: remove
	characters Nagios considers as illegal from service
	descriptions.
      * Processing of performance data (check_icmp) for host
        checks and PING-only-services now set to 1 in default
	templates check_mk_templates.cfg.
      * New SNMP checks for querying FSC ServerView Agent: fsc_fans,
	fsc_temp and fsc_subsystems. Successfully tested with agents
	running	on Windows and Linux.
      * RPM packaged agent tested to be working on VMWare ESX 4.0 
	(simply install RPM package with rpm -i ... and open port 
	in firewall with "esxcfg-firewall -o 6556,tcp,in,check_mk")
      * Improve handling of cache files: inventory now uses cache
	files only if they are current and if the hosts are not
	explicitely specified.
	
1.0.33:
      * Made check_mk run on Python 2.3.4 (as used in CentOS 4.7
	und RedHat 4.7). 
      * New option -M that prints out manual pages of checks.
	Only a few check types are documented yet, but more will
	be following.
      * Package the empty directory /usr/lib/check_mk_agent/plugins
	and ../local into the RPM and DEB package of the agent
      * New feature: service_dependencies. check_mk lets you comfortably
	create Nagios servicedependency definitions for you and also
	supports them by executing the checks in an optimal order.
      * logwatch.php: New button for hiding the context messages.
	This is a global setting for all logfiles and its state is
	stored in a cookie.
	
1.0.32:
      * IMPORTANT: Configuration variable datasource_programs is now
        analogous to that of host_groups. That means: the order of
        program and hostlist must be swapped!
      * New option --fake-dns, useful for tests with non-existing
	hosts.
      * Massive speed improvement for -S, -H and -C
      * Fixed bug in inventory of clusters: Clustered services where
	silently dropped (since introduction of host tags). Fixed now.
      * Fixed minor bug in inventory: Suppress DNS lookup when using
	--no-tcp
      * Fixed bug in cluster handling: Missing function strip_tags()
	in check_mk_base.py was eliminated.
      * Changed semantics of host_groups, summary_host_groups,
	host_contactgroups, and summary_host_groups for clusters. 
	Now the cluster names will be relevant, not
	the names of the nodes. This allows the cluster hosts to
	have different host/contactgroups than the nodes. And it is more
	consistent with other parts of the configuration.
      * Fixed bug: datasource_programs on cluster nodes did not work
	when precompiling

1.0.31:
      * New option -D, --dump that dumps all configuration information
	about one, several or all hosts
	New config variables 'ignored_checktypes' and 'ignored_services',
        which allow to include certain checktypes in general or
        some services from some hosts from inventory
      * Config variable 'clustered_services' now has the same semantics
	as ignored_checktypes and allows to make it host dependent.
      * Allow magic tags PHYSICAL_HOSTS, CLUSTER_HOSTS and ALL_HOSTS at
	all places, where lists of hosts are expected (except checks).
	This fixes various problems that arise when using all_hosts at
	those places:
	  * all_hosts might by changed by another file in conf.d
	  * all_hosts does not contain the cluster hosts
      * Config file 'final.mk' is read after all other config files -
	if it exists. You can put debug code there that prints the
	contents of your variables.
      * Use colored output only, if stdout is a tty. If you have
	problems with colors, then you can pipe the output
	through cat or less
      * Fixed bug with host tags: didn't strip off tags when
	processing configuration lists (occurs when using
	custom host lists)
      * mk_logwatch is now aware of inodes of logfiles. This
	is important for fast rotating files: If the inode
	of a logfile changes between two checks mk_logwatch
	assumes that the complete content is new, even if
	the new file is longer than the old one.
      * check_mk makes sure that you do not have duplicate
	hosts in all_hosts or clusters.

1.0.30:
      * Windows agent now automatically monitors all existing
	event logs, not only "System" and "Application".

1.0.29:
      * Improved default Nagios configuration file:
	added some missing templates, enter correct URLs
	asked at setup time.
      * IMPORANT: If you do not use the new default 
	Nagios configuration file you need to rename
	the template for aggregated services (summary
	services) to check_mk_summarizes (old name
	was 'check_mk_passive-summary'). Aggregated
	services are *always* passive and do *never*
	have performance data.
      * Hopefully fixed CPU usage output on multi-CPU
	machines
      * Fixed Problem in Windows Agent: Eventlog monitoring
	does now also work, if first record has not number 1
	(relevant for larger/older eventlogs)
      * Fixed bug in administration.html: Filename for Nagios
	must be named check_mk.cfg and *not* main.mk. Nagios
	does not read files without the suffix .cfg. 
      * magic factor for df, that allows to automatgically 
        adapt levels for very big or very small filesystems.
      * new concept of host tags simplyfies configuration.
      * IMPORTANT: at all places in the configuration where
	lists of hosts are used those are not any longer
	interpreted as regular expressions. Hostnames
	must match exactly. Therefore the list [ "" ] does
	not any longer represent the list of all hosts.
	It is a bug now. Please write all_hosts instead
	of [ "" ]. The semantics for service expressions
	has not changed.
      * Fixed problem with logwatch.php: Begin with
	<?php, not with <?. This makes some older webservers
	happy.
      * Fixed problem in check ipmi: Handle corrupt output
	from agent
      * Cleaned up code, improved inline documentation
      * Fixed problem with vms_df: default_filesystem_levels,
	filesystem_levels and df magic number now are used
	for df, vms_df and df_netapp together. Works now also
	when precompiled.
	
1.0.28:
      * IMPORTANT: the config file has been renamed from
	check_mk.cfg to main.mk. This has been suggested
	by several of my customers in order to avoid 
	confusion with Nagios configuration files. In addition,
	all check_mk's configuration file have to end in
	'.mk'. This also holds for the autochecks. The 
	setup.sh script will automatically rename all relevant
	files. Users of RPM or DEB installations have to remove
	the files themselves - sorry.
      * Windows agent supports eventlogs. Current all Warning
        and Error messages from 'System' and 'Application' are
        being sent to check_mk. Events can be filtered on the
	Nagios host.
      * Fixed bug: direct RRD update didn't work. Should now.
      * Fixed permission problems when run as root.
      * Agent is expected to send its version in <<<check_mk>>>
	now (not any longer in <<<mknagios>>>
      * Fixed bug in Windows agent. Performance counters now output
	correct values
      * Change checks/winperf: Changed 'ops/sec' into MB/s.
	That measures read and write disk throughput
	(now warn/crit levels possible yet)
      * new SNMP check 'ifoperstatus' for checking link
        of network interfaces via SNMP standard MIB
      * translated setup script into english
      * fixed bug with missing directories in setup script
      * made setup script's output nicer, show version information
      * NEW: mk_logwatch - a new plugin for the linux/UNIX agent
	for watching logfiles
      * Better error handling with Nagios pipe
      * Better handling of global error: make check_mk return
	CRIT, when no data can retrieved at all.
      * Added missing template 'check_mk_pingonly' in sample
	Nagios config file (is needed for hosts without checks)
	
1.0.27:
      * Ship source code of windows agent
      * fix several typos
      * fix bug: option --list-hosts did not work
      * fix bug: precompile "-C" did not work because
	of missing extension .py
      * new option -U,--update: It combines -S, -H and
	-U and writes the Nagios configuration into a
	file (not to stdout).
      * ship templates for PNP4Nagios matching most check_mk-checks.
	Standard installation path is /usr/share/check_mk/pnp-templates
	
1.0.26:
      -	Changed License to GNU GPL Version 2
      * modules check_mk_admin and check_mk_base are both shipped
	uncompiled.
      * source code of windows agent togehter with Makefile shipped
	with normal distribution
      * checks/md now handles rare case where output of /proc/mdstat
	shows three lines per array

1.0.25:
      * setup skript remembers paths

1.0.24:
      * fixed bug with precompile: Version of Agent was always 0

1.0.23:
      * fixed bug: check_config_variables was missing in precompiled
	files
      * new logwatch agent in Python plus new logwatch-check that
	handles both the output from the old and the new agent

1.0.22:
      * Default timeout for TCP transfer increased from 3.0 to 60.0
      * Windows agent supports '<<<mem>>>' that is compatible with Linux
      * Windows agents performance counters output fixed
      * Windows agent can now be cross-compiled with mingw on Linux
      * New checktype winperf.cpuusage that retrieves the percentage
	of CPU usage from windows (still has to be tested on Multi-CPU
	machine)
      * Fixed bug: logwatch_dir and logwatch_groupid got lost when
	precompiling. 
      * arithmetic for CPU usage on VMS multi-CPU machines changed

1.0.21:
      * fixed bug in checks/df: filesystem levels did not work
	with precompiled checks

1.0.20:
      * new administration guide in doc/
      * fixed bug: option -v now works independent of order
      * fixed bug: in statgrab_net: variable was missing (affected -C)
      * fixed bug: added missing variables, imported re (affected -C)
      * check ipmi: new option ipmi_summarize: create only one check for all sensors
      * new pnp-template for ipmi summarized ambient temperature
 
1.0.19:
      * Monitoring of Windows Services
      * Fixed bug with check-specific default parameters
      * Monitoring of VMS (agent not included yet)
      * Retrieving of data via an external programm (e.g. SSH/RSH)
      * setup.sh does not overwrite check_mk.cfg but installs
	the new default file as check_mk.cfg-1.0.19
      * Put hosts into default hostgroup if none is configured<|MERGE_RESOLUTION|>--- conflicted
+++ resolved
@@ -46,11 +46,8 @@
     * 0568 f5_big_ip_conns: check now supports predictive monitoring and both connections types are merged in one check
     * 0257 windows_agent: now reports extended process information (obsoletes psperf.bat plugin)...
     * 0457 hitachi_hnas_volume: New check for Usage and Status of Volumes in Hitachi HNAS storage systems
-<<<<<<< HEAD
     * 0458 hitachi_hnas_fc_if: New check for FibreChannel Interfaces in Hitachi HNAS storage systems
-=======
     * 0450 mem.used: Add information about shared memory (on Linux hosts)
->>>>>>> f1d759c2
     * 0103 FIX: services: Fixed bug with service inventory defined in main.mk...
     * 0299 FIX: borcade_mlx_fan: Prettified output, handling "other" state now
     * 0300 FIX: cisco_fru_power: Trying not to inventorize not plugged in FRUs...
