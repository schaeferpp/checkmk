<<<<<<< HEAD
1.2.3i1:

=======
>>>>>>> ed13385d
1.2.2b2:
    BI:
    * FIX: fix exception in BI-Boxes views of host groups

<<<<<<< HEAD
=======
    Event Console:
    * FIX: support non-Ascii characters in matching expressions. Note:
           you need to edit and save each affected rule once in order
           to make the fix work.
    * FIX: Fixed exception when logging actions exectuted by mkeventd

    Multisite:
    * FIX: Fixed several minor IE7 related layout bugs

>>>>>>> ed13385d
1.2.2b1:
    Core:
    * cmk --notify: added notification script to generate HTML mails including
      the performance graphs of hosts and services
    * cmk --notify: added the macros NOTIFY_LASTHOSTSTATECHANGE, NOTIFY_HOSTSTATEID,
      NOTIFY_LASTSERVICESTATECHANGE, NOTIFY_SERVICESTATEID, NOTIFY_NOTIFICATIONCOMMENT,
      NOTIFY_NOTIFICATIONAUTHOR, NOTIFY_NOTIFICATIONAUTHORNAME, NOTIFY_NOTIFICATIONAUTHORALIAS
    * FIX: more robust deletion of precompiled files to ensure the correct 
      creation of the files (Thanks to Guido Günther)
    * FIX: Inventory for cluster nodes who are part of multiple clusters 
    * cmk --notify: added plugin for sms notification
    * FIX: precompiled checks: correct handling of sys.exit() call when using python2.4 
    * cmk --notify: improved logging on wrong notification type
    * RPM: Added check_mk-agent-scriptless package (Same as normal agent rpm,
      but without RPM post scripts)

    Checks & Agents:
    * winperf_processor now outputs float usage instead of integer
    * FIX: mssql_counters.file_sizes - Fixed wrong value for "Log Files" in output
    * FIX: drbd: Parameters for expected roles and disk states can now be set to 
           None to disable alerting on changed values
    * printer_supply_ricoh: New check for Ricoh printer supply levels
    * jolokia_metrics.mem: now supports warn/crit levels for heap, nonheap, totalheap
    * jolokia_metrics.mem: add dedicated PNP graph
    * FIX: logwatch.ec: use UNIX socket instead of Pipe for forwarding into EC 
    * FIX: logwatch.ec: fixed exception when forwarding "OK" lines
    * FIX: logwatch.ec: fixed forwarding of single log lines to event console
    * Improved performance of logwatch.ec check in case of many messages
    * livestatus_status: new check for monitoring performance of monitoring
    * FIX: diskstat.include: fix computation of queue length on windows
      (thanks to K.H. Fiebig)
    * lnx_bonding: new check for bonding interfaces on Linux
    * ovs_bonding: new check for bonding interfaces on Linux / Open vSwitch
    * if: Inventory settings can now be set host based
    * FIX: lnx_bonding/ovs_bonding: correct definition of bonding.include
    * Add: if check now able to handle interface groups  (if_groups)
    * Add: New check for DB2 instance memory levels
    * Add: winperf_phydisk can now output IOPS
    * Add: oracle_tablespace now with flexible warn/crit levels(magic number)
    
    Livestatus:
    * Add: new column in hosts/services table: comments_with_extra_info
    Adds the entry type and entry time

    Multisite:
    * Added comment painter to notification related views
    * Added compatibility code to use hashlib.md5() instead of md5.md5(), which
      is deprecated in python > 2.5 to prevent warning messages in apache error log
    * Added host filter for "last host state change" and "last host check"
    * FIX: Preventing autocomplete in password fields of "edit profile" dialog
    * The ldap member attribute of groups is now configruable via WATO
    * Added option to enforce lower User-IDs during LDAP sync
    * Improved debug logging of ldap syncs (Now writing duration of queries to log)
    * Displaying date/time of comments in comment icon hover menu (Please
      note: You need to update your livestatus to current version to make this work)
    * FIX: Making "action" context link unclickable during handling actions / confirms

    BI:
    * Use Ajax to delay rendering of invisible parts of the tree (this
      saves lots of HTML code)

    WATO:
    * Added hr_mem check to the memory checkgroup to make it configurable in WATO
    * Make page_header configurable in global settings
    * FIX: Fixed some typos in ldap error messages
    * FIX: Fixed problem on user profile page when no alias set for a user
    * FIX: list valuespecs could not be extended after once saving
    * FIX: fix title of foldable areas contained in list valuespecs
    * FIX: Fixed bug where pending log was not removed in multisite setup
    * FIX: Fixed generation of auth.php (Needed for NagVis Multisite Authorisation)
    * FIX: Fixed missing general.* permissions in auth.php on slave sites in 
      case of distributed WATO setups
    * Added oracle_tablespaces configuration to the application checkgroup
    * FIX: Fixed synchronisation of mkeventd configs in distributed WATO setups
    * FIX: "Sync & Restart" did not perform restart in distributed WATO setups
    * FIX: Fixed exception in editing code of ldap group to rule plugin
    * FIX: Don't execute ldap sync while performing actions on users page

    Event Console:
    * Added UNIX socket for sending events to the EC
    * Speed up rule matches in some special cases by factor of 100 and more
    * Init-Script: Improved handling of stale pidfiles
    * Init-Script: Detecting and reporting already running processes
    * WATO: Added hook to make the mkeventd reload in distributed WATO setups
      during "activate changes" process
    * Added hook mkeventd-activate-changes to add custom actions to the mkeventd
      "activate changes" GUI function
    * FIX: When a single rule matching raises an exception, the line is now
      matched agains the following rules instead of being skipped. The
      exception is logged to mkeventd.log

1.2.1i5:
    Core:
    * Improved handling of CTRL+C (SIGINT) to terminate long runnining tasks 
      (e.g.  inventory of SNMP hosts)
    * FIX: PING services on clusters are treated like the host check of clusters
    * cmk --notify: new environment variable NOTIFY_WHAT which has HOST or SERVICE as value
    * cmk --notify: removing service related envvars in case of host notifications
    * cmk --notify: added test code to help developing nitofication plugins.
      Can be called with "cmk --notify fake-service debug" for example

    Checks & Agents:
    * Linux Agent, diskstat: Now supporting /dev/emcpower* devices (Thanks to Claas Rockmann-Buchterkirche)
    * FIX: winperf_processor: Showing 0% on "cmk -nv" now instead of 100%
    * FIX: win_dhcp_pools: removed faulty output on non-german windows 2003 servers 
           with no dhcp server installed (Thanks to Mathias Decker)
    * Add: fileinfo is now supported by the solaris agent. Thanks to Daniel Roettgermann
    * Logwatch: unknown eventlog level ('u') from windows agent treated as warning
    * FIX: logwatch_ec: Added state undefined as priority
    * Add: New Check for Raritan EMX Devices
    * Add: mailman_lists - New check to gather statistics of mailman mailinglists
    * FIX: megaraid_bbu - Handle missing charge information (ignoring them)
    * FIX: myssql_tablespaces - fix PNP graph (thanks to Christian Zock)
    * kernel.util: add "Average" information to PNP graph
    * Windows Agent: Fix startup crash on adding a logfiles pattern, but no logfile specified
    * Windows Agent: check_mk.example.ini: commented logfiles section

    Multisite:
    * FIX: Fixed rendering of dashboard globes in opera
    * When having row selections enabled and no selected and performing
      actions an error message is displayed instead of performing the action on
      all rows
    * Storing row selections in user files, cleaned up row selection 
      handling to single files. Cleaned up GET/POST mixups in confirm dialogs
    * Add: New user_options to limit seen nagios objects even the role is set to see all
    * Fix: On site configaration changes, only relevant sites are marked as dirty
    * Fix: Distributed setup: Correct cleanup of pending changes logfile after "Activate changes"
    * FIX: LDAP: Fixed problem with special chars in LDAP queries when having
    contactgroup sync plugin enabled
    * FIX: LDAP: OpenLDAP - Changed default filter for users
    * FIX: LDAP: OpenLDAP - Using uniqueMember instead of member when searching for groups of a user
    * FIX: LDAP: Fixed encoding problem of ldap retrieved usernames
    * LDAP: Role sync plugin validates the given group DNs with the group base dn now
    * LDAP: Using roles defined in default user profile in role sync plugin processing
    * LDAP: Improved error handling in case of misconfigurations
    * LDAP: Reduced number of ldap querys during a single page request / sync process
    * LDAP: Implemnted some kind of debug logging for LDAP communication
    * FIX: Re-added an empty file as auth.py (wato plugin) to prevent problems during update 

    WATO:
    * CPU load ruleset does now accept float values
    * Added valuespec for cisco_mem check to configure thresholds via WATO
    * FIX: Fixed displaying of tag selections when creating a rule in the ruleeditor
    * FIX: Rulesets are always cloned in the same folder
    * Flexibile notifications: removed "debug notification" script from GUI (you can make it
      executable to be choosable again)
    * Flexibile notifications: added plain mail notification which uses the
      mail templates from global settings dialog

    BI:
    * Added FOREACH_SERVICE capability to leaf nodes
    * Add: Bi views now support debug of livestatus queries

1.2.1i4:
    Core:
    * Better exception handling when executing "Check_MK"-Check. Printing python
      exception to status output and traceback to long output now.
    * Added HOSTTAGS to notification macros which contains all Check_MK-Tags
      separated by spaces
    * Output better error message in case of old inventory function
    * Do object cache precompile for monitoring core on cmk -R/-O
    * Avoid duplicate verification of monitoring config on cmk -R/-O
    * FIX: Parameter --cleanup-autochecks (long for -u) works now like suggested in help
    * FIX: Added error handling when trying to --restore with a non existant file

    Notifications:
    * Fix flexible notifications on non-OMD systems
    
    Checks & Agents:
    * Linux Agent, mk_postgres: Supporting pgsql and postgres as user
    * Linux Agent, mk_postgres: Fixed database stats query to be compatible
      with more versions of postgres
    * apache_status: Modified to be usable on python < 2.6 (eg RHEL 5.x)
    * apache_status: Fixed handling of PIDs with more than 4 numbers
    * Add: New Check for Rittal CMC PSM-M devices
    * Smart plugin: Only use relevant numbers of serial
    * Add: ibm_xraid_pdisks - new check for agentless monitoring of disks on IBM SystemX servers.
    * Add: hp_proliant_da_cntlr check for disk controllers in HP Proliant servers
    * Add: Check to monitor Storage System Drive Box Groups attached to HP servers
    * Add: check to monitor the summary status of HP EML tape libraries
    * Add: apc_rackpdu_status - monitor the power consumption on APC rack PDUs
    * Add: sym_brightmail_queues - monitor the queue levels on Symantec Brightmail mail scanners.
    * Add: plesk_domains - List domains configured in plesk installations
    * Add: plesk_backups - Monitor backup spaces configured for domains in plesk
    * Add: mysql_connections - Monitor number of parallel connections to mysql daemon
    * Add: flexible notifcations: filter by hostname
    * New script multisite_to_mrpe for exporting services from a remote system
    * FIX: postgres_sessions: handle case of no active/no idle sessions
    * FIX: correct backslash representation of windows logwatch files
    * FIX: postgres_sessions: handle case of no active/no idle sessions
    * FIX: zfsget: fix exception on snapshot volumes (where available is '-')
    * FIX: zfsget: handle passed-through filesystems (need agent update)
    * FIX: loading notification scripts in local directory for real
    * FIX: oracle_version: return valid check result in case of missing agent info
    * FIX: apache_status: fixed bug with missing 'url', wrote man page
    * FIX: fixed missing localisation in check_parameteres.py 
    * FIX: userdb/ldap.py: fixed invalid call site.getsitepackages() for python 2.6
    * FIX: zpool_status: fixed crash when spare devices were available
    * FIX: hr_fs: handle negative values in order to larger disks (thanks to Christof Musik)
    * FIX: mssql_backup: Fixed wrong calculation of backup age in seconds


    Multisite:
    * Implemented LDAP integration of Multisite. You can now authenticate your
      users using the form based authentication with LDAP. It is also possible
      to synchronize some attributes like mail addresses, names and roles from
      LDAP into multisite.
    * Restructured cookie auth cookies (all auth cookies will be invalid
      after update -> all users have to login again)
    * Modularized login and cookie validation
    * Logwatch: Added buttons to acknowledge all logs of all hosts or really
      all logs which currently have a problem
    * Check reschedule icon now works on services containing an \
    * Now showing correct representation of SI unit kilo ( k )
    * if perfometer now differs between byte and bit output
    * Use pprint when writing global settings (makes files more readable)
    * New script for settings/removing downtimes: doc/treasures/downtime
    * New option when setting host downtimes for also including child hosts
    * Option dials (refresh, number of columns) now turnable by mouse wheel
    * Views: Commands/Checkboxes buttons are now activated dynamically (depending on data displayed)
    * FIX: warn / crit levels in if-check when using "bit" as unit
    * FIX: Fixed changing own password when notifications are disabled
    * FIX: On page reload, now updating the row field in the headline
    * FIX: ListOfStrings Fields now correctly autoappend on focus
    * FIX: Reloading of sidebar after activate changes
    * FIX: Main Frame without sidebar: reload after activate changes
    * FIX: output_format json: handle newlines correctly
    * FIX: handle ldap logins with ',' in distinguished name
    * FIX: quote HTML variable names, fixes potential JS injection
    * FIX: Sidebar not raising exceptions on configured but not available snapins
    * FIX: Quicksearch: Fixed Up/Down arrow handling in chrome
    * FIX: Speedometer: Terminating data updates when snapin is removed from sidebar
    * FIX: Views: toggling forms does not disable the checkbox button anymore
    * FIX: Dashboard: Fixed wrong display options in links after data reloads
    * FIX: Fixed "remove all downtimes" button in views when no downtimes to be deleted 
    * FIX: Services in hosttables now use the service name as header (if no custom title set)
    * New filter for host_contact and service_contact
    
    WATO:
    * Add: Creating a new rule immediately opens its edit formular
    * The rules formular now uses POST as transaction method
    * Modularized the authentication and user management code
    * Default config: add contact group 'all' and put all hosts into it
    * Reverse order of Condition, Value and General options in rule editor
    * Allowing "%" and "+" in mail prefixes of contacts now
    * FIX: Fixed generated manual check definitions for checks without items
      like ntp_time and tcp_conn_stats
    * FIX: Persisting changing of folder titles when only the title has changed
    * FIX: Fixed rendering bug after folder editing

    Event Console:
    * Replication slave can now copy rules from master into local configuration
      via a new button in WATO.
    * Speedup access to event history by earlier filtering and prefiltering with grep
    * New builtin syslog server! Please refer to online docu for details.
    * Icon to events of host links to view that has context button to host
    * FIX: remove event pipe on program shutdown, prevents syslog freeze
    * FIX: hostnames in livestatus query now being utf8 encoded
    * FIX: fixed a nastiness when reading from local pipe
    * FIX: fix exception in rules that use facility local7
    * FIX: fix event icon in case of using TCP access to EC
    * FIX: Allowing ":" in application field (e.g. needed for windows logfiles)
    * FIX: fix bug in Filter "Hostname/IP-Address of original event"

    Livestatus:
    * FIX: Changed logging output "Time to process request" to be debug output

1.2.1i3:
    Core:
    * added HOST/SERVICEPROBLEMID to notification macros
    * New configuration check_periods for limiting execution of
      Check_MK checks to a certain time period.

    Checks & Agents:
    * Windows agent: persist offsets for logfile monitoring

    Notifications:
    * fix two errors in code that broke some service notifications

    Event Console:
    * New performance counter for client request processing time
    * FIX: fixed bug in rule optimizer with ranges of syslog priorities

    WATO:
    * Cloning of contact/host/service groups (without members)

    Checks & Agents:
    * logwatch: Fixed confusion with ignore/ok states of log messages
    * AIX Agent: now possible to specify -d flag. Please test :)

1.2.1i2:
    Core:
    * Improved validation of inventory data reported by checks
    * Added -d option to precompiled checks to enable debug mode
    * doc/treasures: added script for printing RRD statistics

    Notifications:
    * New system of custom notification, with WATO support

    Event Console:
    * Moved source of Event Console into Check_MK project 
    * New button for resetting all rule hits counters
    * When saving a rule then its hits counter is always reset
    * New feature of hiding certain actions from the commands in the status GUI
    * FIX: rule simulator ("Try out") now handles cancelling rules correctly
    * New global option for enabling log entries for rule hits (debugging)
    * New icon linking to event views for the event services
    * check_mkevents outputs last worst line in service output
    * Max. number of queued connections on status sockets is configurable now
    * check_mkevents: new option -a for ignoring acknowledged events
    * New sub-permissions for changing comment and contact while updating an event
    * New button for generating test events directly via WATO
    * Allow Event Console to replicate from another (master) console for
      fast failover.
    * Allow event expiration also on acknowledged events (configurable)

    Multisite:
    * Enable automation login with _username= and _secret=, while
      _secret is the content of var/check_mk/web/$USER/automation.secret
    * FIX: Fixed releasing of locks and livestatus connections when logging out
    * FIX: Fixed login/login confusions with index page caching
    * FIX: Speed-o-meter: Fixed calculation of Check_MK passive check invervals
    * Removed focus of "Full name" attribute on editing a contact
    * Quicksearch: Convert search text to regex when accessing livestatus
    * FIX: WATO Folder filter not available when WATO disabled
    * WATO Folder Filter no longer available in single host views
    * Added new painters "Service check command expanded" and
      "Host check command expanded"
    * FIX: Corrected garbled description for sorter "Service Performance data" 
    * Dashboard globes can now be filtered by host_contact_group/service_contact_group
    * Dashboard "iframe" attribute can now be rendered dynamically using the
      "iframefunc" attribute in the dashlet declaration
    * Dashboard header can now be hidden by setting "title" to None
    * Better error handling in PNP-Graph hover menus in case of invalid responses

    Livestatus:
    * Added new table statehist, used for SLA queries
    * Added new column check_command_expanded in table hosts
    * Added new column check_command_expanded in table services
    * New columns livestatus_threads, livestatus_{active,queued}_connections

    BI:
    * Added missing localizations
    * Added option bi_precompile_on_demand to split compilations of
      the aggregations in several fragments. If possible only the needed
      aggregations are compiled to reduce the time a user has to wait for
      BI based view. This optimizes BI related views which display
      information for a specific list of hosts or aggregation groups.
    * Added new config option bi_compile_log to collect statistics about
      aggregation compilations
    * Aggregations can now be part of more than one aggregation group
      (just configure a list of group names instead of a group name string)
    * Correct representation of (!), (!!) and (?) markers in check output
    * Corrected representation of assumed state in box layout
    * Feature: Using parameters for hosttags

    WATO:
    * Added progress indicator in single site WATO "Activate Changes"
    * Users & Contacts: Case-insensitive sorting of 'Full name' column
    * ntp/ntp.time parameters are now configurable via WATO
    * FIX: Implemented basic non HTTP 200 status code response handling in interactive
           progress dialogs (e.g. bulk inventory mode)
    * FIX: Fixed editing of icon_image rules
    * Added support of locked hosts and folders ( created by CMDB )
    * Logwatch: logwatch agents/plugins now with ok pattern support 
    * Valuespec: Alternative Value Spec now shows helptext of its elements
    * Valuespec: DropdownChoice, fixed exception on validate_datatype

    Checks & Agents:
    * New check mssql_counters.locks: Monitors locking related information of
      MSSQL tablespaces
    * Check_MK service is now able to output additional performance data
      user_time, system_time, children_user_time, children_system time
    * windows_updates agent plugin: Fetching data in background mode, caching
      update information for 30 minutes
    * Windows agent: output ullTotalVirtual and ullAvailVirtual (not yet
      being used by check)
    * Solaris agent: add <<<uptime>>> section (thanks to Daniel Roettgermann)
    * Added new WATO configurable option inventory_services_rules for the
      windows services inventory check
    * Added new WATO configurable option inventory_processes_rules for the
      ps and ps.perf inventory
    * FIX: mssql_counters checks now really only inventorize percentage based
      counters if a base value is set
    * win_dhcp_pools: do not inventorize empty pools any more. You can switch
      back to old behaviour with win_dhcp_pools_inventorize_empty = True
    * Added new Check for Eaton UPS Devices
    * zfsget: new check for monitoring ZFS disk usage for Linux, Solaris, FreeBSD
      (you need to update your agent as well)
    * Added new Checks for Gude PDU Units
    * logwatch: Working around confusion with OK/Ignore handling in logwatch_rules
    * logwatch_ec: Added new subcheck to forward all incoming logwatch messages
      to the event console. With this check you can use the Event Console 
      mechanisms and GUIs instead of the classic logwatch GUI. It can be 
      enabled on "Global Settings" page in WATO for your whole installation.
      After enabling it you need to reinventorize your hosts.
    * Windows Update Check: Now with caching, Thanks to Phil Randal and Patrick Schlüter
    * Windows Check_MK Agent: Now able to parse textfiles for logwatch output
    * Added new Checks sni_octopuse_cpu, sni_octopuse_status, sni_octopuse_trunks: These
      allow monitoring Siemens HiPath 3000/5000 series PBX.
    * if-checks now support "bit" as measurement unit
    * winperf_phydisk: monitor average queue length for read/write

1.2.0p4:
    WATO:
    * FIX: fixed detection of existing groups when creating new groups
    * FIX: allow email addresses like test@test.test-test.com
    * FIX: Fixed Password saving problem in user settings

    Checks & Agents:
    * FIX: postgres_sessions: handle case of no active/no idle sessions
    * FIX: winperf_processor: handle parameters "None" (as WATO creates)
    * FIX: mssql_counters: remove debug output, fix bytes output
    * FIX: mssql_tablespaces: gracefully handle garbled agent output

    Multisite:
    * FIX: performeter_temparature now returns unicode string, because of °C
    * FIX: output_format json in webservices now using " as quotes

    Livestatus:
    * FIX: fix two problems when reloading module in Icinga (thanks to Ronny Biering)

1.2.0p3:
    Mulitisite
    * Added "view" parameter to dashlet_pnpgraph webservice
    * FIX: BI: Assuming "OK" for hosts is now possible
    * FIX: Fixed error in makeuri() calls when no parameters in URL
    * FIX: Try out mode in view editor does not show context buttons anymore
    * FIX: WATO Folder filter not available when WATO disabled
    * FIX: WATO Folder Filter no longer available in single host views
    * FIX: Quicksearch converts search text to regex when accessing livestatus
    * FIX: Fixed "access denied" problem with multisite authorization in PNP/NagVis
           in new OMD sites which use the multisite authorization
    * FIX: Localize option for not OMD Environments

    WATO:
    * FIX: Users & Contacts uses case-insensitive sorting of 'Full name' column  
    * FIX: Removed focus of "Full name" attribute on editing a contact
    * FIX: fix layout bug in ValueSpec ListOfStrings (e.g. used in
           list of explicit host/services in rules)
    * FIX: fix inheritation of contactgroups from folder to hosts
    * FIX: fix sorting of users, fix lost user alias in some situations
    * FIX: Sites not using distritubed WATO now being skipped when determining
           the prefered peer
    * FIX: Updating internal variables after moving hosts correctly
      (fixes problems with hosts tree processed in hooks)

    BI:
    * FIX: Correct representation of (!), (!!) and (?) markers in check output

    Livestatus:
    * FIX: check_icmp: fixed calculation of remaining length of output buffer
    * FIX: check_icmp: removed possible buffer overflow on do_output_char()
    
    Livecheck:
    * FIX: fixed problem with long plugin output
    * FIX: added /0 termination to strings
    * FIX: changed check_type to be always active (0)
    * FIX: fix bug in assignment of livecheck helpers 
    * FIX: close inherited unused filedescriptors after fork()
    * FIX: kill process group of called plugin if timeout is reached
           -> preventing possible freeze of livecheck
    * FIX: correct escaping of character / in nagios checkresult file
    * FIX: fixed SIGSEGV on hosts without defined check_command
    * FIX: now providing correct output buffer size when calling check_icmp 

    Checks & Agents:
    * FIX: Linux mk_logwatch: iregex Parameter was never used
    * FIX: Windows agent: quote '%' in plugin output correctly
    * FIX: multipath check now handles '-' in "user friendly names"
    * New check mssql_counters.locks: Monitors locking related information of
      MSSQL tablespaces
    * FIX: mssql_counters checks now really only inventorize percentage based
      counters if a base value is set
    * windows_updates agent plugin: Fetching data in background mode, caching
      update information for 30 minutes
    * FIX: netapp_vfiler: fix inventory function (thanks to Falk Krentzlin)
    * FIX: netapp_cluster: fix inventory function
    * FIX: ps: avoid exception, when CPU% is missing (Zombies on Solaris)
    * FIX: win_dhcp_pools: fixed calculation of perc_free
    * FIX: mssql_counters: fixed wrong log size output

1.2.0p3:
    Multisite:
    * Added "view" parameter to dashlet_pnpgraph webservice

    WATO:
    * FIX: It is now possible to create clusters in empty folders
    * FIX: Fixed problem with complaining empty ListOf() valuespecs

    Livestatus:
    * FIX: comments_with_info in service table was always empty

1.2.1i1:
    Core:
    * Allow to add options to rules. Currently the options "disabled" and
      "comment" are allowed. Options are kept in an optional dict at the
      end of each rule.
    * parent scan: skip gateways that are reachable via PING
    * Allow subcheck to be in a separate file (e.g. foo.bar)
    * Contacts can now define *_notification_commands attributes which can now
      override the default notification command check-mk-notify
    * SNMP scan: fixed case where = was contained in SNMP info
    * check_imap_folder: new active check for searching for certain subjects
      in an IMAP folder
    * cmk -D shows multiple agent types e.g. when using SNMP and TCP on one host

    Checks & Agents:
    * New Checks for Siemens Blades (BX600)
    * New Checks for Fortigate Firewalls
    * Netapp Checks for CPU Util an FC Port throughput
    * FIX: megaraid_pdisks: handle case where no enclosure device exists
    * FIX: megaraid_bbu: handle the controller's learn cycle. No errors in that period.
    * mysql_capacity: cleaned up check, levels are in MB now
    * jolokia_info, jolokia_metrics: new rewritten checks for jolokia (formerly
      jmx4perl). You need the new plugin mk_jokokia for using them
    * added preliminary agent for OpenVMS (refer to agents/README.OpenVMS) 
    * vms_diskstat.df: new check file usage of OpenVMS disks
    * vms_users: new check for number of interactive sessions on OpenVMS
    * vms_cpu: new check for CPU utilization on OpenVMS
    * vms_if: new check for network interfaces on OpenVMS
    * vms_system.ios: new check for total direct/buffered IOs on OpenVMS
    * vms_system.procs: new check for number of processes on OpenVMS
    * vms_queuejobs: new check for monitoring current VMS queue jobs
    * FIX: mssql_backup: Fixed problems with datetime/timezone calculations
    * FIX: mssql agent: Added compatibility code for MSSQL 9
    * FIX: mssql agent: Fixed connection to default instances ("MSSQLSERVER")
    * FIX: mssql agent: Fixed check of databases with names starting with numbers
    * FIX: mssql agent: Fixed handling of databases with spaces in names
    * f5_bigip_temp: add performance data
    * added perf-o-meters for a lot of temperature checks
    * cmctc_lcp.*: added new checks for Rittal CMC-TC LCP
    * FIX: diskstat (linux): Don't inventorize check when data empty
    * Cisco: Added Check for mem an cpu util
    * New check for f5 bigip network interfaces
    * cmctc.temp: added parameters for warn/crit, use now WATO rule
      "Room temperature (external thermal sensors)"
    * cisco_asa_failover: New Check for clustered Cisco ASA Firewalls 
    * cbl_airlaser.status: New Check for CBL Airlaser IP1000 laser bridge.
    * cbl_airlaser.hardware: New Check for CBL Airlaser IP1000 laser bridge.
      Check monitors the status info and allows alerting based on temperature.
    * df, hr_fs, etc.: Filesystem checks now support grouping (pools)
      Please refer to the check manpage of df for details
    * FIX: windows agent: try to fix crash in event log handling
    * FreeBSD Agent: Added swapinfo call to mem section to make mem check work again
    * windows_multipath: Added the missing check for multipath.vbs (Please test)
    * carel_uniflair_cooling: new check for monitoring datacenter air conditioning by "CAREL"
    * Added Agent for OpenBSD
    * Added Checks for UPS devices
    * cisco_hsrp: New Check for monitoring HSRP groups on Cisco Routers. (SMIv2 version)
    * zypper: new check and plugin mk_zypper for checking zypper updates.
    * aironet_clients: Added support for further Cisco WLAN APs (Thanks to Stefan Eriksson for OIDs)
    * aironet_errors: Added support for further Cisco WLAN APs
    * apache_status: New check to monitor apache servers which have the status-module enabled.
      This check needs the linux agent plugin "apache_status" installed on the target host.

    WATO:
    * Added permission to control the "clone host" feature in WATO
    * Added new role/permission matrix page in WATO to compare
      permissions of roles
    * FIX: remove line about number of rules in rule set overview
      (that garbled the logical layout)
    * Rules now have an optional comment and an URL for linking to 
      documntation
    * Rule now can be disabled without deleting them.
    * Added new hook "sites-saved"
    * Allow @ in user names (needed for some Kerberos setups)
    * Implemented new option in WATO attributes: editable
      When set to False the attribute can only be changed during creation
      of a new object. When editing an object this attribute is only displayed.
    * new: search for rules in "Host & Service Configuration"
    * parent scan: new option "ping probes", that allows skipping 
      unreachable gateways.
    * User managament: Added fields for editing host/service notification commands
    * Added new active check configuration for check_smtp
    * Improved visualization of ruleset lists/dictionaries
    * Encoding special chars in RegExp valuespec (e.g. logwatch patterns)
    * Added check_interval and retry_interval rules for host checks
    * Removed wmic_process rule from "inventory services" as the check does not support inventory
    * Made more rulegroup titles localizable
    * FIX: Fixed localization of default permissions
    * FIX: Removed double collect_hosts() call in activate changes hook
    * FIX: Fixed double hook execution when using localized multisite
    * FIX: User list shows names of contactgroups when no alias given
    * FIX: Reflecting alternative mode of check_http (check ssl certificate
    age) in WATO rule editor
    * FIX: Fixed monitoring of slave hosts in master site in case of special
      distributed wato configurations
    * FIX: Remove also user settings and event console rule on factory reset
    * FIX: complex list widgets (ListOf) failed back to old value when
           complaining
    * FIX: complex list widgets (ListOf) lost remaining entries after deleting one
    * FIX: Fixed error in printer_supply valuespec which lead to an exception
           when defining host/service specific rules
    * FIX: Fixed button url icon in docu-url link

    BI:
    * Great speed up of rule compilation in large environments

    Multisite:
    * Added css class="dashboard_<name>" to the dashboard div for easier
    customization of the dashboard style of a special dashboard
    * Dashboard: Param wato_folder="" means WATO root folder, use it and also
      display the title of this folder
    * Sidebar: Sorting aggregation groups in BI snapin now
    * Sidebar: Sorting sites in master control snapin case insensitive
    * Added some missing localizations (error messages, view editor)
    * Introducted multisite config option hide_languages to remove available
      languages from the multisite selection dialogs. To hide the builtin
      english language simply add None to the list of hidden languages.
    * FIX: fixed localization of general permissions
    * FIX: show multisite warning messages even after page reload
    * FIX: fix bug in Age ValueSpec: days had been ignored
    * FIX: fixed bug showing only sidebar after re-login in multisite
    * FIX: fixed logwatch loosing the master_url parameter in distributed setups
    * FIX: Fixed doubled var "site" in view editor (site and siteopt filter)
    * FIX: Don't crash on requests without User-Agent HTTP header
    * Downtimes: new conveniance function for downtime from now for ___ minutes.
      This is especially conveniant for scripting.
    * FIX: fixed layout of login dialog when showing up error messages
    * FIX: Fixed styling of wato quickaccess snapin preview
    * FIX: Made printer_supply perfometer a bit more robust against bad perfdata
    * FIX: Removed duplicate url parameters e.g. in dashboard (display_options)
    * FIX: Dashboard: If original request showed no "max rows"-message, the
           page rendered during reload does not show the message anymore
    * FIX: Fixed bug in alert statistics view (only last 1000 lines were
           processed for calculating the statistics)
    * FIX: Added missing downtime icon for comment view
    * FIX: Fixed handling of filter configuration in view editor where filters
           are using same variable names. Overlaping filters are now disabled
	   in the editor.
    * FIX: Totally hiding hidden filters from view editor now

    Livecheck:
    * FIX: Compile livecheck also if diet libc is missing

1.2.0p2:
    Core:
    * simulation_mode: legacy_checks, custom_checks and active_checks
      are replaced with dummy checks always being OK
    * FIX: Precisely define order of reading of configuration files. This
      fixes a WATO rule precedence problem

    Checks & Agents:
    * FIX: Fixed syntax errors in a bunch of man pages
    * if_lancom: silently ignore Point-To-Point interfaces
    * if_lancom: add SSID to logical WLAN interface names
    * Added a collection of MSSQL checks for monitoring MSSQL servers
      (backups, tablespaces, counters)
    * New check wut_webio_io: Monitor the IO input channels on W&T Web-IO 
      devices
    * nfsmounts: reclassify "Stale NFS handle" from WARN to CRIT
    * ORACLE agent/checks: better error handling. Let SQL errors get
      through into check output, output sections even if no database
      is running.
    * oracle_version: new check outputting the version of an ORACLE
      database - and using uncached direct SQL output.
    * ORACLE agent: fix handling of EXCLUDE, new variable ONLY_SIDS
      for explicitely listing SIDs to monitor
    * mk_logwatch on Linux: new options regex and iregex for file selection
    * remove obsolete ORACLE checks where no agent plugins where available
    * FIX: printer_supply: Fix problem on DELL printers with "S/N" in output
      (thanks to Sebastian Talmon)
    * FIX: winperf_phydisk: Fix typo (lead to WATO rule not being applied)
    * Windows agent: new [global] option crash_debug (see online docu)
    * AIX agent: new check for LVM volume status in rootvg.
    * PostgreSQL plugin: agent is now modified to work with PostgreSQL 
      versions newer than 8.1. (multiple reports, thanks!)

    Multisite:
    * Show number of rows and number of selected rows in header line
      (also for WATO hosts table)
    * FIX: fix problem in showing exceptions (due to help function)
    * FIX: fixed several localization problems in view/command processing
    * FIX: fixed duplicated settings in WATO when using localisation
    * FIX: fixed exception when refering to a language which does not exist
    * FIX: Removing all downtimes of a host/service is now possible again
    * FIX: The refresh time in footer is updated now when changing the value
    * FIX: view editor shows "(Mobile)" hint in view titles when linking to views

    WATO: 
    * Main menu of ruleeditor (Host & Service Parameters) now has
      a topic for "Used rules" - a short overview of all non-empty
      rulesets.
    * FIX: add missing context help to host details dialog
    * FIX: set new site dirty is host move due to change of
      folder attributes
    * FIX: fix exception on unknown value in DropdownChoice
    * FIX: add service specification to ruleset Delay service notifications
    * FIX: fixed problem with disabled sites in WATO
    * FIX: massive speedup when changing roles/users and activing changes
      (especially when you have a larger number of users and folders)
    * Add variable CONTACTPAGER to allowed macros in notifications
    * FIX: fixed default setting if "Hide names of configuration variables"
      in WATO
    * FIX: ListOfString Textboxes (e.g. parents of folders) do now extend in IE
    * FIX: fixed duplicated sections of permissions in rule editor

    BI:
    * New iterators FOREACH_CHILD and FOREACH_PARENT
    * FIX: fix handling of FOREACH_ in leaf nodes (remove hard coded
      $HOST$, replace with $1$, $2$, ..., apply argument substitution)
    * New logical datatable for aggregations that have the same name
      as a host. Converted view "BI Boxes" to this new table. This allows
      for Host-Aggregations containing data of other hosts as well.
    * count_ok: allow percentages, e.g. "count_ok!70%!50%"

1.2.0p1:
    Core:
    * Added macros $DATE$, $SHORTDATETIME$ and $LONGDATETIME$' to
      notification macros

    Checks & Agents:
    * FIX: diskstat: handle output 'No Devices Found' - avoiding exception
    * 3ware_units: Following states now lead to WARNING state instead of
      CRITICAL: "VERIFY-PAUSED", "VERIFYING", "REBUILDING"
    * New checks tsm_stagingpools, tsm_drive and tsm_storagepools
      Linux/UNIX
    * hpux_fchba: new check for monitoring FibreChannel HBAs und HP-UX

    Multisite:
    * FIX: fix severe exception in all views on older Python versions
      (like RedHat 5.5).

    WATO:
    * FIX: fix order of rule execution: subfolders now take precedence
      as they should.

1.2.0:
    Setup:
    * FIX: fix building of RPM packages (due to mk_mysql, mk_postgres)

    Core:
    * FIX: fix error message in case of duplicate custom check

    WATO:
    * FIX: add missing icon on cluster hosts to WATO in Multisite views
    * FIX: fix search field in host table if more than 10 hosts are shown
    * FIX: fix bulk edit and form properties (visibility of attributes was broken)
    * FIX: fix negating hosts in rule editor

    Checks & Agents: 
    * fileinfo: added this check to Linux agent. Simply put your
      file patterns into /etc/check_mk/fileinfo.cfg for configuration.
    * mysql.sessions: New check for MySQL sessions (need new plugin mk_mysql)
    * mysql.innodb_io: New check for Disk-IO of InnoDB
    * mysql_capacity: New check for used/free capacity of MySQL databases
    * postgres_sessions: New check for PostgreSQL number of sessions
    * postgres_stat_database: New check for PostgreSQL database statistics
    * postgres_stat_database.size: New check for PostgreSQL database size
    * FIX: hpux_if: convert_to_hex was missing on non-SNMP-hosts -replace
      with inline implementation
    * tcp_conn_stats: handle state BOUND (found on Solaris)
    * diskstat: support for checking latency, LVM and VxVM on Linux (needs 
      updated agent)
    * avoid duplicate checks cisco_temp_perf and cisco_sensor_temp

1.2.0b6:
    Multisite:
    * FIX: Fixed layout of some dropdown fields in view filters
    * Make heading in each page clickable -> reload page
    * FIX: Edit view: couldn't edit filter settings
    * FIX: Fixed styling of links in multisite context help
    * FIX: Fixed "select all" button for IE
    * FIX: Context links added by hooks are now hidden by the display
           option "B" again
    * FIX: preselected "refresh" option did not reflect view settings
           but was simply the first available option - usually 30.
    * FIX: fixed exception with custom views created by normal users

    WATO:
    * FIX: Fixed "select all" button in hosts & folders for IE
    * Optically mark modified variables in global settings
    * Swapped icons for rule match and previous rule match (makes for sense)

    Core:
    * FIX: Fixed "make_utf is not defined" error when having custom
           timeperiods defined in WATO

    Checks & Agents: 
    * MacOS X: Agent for MacOS (Thanks to Christian Zigotzky)
    * AIX: New check aix_multipath: Supports checking native AIX multipathing from AIX 5.2 onward
    * Solaris: New check solaris_multipath: Supports checking native Solaris multipath from Solaris10 and up.
    * Solaris: The ZFS Zpool status check now looks more closely at the reported messages. (It's also tested to work on Linux now)

1.2.0b5:
    Core:
    * FIX: handle UTF-8 encoded binary strings correctly (e.g. in host alias)
    * FIX: fix configuration of passive checks via custom_checks
    * Added NOTIFICATIONTYPE to host/service mail bodies

    WATO:
    * Site management: "disabled" only applies to Livestatus now
    * FIX: fix folding problems with dependent host tags
    * FIX: Detecting duplicate tag ids between regular tags and auxtags
    * FIX: Fixed layout problem of "new special rule" button in rule editor
    * FIX: Fixed layout problem on "activate changes" page
    * FIX: Added check if contacts belong to contactgroup before contactgroup deletion
    * FIX: fix site configuration for local site in Multisite environments
    * FIX: "(no not monitor)" setting in distributed WATO now works
    * FIX: Site management: replication setting was lost after re-editing
    * FIX: fixed problems after changing D/WATO-configuration
    * FIX: D/WATO: mark site dirty after host deletion
    * FIX: D/WATO: replicate auth.secret, so that login on one site also
           is valid on the replication slaves
    * FIX: implement locking in order to prevent data corruption on
           concurrent changes
    * FIX: Fixed handling of validation errors in cascading dropdown fields
    * FIX: fix cloning of users
    * Keep track of changes made by other users before activating changes,
      let user confirm this, new permission can be used to prevent a user
      from activating foreign changes.
    * FIX: Allowing german umlauts in users mail addresses
    * Allow list of aux tags to be missing in host tag definitions. This
      makes migration from older version easier.
    * FIX: user management modules can now deal with empty lines in htpasswd
    * FIX: Fixed js error on hostlist page with search form

    Multisite:
    * New display type 'boxes-omit-root' for BI views
    * Hostgroup view BI Boxes omits the root level
    * Finalized layout if view options and commands/filters/painteroptions.
    * Broken plugins prevent plugin caching now
    * FIX: remove refresh button from dashboard.
    * FIX: remove use of old option defaults.checkmk_web_uri
    * FIX: fixed outgoing bandwidth in fc port perfometer
    * FIX: remove nasty JS error in sidebar
    * FIX: fix folding in custom links (directories would not open)
    * FIX: animation of rotation treeangle in trees works again
    * FIX: Logwatch: Changed font color back to black
    * FIX: show toggle button for checkboxes in deactivated state
    * FIX: fix repeated stacked refresh when toggling columns
    * FIX: disable checkbox button in non-checkboxable layouts
    * FIX: fix table layout for views (gaps where missing sometimes)
    * FIX: Fixed sorting views by perfdata values which contain floats
    * FIX: fix sometimes-broken sizing of sidebar and dashboard on Chrome
    * FIX: fix dashboard layout on iPad
    * FIX: Fixed styling issues of sidebar in IE7
    * FIX: fix problem where filter settings (of checkboxes) are not effective
           when it comes to executing commands
    * FIX: Fixed styling issues of view filters with dropdown fields
    * FIX: multisite login can now deal with empty lines in htpasswd
    * FIX: Fixed a bunch of js/css errors

    Mobile:
    * FIX: Fixed logtime filter settings in all mobile views
    * FIX: fix some layout problems

    BI:
    * New aggregation function count_ok, that counts the number
      of nodes in state OK.
    * FIX: Removed debug output int count_ok aggregation

    Checks & Agents:
    * Linux: Modified cluster section to allow pacemaker/corosync clusters without heartbeat
    * AIX: convert NIC check to lnx_if (now being compatible with if/if64)
    * AIX: new check for CPU utilization (using section lparstat_aix)
    * ntp checks: Changed default value of time offsets to be 200ms (WARN) / 500ms (CRIT)
    * aironet_{errors,clients}: detect new kinds of devices (Thanks to Tiago Sousa)
    * check_http, check_tcp: allow to omit -I and use dynamic DNS name instead

1.2.0b4:
    Core:
    * New configuration variable snmp_timing, allowing to 
      configure timeout and retries for SNMP requests (also via WATO)
    * New configuration variable custom_checks. This is mainly for
      WATO but also usable in main.mk It's a variant of legacy_checks that
      automatically creates the required "define command" sections.

    WATO:
    * ps and ps.perf configurable via WATO now (without inventory)
    * New layout of main menu and a couple of other similar menus
    * New layout of ruleset overviews
    * Hide check_mk variable names per default now (change via global settings)
    * New layout of global settings
    * Folder layout: show contact groups of folder
    * Folder movement: always show complete path to target folder
    * Sidebar snapin: show pending changes
    * New rule for configuring custom_checks - allowing to run arbitrary
      active checks even if not yet formalized (like HTTP and TCP)
    * Added automation_commands to make automations pluginable
    * New layout and new internal implementation of input forms
    * New layout for view overview and view editor
    * Split up host search in two distinct pages
    * Use dynamic items in rule editor for hosts and items (making use
      of ListOfStrings())
    * FIX: audit log was not shown if no entry for today existed
    * FIX: fix parent scan on single site installations
    * FIX: fix folder visibility permission handling
    * FIX: honor folder-permissions when creating, deleting 
           and modifiying rules
    * FIX: detect non-local site even if unix: is being used
    * FIX: better error message if not logged into site during 
           action that needs remote access
    * FIX: send automation data via POST not GET. This fixes inventory
           on hosts with more than 500 services.
    * FIX: make config options directly active after resetting them
           to their defaults (didn't work for start_url, etc.
    * FIX: Fixed editing of ListOf in valuespec editors (e.g. used in logwatch
    pattern editor)
    * FIX: Reimplemented correct behaviour of the logwatch pattern "ignore"
    state which is used to drop the matching log lines

    Multisite:
    * FIX: fixed filter of recent event views (4 hours didn't catch)
    * FIX: convert more buttons to new graphical style
    * FIX: Logwatch handles logs with only OK lines in it correctly in logfile list views
    * FIX: Fixed syntax error in "Single-Host Problems" view definition
    * New help button at top right of each page now toggles help texts
    * Snapin Custom Links allows to specify HTTP link target
    * Redesign of bar with Display/Filter/Commands/X/1,2,3,4,6,8/30,60,90/Edit

    Mobile GUI:
    * FIX: commands can be executed again
    * FIX: fixed styling of buttons

    Checks & Agents:
    * FIX: Logwatch: fixed missing linebreak during reclassifing lines of logfiles
    * FIX: Logwatch: Logwatch services in rules configured using WATO must be
      given as item, not as whole service name
    * New active check via WATO: check_ldap
    * printer_alerts: new configuration variable printer_alerts_text_map. Make
      'Energiesparen' on Brother printers an OK state.
    * services: This check can now be parameterized in a way that it warn if
      a certain service is running. WATO formalization is available.

    BI:
    * FIX: make rotating folding arrows black (white was not visible)
    * Display format 'boxes' now in all BI views available
    * Display format 'boxes' now persists folding state

1.2.0b3:
    Core:
    * FIX: fixed SNMP info declaration in checks: could be garbled
      up in rare cases
    * avoid duplicate parents definition, when using 'parents' and
      extra_host_conf["parents"] at the same time. The later one has
      precedence.

    Multisite:
    * Logwatch: Colorizing OK state blocks correctly
    * FIX: allow web plugins to be byte compiled (*.pyc). Those
      are preferred over *.py if existing
    * View Editor: Fixed jump to top of the page after moving painters during
      editing views
    * FIX: Fixed login redirection problem after relogging
    * Filter for times now accept ranges (from ... until)
    * New view setting for page header: repeat. This repeats the
      column headers every 20'th row.
    * FIX: Fixed problem with new eval/pickle
    * FIX: Fixed commands in host/service search views

    Checks & Agents:
    * FIX: Made logwatch parsing mechanism a little more robust
      (Had problems with emtpy sections from windows agent)
    * FIX: brocade_fcport: Configuration of portsates now possible  
    * if_lancom: special version for if64 for LANCOM devices (uses
      ifName instead of ifDescr)


    WATO:
    * Reimplemented folder listing in host/folders module
    * Redesigned the breadcrumb navigation
    * Global settings: make boolean switches directly togglable
    * New button "Recursive Inventory" on folder: Allows to do
      a recursive inventory over all hosts. Also allows to selectively
      retry only hosts that have failed in a previous inventory.
    * You can configure parents now (via a host attribute, no rules are
      neccessary).
    * You can now do an automated scan for parents and layer 3 (IP)
    * You can configure active checks (check_tcp, ...) via WATO now
    * FIX: fix page header after confirmation dialogs
    * FIX: Fixed umlaut problem in host aliases and ip addresses created by WATO
    * FIX: Fixed exception caused by validation problems during editing tags in WATO
    * FIX: create sample config only if both rules.mk and hosttags.mk are missing
    * FIX: do not loose host tags when both using WATO-configured and 
      manual ones (via multisite.mk)
    * Timeperiods: Make list of exceptions dynamic, not fixed to 10 entries
    * Timeperiods: Configure exclusion of other timeperiods
    * Configuration of notification_delay and notification_interval

1.2.0b2:
    Core:
    * FIX: Cluster host checks were UNKNOWN all the time
    * FIX: reset counter in case of (broken) future time
    * FIX: Automation try-inventory: Fixed problem on where checks which
      produce equal service descriptions could lead to invalid inventory
      results on cluster hosts.
    * FIX: do not create contacts if they won't be assigned to any host
      or service. Do *not* assign to dummy catch-all group "check_mk".

    WATO:
    * Added new permission "move hosts" to allow/deny moving of hosts in WATO
    * Also write out contact definitions for users without contactgroups to
      have the mail addresses and other notification options persisted
    * FIX: deletion of automation accounts now works
    * FIX: Disabling notifications for users does work now
    * New main overview for rule editor
    * New multisite.mk option wato_hide_varnames for hiding Check_MK 
      configuration variable names from the user
    * New module "Logwatch Pattern Analyzer" to verify logwatch rules
    * Added new variable logwatch_rules which can also be managed through the
      WATO ruleset editor (Host/Service Parameters > Parameters and rules for
      inventorized checks > Various applications > Logwatch Patterns)
    * Users & Contacts: Added new option wato_hidden_users which holds a list
      of userids to hide the listed users from the WATO user management GUI.
    * WATO API: Added new method rewrite_configuration to trigger a rewrite of
      all host related wato configuration files to distribute changed tags
    * Added new internal hook pre-activate-changes to execute custom
      code BEFORE Check_MK is called to restart Nagios
    * FIX: Only showing sudo hint message on sudo error message in automation
      command
    * FIX: Fixed js eror in IE7 on WATO host edit page
    * FIX: Using pickle instead of repr/eval when reading data structures from
      urls to prevent too big security issues
    * Rule editor: improve sorting of groups and rulesets
    * FIX: Escaping single quotes in strings when writing auth.php
    * FIX: Fix resorting of host tags (was bug in ListOf)

    Multisite
    * Added config option default_ts_format to configure default timestamp
      output format in multisite
    * Layout and design update
    * Quicksearch: display site name if more than one different site
      is present in the current search result list
    * FIX: Fixed encoding problem in "custom notification" message
    * New configuration parameter page_heading for the HTML page heads
      of the main frameset (%s will be replaced with OMD site name)
    * FIX: Fix problem where snapins where invisible
    * FIX: Fixed multisite timeout errors when nagios not running
    * Sidebar: some new layout improvements
    * Login page is not shown in framesets anymore (redirects framed page to
      full screen login page)
    * FIX: fix exception when disallowing changing display options
    * FIX: Automatically redirect from login page to target page when already
      logged in
    * FIX: Updating the dashboard header time when the dashlets refresh

    BI:
    * Added new painter "affected hosts (link to host page)" to show all
      host names with links to the "hosts" view
    * FIX: Fixed filtering of Single-Host Aggregations
    * New sorter for aggregation group
    * FIX: fix sorting of Single-Host Aggregations after group
    * Avoid duplicate rule incarnations when using FOREACH_*
    * BI Boxes: allow closing boxes (not yet persisted)
    * New filter for services (not) contained in any aggregate
    * Configure sorting for all BI views

    Checks & Agents:
    * FIX: snmp_uptime handles empty snmp information without exception
    * FIX: Oracle checks try to handle ORA-* errors reported by the agent
      All oracle checks will return UNKNOWN when finding an ORA-* message
    * FIX: filesystem levels set via WATO didn't work, but do now
    * FIX: Group filters can handle groups without aliases now
    * nfsmounts: Added nfs4 support thanks to Thorsten Hintemann
    * megaraid_pdisks megaraid_ldisks: Support for Windows.  Thanks to Josef Hack

1.2.0b1:
    Core, Setup, etc.:
    * new tool 'livedump' for dumping configuration and status
      information from one monitoring core and importing this
      into another.
    * Enable new check registration API (not yet used in checks)
    * FIX: fix handling of prefix-tag rules (+), needed for WATO
    * FIX: handle buggy SNMP devices with non-consecutive OIDS
      (such as BINTEC routers)
    * Check API allows a check to get node information
    * FIX: fix problem with check includes in subchecks
    * Option --checks now also applies to ad-hoc check (e.g.
      cmk --checks=mrpe,df -v somehost)
    * check_mk_templates.cfg: added s to notification options
      of host and service (= downtime alerts)

    WATO:
    * Hosttag-editor: allow reordering of tags
    * Create very basic sample configuration when using
      WATO the first time (three tag groups, two rules)
    * Much more checks are configurable via WATO now
    * Distributed WATO: Made all URL calls using curl now
    * FIX: fix bug in inventory in validate_datatype()
    * Better output in case of inventory error
    * FIX: fix bug in host_icon rule on non OMD
    * FIX: do not use isdisjoint() (was in rule editor on Lenny)
    * FIX: allow UTF-8 encoded permission translations
    * FIX: Fixed several problems in OMD apache shared mode
    * FIX: Do not use None$ as item when creating new rules
    * FIX: Do load *all* users from htpasswd, so passwords from
      users not created via WATO will not be lost.
    * FIX: honor site disabling in replication module
    * FIX: honor write permissions on folder in "bulk delete"
    * FIX: honor permissions for "bulk cleanup" and "bulk edit"
    * FIX: honor write permissions and source folder when moving hosts
    * FIX: honor permissions on hosts also on bulk inventory
    * Only create contacts in Nagios if they are member of at
      least one contact group.
    * It is now possible to configure auxiliary tags via WATO
      (formerly also called secondary tags)
    * FIX: Fixed wrong label "Main Overview" shown for moved WATO folders
      in foldertree snapin
    * FIX: Fixed localization of empty host tags
    * FIX: User alias and notification enabling was not saved

    Checks & Agents:
    * hpux_if: fix missing default parameter errors
    * hpux_if: make configurable via WATO
    * if.include: fix handling of NIC with index 0
    * hpux_lunstats: new check for disk IO on HP-UX
    * windows - mk_oracle tablespace: Added missing sid column
    * diskstat: make inventory mode configurable via WATO
    * added new checks for Fujitsu ETERNUS DX80 S2 
      (thanks to Philipp Höfflin)
    * New checks: lgp_info, lgp_pdu_info and lgp_pdu_aux to monitor Liebert
      MPH/MPX devices
    * Fix Perf-O-Meter of fileage
    * hpux_snmp_cs.cpu: new SNMP check for CPU utilization
      on HP-UX.
    * if/if64: inventory also picks up type 62 (fastEther). This
      is needed on Cisco WLC 21xx series (thanks to Ralf Ertzinger)
    * FIX: fix inventory of f5_bigip_temp
    * mk_oracle (lnx+win): Fixed TEMP tablespace size calculations
    * ps: output node process is running on (only for clusters)
    * FIX: Linux Agent: Fixed ipmi-sensors handling of Power_Unit data
    * hr_mem: handle rare case where more than one entry is present
      (this prevents an exception of pfSense)
    * statgrab_load: level is now checked against 15min average - 
      in order to be consistent with the Linux load check
    * dell_powerconnect_cpu: hopefully correctly handle incomplete
      output from agent now.
    * ntp: do not check 'when' anymore since it can produce false
      alarms.
    * postfix_mailq: handle output with 'Total requests:' in last line
    * FIX: check_mk-hp_blade_psu.php: allow more than 4 power supplies
    * FIX: smart plugin: handle cases with missing vendor (thanks
      to Stefan Kärst)
    * FIX: megaraid_bbu: fix problem with alternative agent output
      (thanks to Daniel Tuecks)
    * mk_oracle: fix quoting problem, replace sessions with version,
      use /bin/bash instead of /bin/sh

    Multisite:
    * Added several missing localization strings
    * IE: Fixed problem with clicking SELECT fields in the new wato foldertree snapin
    * Fixed problem when trying to visit dashboards from new wato foldertree snapin
    * Chrome: Fixed styling problem of foldertree snapin
    * Views: Only show the commands and row selection options for views where
      commands are possible
    * The login mask honors the default_language definition now
    * check_bi_local.py: works now with cookie based authentication
    * FIX: Fixed wrong redirection after login in some cases
    * FIX: Fixed missing stats grouping in alert statistics view
    * FIX: Fixed preview table styling in view editor
    * FIX: Multisite authed users without permission to multisite are
      automatically logged out after showing the error message
    * Retry livestatus connect until timeout is used up. This avoids
      error messages when the core is being restarted
    * Events view now shows icon and text for "flapping" events
    * Use buffer for HTML creation (this speeds up esp. HTTPS a lot)
    * FIX: Fixed state filter in log views

    Livestatus:
    * Add missing column check_freshness to services table

    BI:
    * New column (painter) for simplistic box display of tree.
      This is used in a view for a single hostgroup.

1.1.13i3:
    Core, Setup, etc.:
    * *_contactgroups lists: Single group rules are all appended. When a list
      is found as a value this first list is used exclusively. All other
      matching rules are ignored
    * cmk -d does now honor --cache and --no-tcp
    * cmk -O/-R now uses omd re{start,load} core if using OMD
    * FIX: setup.sh now setups up permissions for conf.d/wato
      correctly
    * cmk --localize update supports an optional ALIAS which is used as
      display string in the multisite GUI
    * FIX: Fixed encoding problems with umlauts in group aliases
    * FIX: honor extra_summary_host_conf (was ignored)
    * new config variable snmpv2c_hosts that allows to enable SNMP v2c
      but *not* bulkwalk (for some broken devices). bulkwalk_hosts still
      implies v2c.

    Checks & Agents:
    * Windows agent: output eventlog texts in UTF-8 encoding. This
      should fix problems with german umlauts in message texts.
    * Windows agent: Added installer for the windows agent (install_agent.exe)
    * Windows agent: Added dmi_sysinfo.bat plugin (Thanks to Arne-Nils Kromer for sharing)
    * Disabled obsolete checks fc_brocade_port and fc_brocade_port_detailed.
      Please use brocade_fcport instead.
    * aironet_errors, statgrab_disk, statgrab_net: Performance data has
      been converted from counters to rates. You might need to delete your
      existing RRDs of these checks. Sorry, but these have been that last
      checks still using counters...
    * ibm_imm_health: added last missing scan function
    * Filesystem checks: trend performance data is now normalized to MB/24h.
      If you have changed the trend range, then your historic values will
      be displayed in a wrong scale. On the other hand - from now on changes
      in the range-setting will not affect the graph anymore.
    * if/if64/lnx_if: pad port numbers with zeros in order to sort correctly.
      This can be turned off with if_inventory_pad_portnumbers = False.
    * Linux agent: wrap freeipmi with lock in order to avoid cache corruption
    * New check: megaraid_bbu - check existance & status of LSI MegaRaid BBU module
    * HP-UX Agent: fix mrpe (remove echo -e and test -e, thanks to Philipp Lemke)
    * FIX: ntp checks: output numeric data also if stratum too high
    * Linux agent: new check for dmraid-based "bios raid" (agent part as plugin)
    * FIX: if64 now uses ifHighSpeed instead of ifSpeed for determining the
      link speed (fixes speed of 10GBit/s and 20GBit/s ports, thanks Marco Poet)
    * cmctc.temp: serivce has been renamed from "CMC Temperature %s" to just
      "Temperature %s", in order to be consistent with the other checks.
    * mounts: exclude changes of the commit option (might change on laptops),
      make only switch to ro critical, other changes warning.
    * cisco_temp_sensor: new check for temperature sensors of Cisco NEXUS
      and other new Cisco devices
    * oracle_tablespace: Fixed tablespace size/free space calculations
    * FIX: if/if64: omit check result on counter wrap if bandwidth traffic levels
      are used.

    Multisite:
    * Improve transaction handling and reload detection: user can have 
      multiple action threads in parallel now
    * Sounds in views are now enabled per default. The new configuration
      variable enable_sounds can be set to False in multisite.mk in order
      to disable sounds.
    * Added filter for log state (UP,DOWN,OK,CRIT...) to all log views
    * New painter for normal and retry check interval (added to detail views)
    * Site filter shows "(local)" in case of non multi-site setup
    * Made "wato folder" columns sortable
    * Hiding site filter in multisite views in single site setups
    * Replaced "wato" sidebar snapin which mixed up WATO and status GUIs with
      the new "wato_foldertree" snapin which only links to the status views
      filtered by the WATO folder.
    * Added "Dashboard" section to views snapin which shows a list of all dashboards
    * FIX: Fixed auth problem when following logwatch icon links while using
      the form based auth
    * FIX: Fix problem with Umlaut in contact alias
    * FIX: Creating auth.php file on first login dialog based login to ensure
      it exists after login when it is first needed
    * Dashboard: link problem views to *unhandled* views (this was
      inconsistent)
    * Localization: Fixed detection of gettext template file when using the
      local/ hierarchy in OMD

    Mobile:
    * Improved sorting of views in main page 
    * Fix: Use all the availiable space in header
    * Fix: Navigation with Android Hardwarekeys now working
    * Fix: Links to pnp4nagios now work better
    * Fix: Host and Service Icons now finger friendly
    * Fix: Corrected some buildin views

    WATO:
    * Removed IP-Address attribute from folders
    * Supporting localized tag titles
    * Using Username as default value for full names when editing users
    * Snapshot/Factory Reset is possible even with a broken config
    * Added error messages to user edit dialog to prevent notification problems
      caused by incomplete configuration
    * Activate Changes: Wato can also reload instead of restarting nagios
    * Replication: Can now handle replication sites which use the form based auth
    * Replication: Added option to ignore problems with the ssl certificates
                   used in ssl secured replications
    * WATO now supports configuring Check_MK clusters
    * FIX: Fixed missing folders in "move to" dropdown fields
    * FIX: Fixed "move to target folders" after CSV import
    * FIX: Fixed problem with duplicate extra_buttons when using the i18n of multiisite
    * FIX: Fixed problem with duplicate permissions when using the i18n of multiisite
    * FIX: Writing single host_contactgroups rules for each selected
      contactgroup in host edit dialog
    * FIX: Fixed wrong folder contacgroup related permissions in auth.php api
    * FIX: Fixed not up-to-date role permission data in roles_saved hook
    * FIX: Fixed duplicate custom columns in WATO after switching languages

    BI:
    * improve doc/treasures/check_bi_local.py: local check that creates
      Nagios services out of BI aggregates

    Livestatus:
    * ColumnHeaders: on is now able to switch column header on even if Stats:
      headers are used. Artifical header names stats_1, stats_2, etc. are
      begin used. Important: Use "ColumnHeaders: on" after Columns: and 
      after Stats:.

1.1.13i2:
    Core, Setup, etc.:
    * cmk -I: accept host tags and cluster names

    Checks & Agents:
    * linux agent - ipmi: Creating directory of cache file if not exists
    * dell_powerconnect_cpu: renamed service from CPU to "CPU utilization", in
      order to be consistent with other checks
    
    Multisite:
    * Several cleanups to prevent css/js warning messages in e.g. Firefox
    * Made texts in selectable rows selectable again
    * Adding reschedule icon to all Check_MK based services. Clicks on these
      icons will simply trigger a reschedule of the Check_MK service
    * FIX: ship missing CSS files for mobile GUI
    * FIX: rename check_mk.js into checkmk.js in order to avoid browser
      caching problems during version update

    WATO:
    * Optimized wraps in host lists tag column
    * Bulk inventory: Remove leading pipe signs in progress bar on main
      folder inventory
    * NagVis auhtorization file generation is also executed on activate_changes
    * Implemented a new inclusion based API for using multisite permissions
      in other addons
    * Inventory of SNMP devices: force implicit full scan if no services
      are configured yet
    * FIX: Calling activate_changes hook also in distributed WATO setups
    * FIX: Fixed display bug in host tags drop down menu after POST of form
    * FIX: Fixed javascript errors when doing replication in distributed
      wato environments when not having the sidebar open
    * FIX: Fixed search form dependant attribute handling
    * FIX: Fixed search form styling issues
    * You can now move folders to other folders
    * FIX: Distributed WATO: Supressing site sync progress output written in
      the apache error log

1.1.13i1:
    Multisite:
    * New nifty sidebar snapin "Speed-O-Meter"
    * Implemented new cookie based login mechanism including a fancy login GUI
    * Implemented logout functionality for basic auth and the new cookie based auth
    * Implemented user profile management page for changing the user password and
      the default language (if available)
    * New filter for the (new) state in host/service alerts
    * New command for sending custom notifications
    * FIX: Fixed encoding problem when opening dashboard
    * New icon on a service whos host is in downtime
    * Only show most frequently used context buttons (configurable
      in multisite.mk via context_buttons_to_show)
    * Show icon if user has modified a view's filter settings
    * New config option debug_livestatus_queries, normal debug
      mode does not include this anymore
    * Icons with link to page URL at bottom of each page
    * Logwatch: Switched strings in logwatch to i18n strings
    * Logwatch: Fixed styling of context button when acknowleding log messages
    * Logwatch: Implemented overview page to show all problematic logfiles
    * Add Snapin page: show previews of all snapins
    * Add Snapin page: Trying to prevent dragging confusions by using other click event
    * New (hidden) button for reloading a snapin (left to the close button)
    * Automatically falling back to hardcoded default language if configured
    language is not available
    * Repair layout of Perf-O-Meter in single dataset layout
    * FIX: Fixed duplicate view plugin loading when using localized multisite
    * FIX: Host-/Servicegroup snapin: Showing group names when no alias is available
    * FIX: Removed double "/" from pnp graph image urls in views

    BI:
    * Host/Service elements are now iterable via FOREACH_HOST, e.g.
      (FOREACH_HOST, ['server'], ALL_HOSTS, "$HOST$", "Kernel" ),
    * FIX: Assuming host states is possible again (exception: list index "3")

    WATO:
    * Evolved to full featured monitoring configuration tool!
    * Major internal code cleanup
    * Hosts can now be created directly in folders. The concept of host lists
      has been dropped (see migration notes!)
    * Configuration of global configuration variables of Check_MK via WATO
    * Configuration of main.mk rules
    * Configuration of Nagios objects and attributes
    * Configuration of users and roles
    * Configuration of host tags
    * Distributed WATO: replication of the configuration to slaves and peers
    * Added missing API function update_host_attributes() to change the
      attributes of a host
    * Added API function num_hosts_in_folder() to count the number of hosts
      below the given folder
    * Added option to download "latest" snapshot
    * extra_buttons can now register a function to gather the URL to link to
    * Implemented NagVis Authorisation management using WATO users/permissions

    Livestatus:
    * Experimental feature: livecheck -> super fast active check execution
      by making use of external helper processes. Set livecheck=PATH_TO_bin/livecheck
      in nagios.cfg where you load Livestatus. Optional set num_livecheck_helpers=NUM
      to set number of processes. Nagios will not fork() anymore for check exection.
    * New columns num_hosts and num_services in status table
    * New aggregation functions suminv and avginv (see Documentation)

    Core, Setup, etc.:
    * New configuration variable static_checks[] (used by WATO)
    * New configuration variable checkgroup_parameters (mainly for WATO)
    * check_submission defaults now to "file" (was "pipe")
    * Added pre-configured notification via cmk --notify
    * Drop RRA-configuration files for PNP4Nagios completely
    * New configuration variable ping_levels for configuring parameters
      for the host checks.
    * cmk --notify: new macros $MONITORING_HOST$, $OMD_ROOT$ and $OMD_SITE$
    * make ping_levels also apply to PING services for ping-only hosts
      (thanks to Bernhard Schmidt)

    Checks & Agents:
    * if/if64: new ruleset if_disable_if64_hosts, that force if on
      hosts the seem to support if64
    * Windows agent: new config variable "sections" in [global], that
      allows to configure which sections are being output.
    * Windows agent: in [logwatch] you can now configure which logfiles
      to process and which levels of messages to send.
    * Windows agent: new config variable "host" in all sections that
      restricts the folling entries to certain hosts.
    * Windows agent: finally implemented <<<mrpe>>. See check_mk.ini
      for examples.
    * Windows agent: do not execute *.txt and *.dir in <<<plugins>>> and
      <<<local>>>
    * Windows agent: make extensions to execute configurable (see
      example check_mk.ini)
    * Windows agent: agent now reuses TCP port even when taskkill'ed, so
      a system reboot is (hopefully) not neccessary anymore
    * Windows agent: section <<<df>>> now also outputs junctions (windows
      mount points). No external plugin is needed.
    * Windows agent: new section <<<fileinfo>>> for monitoring file sizes
      (and later possible ages)
    * logwatch: allow to classify messages based on their count (see
      man page of logwatch for details)
    * fileinfo: new check for monitoring age and size of files
    * heartbeat_crm: apply patches from Václav Ovsík, so that the check
      should work on Debian now.
    * ad_replication: added warninglevel 
    * fsc_*: added missing scan functions
    * printer_alerts: added further state codes (thanks to Matthew Stew)
    * Solaris agent: changed shell to /usr/bin/bash (fixes problems with LC_ALL=C)

1.1.12p7:
    Multisite:
    * FIX: detail view of host was missing column headers
    * FIX: fix problem on IE with background color 'white'
    * FIX: fix hitting enter in host search form on IE
    * FIX: fix problem in ipmi_sensors perfometer

    Checks & Agents:
    * FIX: fixed man pages of h3c_lanswitch_sensors and statgrab_cpu
    * FIX: netapp_volumes: added raid4 as allowed state (thanks to Michaël Coquard)

    Livestatus
    * FIX: fix type column in 'GET columns' for dict-type columns (bug found
      by Gerhard Lausser)

1.1.12p6:
    Checks & Agents:
    * FIX: lnx_if: remove debug output (left over from 1.1.12p5)
    
1.1.12p5:
    Multisite:
    * FIX: fix hitting enter in Quicksearch on IE 8
    * FIX: event/log views: reverse sorting, so that newest entries
      are shown first
    * FIX: fix dashboard dashlet background on IE
    * FIX: fix row highlight in status GUI on IE 7/8
    * FIX: fix row highlight after status page reload
    * FIX: single dataset layout honors column header settings
    * FIX: quote '#' in PNP links (when # is contained in services)
    * FIX: quote '#' in PNP image links also
    * FIX: add notifications to host/service event view

    Checks & Agents:
    * FIX: lnx_if: assume interfaces as up if ethtool is missing or
      not working but interface has been used since last reboot. This
      fixes the problem where interface are not found by inventory.
    * FIX: snmp_uptime: handels alternative timeformat
    * FIX: netapp_*: scan functions now detect IBM versions of firmware
    * FIX: bluecoat_diskcpu: repair scan function
    * FIX: mem.vmalloc: fix default levels (32 and 64 was swapped)
    * FIX: smart: make levels work (thanks to Bernhard Schmidt)
    * FIX: PNP template if if/if64: reset LC_ALL, avoids syntax error
    * FIX: dell_powerconnect_cpu: handle sporadic incomplete output
      from SNMP agent

1.1.12p4:
    Multisite:
    * FIX: sidebar snapin Hostgroups and Servicegroups sometimes
           failed with non-existing "available_views".
    * FIX: Fix host related WATO context button links to point to the hosts site
    * FIX: Fixed view editor redirection to new view after changing the view_name
    * FIX: Made icon painter usable when displaying hostgroup rows
    * Logwatch: Switched strings in logwatch to i18n strings
    * Logwatch: Fixed styling of context button when acknowleding log messages
    * Logwatch: Implemented overview page to show all problematic logfiles

    WATO:
    * FIX: add missing icon_csv.png
    * FIX: WATO did not write values of custom macros to extra_host_conf definitions

1.1.12p3:
    Core, Setup, etc.:
    * FIX: really suppress precompiling on PING-only hosts now

1.1.12p2:
    Core, Setup, etc.:
    * FIX: fix handling of empty suboids
    * FIX: do not create precomiled checks for host without Check_MK services

    Checks & Agents:
    * FIX: mem.win: Default levels now works, check not always OK
    * FIX: blade_health: fix OID specification
    * FIX: blade_bays: fix naming of item and man page

    Multisite:
    * FIX: Fixed styling of view header in older IE browsers
    * FIX: Do not show WATO button in views if WATO is disabled
    * FIX: Remove WATO Folder filter if WATO is disabled 
    * FIX: Snapin 'Performance': fix text align for numbers
    * FIX: Disallow setting downtimes that end in the past
    * FIX: Fix links to downtime services in dashboard
    * FIX: Fix popup help of reschedule icon

1.1.12p1:
    Core, Setup, etc.:
    * FIX: fix aggregate_check_mk (Summary host agent status)

    Checks & Agents:
    * FIX: mk_oracle now also detects XE databases
    * FIX: printer_alerts: handle 0-entries of Brother printers
    * FIX: printer_supply: fix Perf-O-Meter if no max known
    * FIX: Added id parameter to render_statistics() method to allow more than
      one pie dashlet for host/service stats
    * FIX: drbd: fixed inventory functions
    * FIX: printer_supply: handle output of Brother printers
    * FIX: ps.perf PNP template: show memory usage per process and not
      summed up. This is needed in situations where one process forks itself
      in irregular intervals and rates but you are interested just in the
      memory usage of the main process.

    Multisite:
    * FIX: finally fixed long-wanted "NagStaMon create hundreds
      of Apache processes" problem!
    * FIX: query crashed when sorting after a join columns without
      an explicit title.
    * FIX: filter for WATO file/folder was not always working.
    * Added filter for hard services states to search and service
      problems view
    * FIX: dashboard problem views now ignore notification period,
      just as tactical overview and normal problem views do
    * FIX: Loading dashboard plugins in dashboard module
 

1.1.12:
    Checks & Agents:
    * dell_powerconnect_*: final fixed, added PNP-templates
    * ps.perf: better error handling in PNP template

    Multisite:
    * Dashboard: fix font size of service statistics table
    * Dashboard: insert links to views into statistics
    * Dashboard: add links to PNP when using PNP graphs
    
1.1.12b2:
    Core, Setup, etc.:
    * FIX: fix crash with umlauts in host aliases
    * FIX: remove duplicate alias from Nagios config

    Checks & Agents:
    * services: better handling of invalid patterns
    * FIX: multipath: fix for another UUID format
    * AIX agent: fix implementation of thread count
    * blade_bays: detect more than 16 bays
    * statgrab_*: added missing inventory functions
    * FIX: fix smart.temp WARN/CRIT levels were off by one degree

    Multisite:
    * Remove Check_MK logo from default dashboard
    * Let dashboard use 10 more pixels right and bottom
    * FIX: do not show WATO icon if no WATO permission
    * Sidebar sitestatus: Sorting sites by sitealias
    * FIX: removed redundant calls of view_linktitle()

    WATO:
    * FIX: fix update of file/folder title after title property change

    Livestatus:
    * FIX: fix crash on imcomplete log lines (i.e. as
      as result of a full disk)
    * FIX: Livestatus-API: fix COMMAND via persistent connections
	

1.1.12b1:
    Core, Setup, etc.:
    * FIX: fix cmk -D on cluster hosts
    * Made profile output file configurable (Variable: g_profile_path)

    Checks & Agents:
    * FIX: j4p_performance: fix inventory functions 
    * FIX: mk_oracle: fix race condition in cache file handling (agent data
      was missing sections in certain situations)
    * mrpe: make check cluster-aware and work as clustered_service
    * cups_queues: Run agent part only on directly on CUPS servers,
      not on clients
    * FIX: mbg_lantime_state: Fixed output UOM to really be miliseconds
    * FIX: ntp: Handling large times in "poll" column correctly
    * New check dmi_sysinfo to gather basic hardware information
    * New check bintec_info to gather the software version and serial number
    of bintec routers

    Multisite:
    * FIX: fix rescheduling of host check
    * FIX: fix exception when using status_host while local site is offline
    * FIX: Fixed not updating pnp graphs on dashboard in some browsers (like chrome)
    * FIX: fix URL-too-long in permissions page
    * FIX: fix permission computation
    * FIX: fixed sorting of service perfdata columns
    * FIX: fixed sorting of multiple joined columns in some cases
    * FIX: fixed some localisation strings
    * Cleanup permissions page optically, add comments for views and snapins
    * Added some missing i18n strings in general HTML functions
    * Added display_option "w" to disable limit messages and livestatus errors in views
    * Service Perfdata Sorters are sorting correctly now
    * Added "Administration" snapin to default sidebar
    * Tactical Overview: make link clickable even if count is zero
    * Minor cleanup in default dashboard
    * Dashboard: new dashlet attribute title_url lets you make a title into a link
    * Dashboard: make numbers match "Tactical Overview" snapin

    Livestatus:
    * Write messages after initialization into an own livestatus.log

    WATO:
    * FIX: "bulk move to" at the top of wato hostlists works again
    * FIX: IE<9: Fixed problem with checkbox events when editing a host
    * FIX: "move to" dropdown in IE9 works again

1.1.11i4:
    Core, Setup, etc.:
    * FIX: use hostgroups instead of host_groups in Nagios configuration.
      This fixes a problem with Shinken
    * --scan-parents: detected parent hosts are now tagged with 'ping', so
      that no agent will be contacted on those hosts

    Checks & Agents:
    * Added 4 new checks dell_powerconnect_* by Chris Bowlby
    * ipmi_sensors: correctly handle further positive status texts
      (thanks to Sebastian Talmon)
    * FIX: nfsmounts handles zero-sized volumes correctly
    * AIX agent now outputs the user and performance data in <<<ps>>>

    Multisite:
    * FIX: WATO filtered status GUIs did not update the title after changing
      the title of the file/folder in WATO
    * FIX: Removed new python syntax which is incompatible with old python versions
    * FIX: Made bulk inventory work in IE
    * FIX: Fixed js errors in IE when having not enough space on dashboard 
    * FIX: fix error when using non-Ascii characters in view title
    * FIX: fix error on comment page caused by missing sorter
    * FIX: endless javascript when fetching pnp graphs on host/service detail pages
    * FIX: Not showing the action form in "try" mode of the view editor
    * FIX: Preventing up-then-over effect while loading the dashboard in firefox
    * Added missing i18n strings in command form and list of views
    * Views are not reloaded completely anymore. The data tables are reloaded
      on their own.
    * Open tabs in views do not prevent reloading the displayed data anymore
    * Added display_option "L" to enable/disable column title sortings
    * Sorting by joined columns is now possible
    * Added missing sorters for "service nth service perfdata" painters
    * Implemented row selection in views to select only a subset of shown data
      for actions
    * Sort titles in views can be enabled by clicking on the whole cells now
    * Submitting the view editor via ENTER key saves the view now instead of try mode
    * Host comments have red backgrounded rows when host is down
    * Implemented hook api to draw custom link buttons in views

    WATO:
    * Changed row selection in WATO to new row selection mechanism
    * Bulk action buttons are shown at the top of hostlists too when the lists
      have more than 10 list items
    * New function for backup and restore of the configuration

    Livestatus:
    * FIX: fix compile error in TableLog.cc by including stddef.h
    * FIX: tables comments and downtimes now honor AuthUser
    * Table log honors AuthUser for entries that belong to hosts
      (not for external commands, though. Sorry...)
    * FIX: fix Stats: sum/min/max/avg for columns of type time

1.1.11i3:
    Core, Setup, etc.:
    * FIX: allow host names to have spaces
    * --snmpwalk: fix missing space in case of HEX strings
    * cmk --restore: be aware of counters and cache being symbolic links
    * do_rrd_update: direct RRD updates have completely been removed.
      Please use rrdcached in case of performance problems.
    * install_nagios.sh has finally been removed (was not maintained anyway).
      Please use OMD instead.
    * Inventory functions now only take the single argument 'info'. The old
      style FUNC(checkname, info) is still supported but deprecated.
    * Show datasource program on cmk -D
    * Remove .f12 compile helper files from agents directory
    * Output missing sections in case of "WARNING - Only __ output of __..."
    * Remove obsolete code of snmp_info_single
    * Remove 'Agent version (unknown)' for SNMP-only hosts
    * Options --version, --help, --man, --list-checks and --packager now
      work even with errors in the configuration files
    * Minor layout fix in check man-pages

    Checks & Agents:
    * FIX: hr_mem: take into account cache and buffers
    * FIX: printer_pages: workaround for trailing-zero bug in HP Jetdirect
    * mk_logwatch: allow to set limits in processing time and number of
      new log messages per log file
    * Windows Agent: Now supports direct execution of powershell scripts
    * local: PNP template now supports multiple performance values
    * lnx_if: make lnx_if the default interface check for Linux
    * printer_supply: support non-Ascii characters in items like
      "Resttonerbehälter". You need to define snmp_character_encodings in main.mk
    * mem.win: new dedicated memory check for Windows (see Migration notes)
    * hr_mem: added Perf-O-Meter
    * Renamed all temperature checks to "Temperature %s". Please
      read the migration notes!
    * df and friends: enabled trend performance data per default. Please
      carefully read the migration notes!
    * diskstat: make summary mode the default behavious (one check per host)

    MK Livestatus:
    * WaitObject: allow to separate host name and service with a semicolon.
      That makes host names containing spaces possible.
    * Better error messages in case of unimplemented operators

    Multisite:
    * FIX: reschedule now works for host names containing spaces
    * FIX: correctly sort log views in case of multi site setups
    * FIX: avoid seven broken images in case of missing PNP graphs
    * FIX: Fixed javascript errors when opening dashboard in IE below 9
    * FIX: Views: Handling deprecated value "perpage" for option
      column_headers correctly
    * FIX: Fixed javascript error when saving edited views without sidebar
    * FIX: Showing up PNP hover menus above perfometers
    * Host/Service Icon column is now modularized and can be extended using
      the multisite_icons list.
    * New sorters for time and line number of logfile entries
    * Bookmarks snapin: save relative URLs whenever possible
    * Man-Pages of Check_MK checks shown in Multisite honor OMD's local hierarchy
    * nicer output of substates, translate (!) and (!!) into HTML code
    * new command for clearing modified attributes (red cross, green checkmark)
    * Perf-O-Meters: strip away arguments from check_command (e.g.
      "check-foo!17!31" -> "check-foo").
    * Added several missing i18n strings in view editor
    * Views can now be sorted by the users by clicking on the table headers.
      The user sort options are not persisted.
    * Perf-O-Meters are now aware if there really is a PNP graph

    WATO:
    * Show error message in case of empty inventory due to agent error
    * Commited audit log entries are now pages based on days
    * Added download link to download the WATO audit log in CSV format

1.1.11i2:
    Core, Setup, etc.:
    * FIX: sort output of cmk --list-hosts alphabetically
    * FIX: automatically remove leading and trailing space from service names
      (this fixes a problem with printer_pages and an empty item)
    * Great speed up of cmk -N/-C/-U/-R, especially when number of hosts is
      large.
    * new main.mk option delay_precompile: if True, check_mk will skip Python 
      precompilation during cmk -C or cmk -R, but will do this the first 
      time the host is checked.  This speeds up restarts. Default is False.
      Nagios user needs write access in precompiled directory!
    * new config variable agent_ports, allowing to specify the agent's
      TCP port (default is 6556) on a per-host basis.
    * new config variable snmp_ports, allowing to specify the UDP port
      to used with SNMP, on a per-host basis.
    * new config variable dyndns_hosts. Hosts listed in this configuration
      list (compatible to bulkwalk_hosts) use their hostname as IP address.
    
    Checks & Agents:
    * FIX: AIX agent: output name of template in case of MRPE
    * FIX: cisco_temp: skip non-present sensors at inventory
    * FIX: apc_symmetra: fix remaining runtime calculation (by factor 100)
    * FIX: Added PNP-template for winperf_phydisk
    * FIX: if64: fix UNKNOWN in case of non-unique ifAlias
    * FIX: lnx_if/if/if64: ignore percentual traffic levels on NICs without
           speed information.
    * FIX: cisco_temp_perf: add critical level to performance data
    * FIX: windows agent: hopefully fix case with quotes in directory name
    * FIX: printer_supply: fixed logic of Perf-O-Meter (mixed up crit with ok)
    * FIX: Solaris agent: reset localization to C, fixes problems with statgrab
    * FIX: blade_*: fix SNMP scan function for newer firmwares (thanks to Carlos Peón)
    * snmp_uptime, snmp_info: added scan functions. These checks will now
      always be added. Please use ingored_checktypes to disable, if non needed.
    * brocade_port: check for Brocade FC ports has been rewritten with
      lots of new features.
    * AIX agent now simulates <<<netctr>>> output (by Jörg Linge)
    * mbg_lantime_state: Handling refclock offsets correctly now; Changed
      default thresholds to 5/10 refclock offset
    * brocade_port: parameter for phystate, opstate and admstate can now
      also be lists of allowed states.
    * lnx_if: treat interfaces without information from ethtool as
      softwareLoopback interface. The will not be found by inventory now.
    * vbox_guest: new check for checking guest additions of Linux virtual box hosts
    * if/if64: Fixed bug in operstate detection when using old tuple based params
    * if/if64: Fixed bug in operstate detection when using tuple of valid operstates
    * mk_oracle: Added caching of results to prevent problems with long
    running SQL queries. Cache is controlled by CACHE_MAXAGE var which is preset to
    120 seconds 
    * mk_oracle: EXCLUDE_<sid>=ALL or EXCLUDE_<sid>=oracle_sessions can be
    used to exclude specific checks now
    * mk_oracle: Added optional configuration file to configure the new options
    * j4p_performance agent plugin: Supports basic/digest auth now
    * New checks j4p_performance.threads and j4p_performance.uptime which
      track the number of threads and the uptime of a JMX process
    * j4p_performance can fetch app and servlet specific status data. Fetching
      the running state, number of sessions and number of requests now. Can be
      extended via agent configuration (j4p.cfg).
    * Added some preflight checks to --scan-parents code
    * New checks netapp_cluster, netapp_vfiler for checking NetAPP filer 
      running as cluster or running vfilers.
    * megaraid_pdisks: Better handling of MegaCli output (Thanks to Bastian Kuhn)
    * Windows: agent now also sends start type (auto/demand/disabled/boot/system)
    * Windows: inventory_services now allowes regexes, depends and state/start type
      and also allows host tags.

    Multisite:
    * FIX: make non-Ascii characters in services names work again
    * FIX: Avoid exceptions in sidebar on Nagios restart
    * FIX: printer_supply perfometer: Using white font for black toners
    * FIX: ipmi: Skipping items with invalid data (0.000 val, "unspecified" unit) in summary mode
    * FIX: ipmi: Improved output formating in summary mode
    * FIX: BI - fixed wrong variable in running_on aggregation function
    * FIX: "view_name" variable missing error message when opening view.py
      while using the "BI Aggregation Groups" and "Hosts" snapins in sidebar
    * FIX: Fixed styling of form input elements in IE + styling improvements
    * FIX: Fixed initial folding state on page loading on pages with multiple foldings opened
    * Introduced basic infrastructure for multilanguage support in Multisite
    * Make 'Views' snapin foldable
    * Replace old main view by dashboard
    * Sidebar: Snapins can register for a triggered reload after a nagios
      restart has been detected. Check interval is 30 seconds for now.
    * Quicksearch snapin: Reloads host lists after a detected nagios restart.
    * New config directory multisite.d/ - similar to conf.d/
    * great speed up of HTML rendering
    * support for Python profiling (set profile = True in multisite.mk, profile
      will be in var/check_mk/web)
    * WATO: Added new hook "active-changes" which calls the registered hosts
      with a dict of "dirty" hosts
    * Added column painter for host contacts
    * Added column painters for contact groups, added those to detail views
    * Added filters for host and service contact groups
    * Detail views of host/service now show contacts
    * Fix playing of sounds: All problem views now have play_sounds activated,
      all other deactivated.
    * Rescheduling of Check_MK: introduce a short sleep of 0.7 sec. This increases
      the chance of the passive services being updated before the repaint.
    * Added missing i18n strings in filter section of view editor
    * Added filter and painter for the contact_name in log table
    * Added several views to display the notification logs of Nagios

    WATO:
    * Configration files can now be administered via the WEB UI
      (config_files in multisite.mk is obsolete)
    * Snapin is tree-based and foldable
    * Bulk operation on host lists (inventory, tags changed, etc)
    * Easy search operation in host lists
    * Dialog for global host search
    * Services dialog now tries to use cached data. On SNMP hosts
      no scan will be done until new button "Full Scan" is pressed.

    BI:
    * FIX: Fixed displaying of host states (after i18n introduction)h
    * FiX: Fixed filter for aggregation group
    * FIX: Fixed assumption button for services with non-Ascii-characters

    MK Livestatus:
    * FIX: fix compile problem on Debian unstable (Thanks to Sven Velt)
    * Column aggregation (Stats) now also works for perf_data
    * New configuration variable data_encoding and full UTF-8 support.
    * New column contact_groups in table hosts and services (thanks to
      Matthew Kent)
    * New headers Negate:, StatsNegate: and WaitConditionNegate:

1.1.11i1:
    Core, Setup, etc.:
    * FIX: Avoid duplicate SNMP scan of checktypes containing a period
    * FIX: honor ignored_checktypes also on SNMP scan
    * FIX: cmk -II also refreshes cluster checks, if all nodes are specified
    * FIX: avoid floating points with 'e' in performance data
    * FIX: cmk -D: drop obsolete (and always empty) Notification:
    * FIX: better handling of broken checks returning empty services
    * FIX: fix computation of weight when averaging
    * FIX: fix detection of missing OIDs (led to empty lines) 
    * SNMP scan functions can now call oid(".1.3.6.1.4.1.9.9.13.1.3.1.3.*")
      That will return the *first* OID beginning with .1.3.6.1.4.1.9.9.13.1.3.1.3
    * New config option: Set check_submission = "file" in order to write
      check result files instead of using Nagios command pipe (safes
      CPU ressources)
    * Agent simulation mode (for internal use and check development)
    * Call snmpgetnext with the option -Cf (fixes some client errors)
    * Call snmp(bulk)walk always with the option -Cc (fixes problems in some
      cases where OIDs are missing)
    * Allow merging of dictionary based check parameters
    * --debug now implies -v
    * new option --profile: creates execution profile of check_mk itself
    * sped up use of stored snmp walks
    * find configuration file in subdirectories of conf.d also
    * check_mk_templates.cfg: make check-mk-ping take arguments

    Multisite:
    * FIX: Display limit-exceeded message also in multi site setups
    * FIX: Tactical Overview: fix unhandled host problems view
    * FIX: customlinks snapin: Suppressing exception when no links configured
    * FIX: webservice: suppress livestatus errors in multi-site setups
    * FIX: install missing example icons in web/htdocs/images/icons
    * FIX: Nagios-Snapin: avoid duplicate slash in URL
    * FIX: custom_style_sheet now also honored by sidebar
    * FIX: ignore case when sorting groups in ...groups snapin
    * FIX: Fixed handling of embedded graphs to support the changes made to
    * FIX: avoid duplicate import of plugins in OMD local installation
    the PNP webservice
    * FIX: Added host_is_active and host_flapping columns for NagStaMon views
    * Added snmp_uptime, uptime and printer_supply perfometers
    * Allow for displaying service data in host tables
    * View editor foldable states are now permament per user
    * New config variable filter_columns (default is 2)

    BI:
    * Added new component BI to Multisite.

    WATO:
    * FIX: fix crash when saving services after migration from old version
    * Allow moving hosts from one to another config file

    Checks & Agents:
    * FIX: hr_mem: ignore devices that report zero memory
    * FIX: cisco_power: fix syntax error in man page (broke also Multisite)
    * FIX: local: fixed search for custom templates PNP template
    * FIX: if/if64: always generate unique items (in case ifAlias is used)
    * FIX: ipmi: fix ugly ouput in case of warning and error
    * FIX: vms_df: fix, was completely broken due to conversion to df.include
    * FIX: blade_bays: add missing SNMP OIDs (check was always UNKNOWN)
    * FIX: df: fix layout problems in PNP template
    * FIX: df: fix trend computation (thanks to Sebastian Talmon)
    * FIX: df: fix status in case of critical trend and warning used
    * FIX: df: fix display of trend warn/crit in PNP-graph
    * FIX: cmctc: fix inventory in case of incomplete entries
    * FIX: cmctc: add scan function
    * FIX: ucd_cpu_load and ucd_cpu_util: make scan function find Rittal
    * FIX: ucd_cpu_util: fix check in case of missing hi, si and st
    * FIX: mk_logwatch: improve implementation in order to save RAM
    * FIX: mk_oracle: Updated tablespace query to use 'used blocks' instead of 'user blocks'
    * FIX: mk_oracle: Fixed computation for TEMP table spaces
    * FIX: bluecoat_sensors: Using scale parameter provided by the host for reported values
    * FIX: fjdarye60_devencs, fjdarye60_disks.summary: added snmp scan functions
    * FIX: decru_*: added snmp scan functions
    * FIX: heartbeat_rscstatus handles empty agent output correctly
    * FIX: hp_procurve_cpu: fix synatx error in man page
    * FIX: hp_procurve_memory: fix syntax error in man page
    * FIX: fc_brocade_port_detailed: fix PNP template in MULTIPLE mode
    * FIX: ad_replication.bat only generates output on domain controllers now.
           This is useful to prevent checks on non DC hosts (Thanks to Alex Greenwood)
    * FIX: cisco_temp_perf: handle sensors without names correctly
    * printer_supply: Changed order of tests. When a printer reports -3 this
      is used before the check if maxlevel is -2.
    * printer_supply: Skipping inventory of supplies which have current value
    and maxlevel both set to -2.
    * cisco_locif: The check has been removed. Please switch to if/if64
      has not the index 1
    * cisco_temp/cisco_temp_perf: scan function handles sensors not beginning
      with index 1
    * df: split PNP graphs for growth/trend into two graphs
    * omd_status: new check for checking status of OMD sites
    * printer_alerts: Added new check for monitoring alert states reported by
      printers using the PRINTER-MIB
    * diskstat: rewritten check: now show different devices, r+w in one check
    * canon_pages: Added new check for monitoring processed pages on canon
    printer/multi-function devices
    * strem1_sensors: added check to monitor sensors attached to Sensatorinc EM1 devices
    * windows_update: Added check to monitor windows update states on windows
      clients. The check monitors the number of pending updates and checks if
      a reboot is needed after updates have been installed.
    * lnx_if: new check for Linux NICs compatible with if/if64 replacing 
      netif.* and netctr.
    * if/if64: also output performance data if operstate not as expected
    * if/if64: scan function now also detects devices where the first port
    * if/if64: also show perf-o-meter if speed is unknown
    * f5_bigip_pool: status of F5 BIP/ip load balancing pools
    * f5_bigip_vserver: status of F5 BIP/ip virtual servers
    * ipmi: new configuration variable ipmi_ignored_sensors (see man page)
    * hp_procurve_cpu: rename services description to CPU utilization
    * ipmi: Linux agent now (asynchronously) caches output of ipmitool for 20 minutes
    * windows: agent has new output format for performance counters
    * winperf_process.util: new version of winperf.cpuusage supporting new agent
    * winperf_system.diskio: new version of winperf.diskstat supporting new agent
    * winperf_msx_queues: new check for MS Exchange message queues
    * winperf_phydisk: new check compatible with Linux diskstat (Disk IO per device!)
    * smart.temp/smart.stats: added new check for monitoring health of HDDs
      using S.M.A.R.T
    * mcdata_fcport: new check for ports of MCData FC Switches
    * hp_procurve_cpu: add PNP template
    * hp_procurve_cpu: rename load to utilization, rename service to CPU utilizition
    * df,df_netapp,df_netapp32,hr_fs,vms_df: convert to mergeable dictionaries
    * mbg_lantime_state,mbg_lantime_refclock: added new checks to monitor 
      Meinberg LANTIME GPS clocks

    Livestatus:
    * Updated Perl API to version 0.74 (thanks to Sven Nierlein)

1.1.10:
    Core, Setup, etc.:
    * --flush now also deletes all autochecks 
    
    Checks & Agents:
    * FIX: hr_cpu: fix inventory on 1-CPU systems (thanks to Ulrich Kiermayr)


1.1.10b2:
    Core, Setup, etc.:
    * FIX: setup.sh on OMD: fix paths for cache and counters
    * FIX: check_mk -D did bail out if host had no ip address
    * cleanup: all OIDs in checks now begin with ".1.3.6", not "1.3.6"

    WATO:
    * FIX: Fixed bug that lost autochecks when using WATO and cmk -II together

    Checks & Agents:
    * Added check man pages for systemtime, multipath, snmp_info, sylo,
      ad_replication, fsc_fans, fsc_temp, fsc_subsystems
    * Added SNMP uptime check which behaves identical to the agent uptime check


1.1.10b1:
    Core, Setup, etc.:
    * FIX: do not assume 127.0.0.1 as IP address for usewalk_hosts if
      they are not SNMP hosts.
    * FIX: precompile: make sure check includes are added before actual
      checks
    * FIX: setup.sh: do not prepend current directory to url_prefix
    * FIX: output agent version also for mixed (tcp|snmp) hosts
    * RPM: use BuildArch: noarch in spec file rather than as a command
      line option (thanks to Ulrich Kiermayr)
    * setup.sh: Allow to install Check_MK into existing OMD site (>= 0.46).
      This is still experimental!

    Checks & Agents:
    * FIX: Windows agent: fix output of event ID of log messages
    * FIX: if/if64: output speed correctly (1.50MB/s instead of 1MB/s)
    * FIX: drbd now handles output of older version without an ep field
    * FIX: repaired df_netapp32
    * FIX: Added SNMP scan function of df_netapp and df_netapp32
    * FIX: repaired apc_symmetra (was broken due to new option -Ot 
      for SNMP)
    * FIX: df, hr_fs and other filesystem checks: fix bug if using
      magic number. levels_low is now honored.
    * FIX: scan function avoids hr_cpu and ucd_cpu_utilization
      at the same time
    * FIX: HP-UX agent: fixed output of df for long mount points
      (thanks to Claas Rockmann-Buchterkirche)
    * FIX: df_netapp/32: fixed output of used percentage (was always
      0% due to integer division)
    * FIX: fixed manual of df (magic_norm -> magic_normsize)
    * FIX: removed filesystem_trend_perfdata. It didn't work. Use
      now df-parameter "trend_perfdata" (see new man page of df)
    * FIX: cisco_temp_perf: fix return state in case of WARNING (was 0 = OK)
    * FIX: repair PNP template for df when using trends
    * FIX: cisco_qos: fix WATO exception (was due to print command in check)
    * FIX: check_mk check: fixed template for execution time
    * FIX: blade_health, fc_brocade_port_detailed removed debug outputs
    * FIX: netapp_volumes: The check handled 64-bit aggregates correctly
    * FIX: netapp_volumes: Fixed snmp scan function
    * FIX: blade_*: Fixed snmp scan function
    * FIX: nfsmount: fix exception in check in case of 'hanging'
    * systemtime: new simple check for time synchronization on Windows
      (needs agent update)
    * Added Perf-O-Meter for non-df filesystem checks (e.g. netapp)
    * hp_proliant_*: improve scan function (now just looks for "proliant")

    Multisite:
    * FIX: fix json/python Webservice

1.1.9i9:
    Core, Setup, etc.:
    * FIX: check_mk_templates.cfg: add missing check_period for hosts
      (needed for Shinken)
    * FIX: read *.include files before checks. Fixes df_netapp not finding
      its check function
    * FIX: inventory checks on SNMP+TCP hosts ignored new TCP checks
    * local.mk: This file is read after final.mk and *not* backup up
      or restored
    * read all files in conf.d/*.mk in alphabetical order now.
    * use snmp commands always with -Ot: output time stamps as UNIX epoch
      (thanks to Ulrich Kiermayr)

    Checks & Agents:
    * ucd_cpu_load: new check for CPU load via UCD SNMP agent
    * ucd_cpu_util: new check for CPU utilization via UCD SNMP agent
    * steelhead_status: new check for overall health of Riverbed Steelhead appliance
    * steelhead_connections: new check for Riverbed Steelhead connections
    * df, df_netapp, df_netapp32, hr_fs, vms_df: all filesystem checks now support
      trends. Please look at check manpage of df for details.
    * FIX: heartbeat_nodes: Fixed error handling when node is active but at least one link is dead
    * 3ware_units: Handling INITIALIZING state as warning now
    * FIX: 3ware_units: Better handling of outputs from different tw_cli versions now
    * FIX: local: PNP template for local now looks in all template directories for
      specific templates (thanks to Patrick Schaaf)

    Multisite:
    * FIX: fix "too many values to unpack" when editing views in single layout
      mode (such as host or service detail)
    * FIX: fix PNP icon in cases where host and service icons are displayed in 
      same view (found by Wolfgang Barth)
    * FIX: Fixed view column editor forgetting pending changes to other form
           fields
    * FIX: Customlinks snapin persists folding states again
    * FIX: PNP timerange painter option field takes selected value as default now
    * FIX: Fixed perfometer styling in single dataset layouts
    * FIX: Tooltips work in group headers now
    * FIX: Catching exceptions caused by unset bandwidth in interface perfometer

    WATO:
    * FIX: fix problem with vanishing services on Windows. Affected were services
      containing colons (such as fs_C:/).

    Livestatus:
    * FIX: fix most compiler warnings (thanks to patch by Sami Kerola)
    * FIX: fix memory leak. The leak caused increasing check latency in some
      situations
    
1.1.9i8:
    Multisite:
    * New "web service" for retrieving data from views as JSON or 
      Python objects. This allows to connect with NagStaMon 
      (requires patch in NagStaMon). Simply add &output_format=json
      or &output_format=python to your view URL.
    * Added two builtin views for NagStaMon.
    * Acknowledgement of problem now has checkboxes for sticky,
      send notification and persisten comment
    * Downtimes: allow to specify fixed/flexible downtime
    * new display_options d/D for switching on/off the tab "Display"
    * Improved builtin views for downtimes
    * Bugfix: Servicegroups can be searched with the quicksearch snapin using
      the 'sg:' prefix again

    WATO:
    * Fixed problem appearing at restart on older Python version (RH)

1.1.9i7:
    Core, Setup, etc.:
    * Fix crash on Python 2.4 (e.g. RedHat) with fake_file
    * Fixed clustering of SNMP hosts
    * Fix status output of Check_MK check in mixed cluster setups

    Checks & Agents:
    * PNP templates for if/if64: fix bugs: outgoing packets had been
      same as incoming, errors and discards were swapped (thanks to 
      Paul Freeman)
    * Linux Agent: Added suport for vdx and xvdx volumes (KVM+Virtio, XEN+xvda)

    Multisite:
    * Fix encoding problem when host/service groups contain non-ascii
      characters.

    WATO:
    * Fix too-long-URL problem in cases of many services on one host


1.1.9i6:
    INCOMPATIBLE CHANGES:
    * Removed out-dated checks blade_misc, ironport_misc and snia_sml. Replaced
      with dummy checks begin always UNKNOWN.

    Core, Setup, etc.:
    * cmk -D: show ip address of host 
    * Fix SNMP inventory find snmp misc checks inspite of negative scan function
    * Fix output of MB and GB values (fraction part was zero)

    Checks & Agents:
    * megaraid_ldisks: remove debug output
    * fc_brocade_port: hide on SNMP scan, prefer fc_brocade_port_detailed
    * fc_brocade_port_detailed: improve scan function, find more devices
    * New agent for HP-UX
    * hpux_cpu: new check for monitoring CPU load average on HP-UX
    * hpux_if: New check for monitoring NICs on HP-UX (compatible to if/if64)
    * hpux_multipath: New check for monitoring Multipathing on HP-UX
    * hpux_lvm: New check for monitoring LVM mirror state on HP-UX
    * hpux_serviceguard: new check for monitoring HP-UX Serviceguard
    * drbd: Fixed var typo which prevented inventory of drbd general check
      (Thanks to Andreas Behler)
    * mk_oracle: new agent plugin for monitoring ORACLE (currently only
      on Linux and HP-UX, but easily portable to other Unices)
    * oracle_sessions: new check for monitoring the current number of active
      database sessions.
    * oracle_logswitches: new check for monitoring the number of logswitches
      of an ORACLE instances in the last 60 minutes.
    * oracle_tablespaces: new check for monitoring size, state and autoextension
      of ORACLE tablespaces.
    * h3c_lanswitch_cpu: new check for monitoring CPU usage of H3C/HP/3COM switches
    * h3c_lanswitch_sensors: new check for monitoring hardware sensors of H3C/HP/3COM switches
    * superstack3_sensors: new check for monitoring hardware sensors of 3COM Superstack 3 switches

    Multisite:
    * Fixed aligns/widths of snapin contents and several small styling issues
    * Fixed links and border-styling of host matrix snapin
    * Removed jQuery hover menu and replaced it with own code

1.1.9i5:
    Multisite:
    * custom notes: new macros $URL_PREFIX$ and $SITE$, making 
      multi site setups easier
    * new intelligent logwatch icon, using url_prefix in multi site
      setups


1.1.9i4:
    Core, Setup, etc.:
    * added missing 'register 0' to host template
    * setup: fix creation of symlink cmk if already existing

    Multisite:
    * New reschedule icon now also works for non-local sites.
    * painter options are now persisted on a per-user-base
    * new optional column for displaying host and service comments
      (not used in shipped views but available in view editor)

    Livestatus:
    * Check for buffer overflows (replace strcat with strncat, etc.)
    * Reduce number of log messages (reclassify to debug)

    Checks & Agents:
    * apc_symmetra: handle empty SNMP variables and treat as 0.


1.1.9i3:
    INCOMPATIBLE CHANGES:
    * You need a current version of Livestatus for Multisite to work!
    * Multisite: removed (undocumented) view parameters show_buttons and show_controls.
      Please use display_options instead.
    * Finally removed deprecated filesystem_levels. Please use check_parameters instead.
    * Livestatus: The StatsGroupBy: header is still working but now deprecated.
      Please simply use Columns: instead. If your query contains at least one Stats:-
      header than Columns: has the meaning of the old StatsGroupBy: header

    Core, Setup, etc.:
    * Create alias 'cmk' for check_mk in bin/ (easier typing)
    * Create alias 'mkp' for check_mk -P in bin/ (easier typing) 

    Multisite:
    * Each column can now have a tooltip showing another painter (e.g.
      show the IP address of a host when hovering over its name)
    * Finally show host/services icons from the nagios value "icon_image".
      Put your icon files in /usr/share/check_mk/web/htdocs/images/icons.
      OMD users put the icons into ~/local/share/check_mk/web/htdocs/images/icons.
    * New automatic PNP-link icons: These icons automatically appear, if
      the new livestatus is configured correctly (see below). 
    * new view property "hidebutton": allow to hide context button to a view.
    * Defaults views 'Services: OK', 'Services: WARN, etc. do now not create
      context buttons (cleans up button bar).
    * new HTML parameter display_options, which allows to switch off several
      parts of the output (e.g. the HTML header, external links, etc).
    * View hoststatus: show PNP graph of host (usually ping stats)
    * new tab "Display": here the user can choose time stamp
      display format and PNP graph ranges
    * new column "host_tags", showing the Check_MK host tags of a host
    * new datasource "alert_stats" for computing alert statistics
    * new view "Alert Statistics" showing alert statistics for all hosts
      and services
    * Sidebar: Fixed snapin movement to the bottom of the snapin list in Opera
    * Sidebar: Fixed scroll position saving in Opera
    * Fixed reloading button animation in Chrome/IE (Changed request to async mode)
    * Sidebar: Removed scrollbars of in older IE versions and IE8 with compat mode
    * Sidebar: Fixed scrolling problem in IE8 with compat mode (or maybe older IE versions)
      which broke the snapin titles and also the tactical overview table
    * Sidebar: Fixed bulletlist positioning
    * Sidebar: The sidebar quicksearch snapin is case insensitive again
    * Fixed header displaying on views when the edit button is not shown to the user
    * View pages are not refreshed when at least one form (Filter, Commands,
      Display Options) is open
    * Catching javascript errors when pages from other domain are opened in content frame
    * Columns in view editor can now be added/removed/moved easily

    Checks & Agents:
    * Fixed problem with OnlyFrom: in Linux agent (df didn't work properly)
    * cups_queues: fixed plugin error due to invalid import of datetime,
      converted other checks from 'from datetime import...' to 'import datetime'.
    * printer_supply: handle the case where the current value is missing
    * megaraid_ldisks: Fixed item detection to be compatible with different versions of megaraid
    * Linux Agent: Added new 3ware agent code to support multiple controllers
      (Re-inventory of 3ware checks needed due to changed check item names)

    Livestatus:
    * new column pnpgraph_present in table host and service. In order for this
      column to work you need to specify the base directory of the PNP graphs
      with the module option pnp_path=, e.g. pnp_path=/omd/sites/wato/var/pnp4nagios/perfdata
    * Allow more than one column for StatsGroupBy:
    * Do not use function is_contact_member_of_contactgroup anymore (get compatible
      with Nagios CVS)
    * Livestatus: log timeperiod transitions (active <-> inactive) into Nagios
      log file. This will enable us to create availability reports more simple
      in future.

    Multisite:
    * allow include('somefile.mk') in multisite.mk: Include other files.
      Paths not beginning with '/' are interpreted relative to the directory
      of multisite.mk

    Livestatus:
    * new columns services_with_info: similar to services_with_state but with
      the plugin output appended as additional tuple element. This tuple may
      grow in future so do not depend on its length!

1.1.9i2:
    Checks & Agents:
    * ibm_imm_health: fix inventory function
    * if/if64: fix average line in PNP-template, fix display of speed for 20MBit
      lines (e.g. Frame Relay)

    Multisite:
    * WATO: Fixed omd mode/site detection and help for /etc/sudoers
    * WATO: Use and show common log for pending changes 
    * Sidebar Quicksearch: Now really disabling browser built-in completion
      dropdown selections
    
1.1.9i1:
    INCOMPATIBLE CHANGES:
    * TCP / SNMP: hosts using TCP and SNMP now must use the tags 'tcp'
      and 'snmp'. Hosts with the tag 'ping' will not inventorize any
      service. New configuration variable tcp_hosts.
    * Inventory: The call syntax for inventory has been simplified. Just
      call check_mk -I HOSTNAME now. Omit the "tcp" or "snmp". If you
      want to do inventory just for certain check types, type "check_mk --checks=snmp_info,if -I hostnames..."
      instead
    * perfdata_format now defaults to "pnp". Previous default was "standard".
      You might have to change that in main.mk if you are not using PNP (only
      relevant for MRPE checks)
    * inventory_check_severity defaults to 1 now (WARNING)
    * aggregation_output_format now defaults to "multiline"
    * Removed non_bulkwalk_hosts. You can use bulkwalk_hosts with NEGATE
      instead (see docu)
    * snmp_communites is now initialized with [], not with {}. It cannot
      be a dict any longer.
    * bulkwalk_hosts is now initizlized with []. You can do += here just
      as with all other rule variables.
    * Configuration check (-X) is now always done. It is now impossible to
      call any Check_MK action with an invalid configuration. This saves
      you against mistyped variables.
    * Check kernel: converted performance data from counters to rates. This
      fixes RRD problems (spikes) on reboots and also allows better access 
      to the peformance data for the Perf-O-Meters.  Also changed service 
      descriptions. You need to reinventurize the kernel checks. Your old
      RRDs will not be deleted, new ones will be created.
    * Multisite: parameters nagios_url, nagios_cgi_url and pnp_url are now
      obsolete. Instead the new parameter url_prefix is used (which must
      end with a /).

    Core, Setup, etc.:
    * Improve error handling: if hosts are monitored with SNMP *and* TCP,
      then after an error with one of those two agents checks from the
      other haven't been executed. This is fixed now. Inventory check
      is still not complete in that error condition.
    * Packages (MKP): Allow to create and install packages within OMD!
      Files are installed below ~/local/share/check_mk. No root permissions
      are neccessary
    * Inventory: Better error handling on invalid inventory result of checks
    * setup.sh: fix problem with missing package_info (only appears if setup
      is called from another directory)
    * ALL_SERVICES: Instead of [ "" ] you can now write ALL_SERVICES
    * debug_log: also output Check_MK version, check item and check parameters
    * Make sure, host has no duplicate service - this is possible e.g. by
      monitoring via agent and snmp in parallel. duplicate services will
      make Nagios reject the configuration.
    * --snmpwalk: do not translate anymore, use numbers. All checks work
      with numbers now anyway.
    * check_mk -I snmp will now try all checktypes not having an snmp scan
      function. That way all possible checks should be inventorized.
    * new variable ignored_checks: Similar to ignored_checktypes, but allows
      per-host configuration
    * allow check implementations to use common include files. See if/if64
      for an example
    * Better handling for removed checks: Removed exceptions in check_mk calls
      when some configured checks have been removed/renamed

    Checks & Agents:
    * Renamed check functions of imm_health check from test_imm to imm_health
      to have valid function and check names. Please remove remove from
      inventory and re-inventory those checks.
    * fc_brocade_port_detailed: allow to specify port state combinations not 
      to be critical
    * megaraid_pdisks: Using the real enclosure number as check item now
    * if/if64: allow to configure averaging of traffic over time (e.g. 15 min) 
      and apply traffic levels and averaged values. Also allow to specify relative
      traffic levels. Allow new parameter configuration via dictionary. Also
      allow to monitor unused ports and/or to ignore link status.
    * if/if64: Added expected interface speed to warning output
    * if/if64: Allow to ignore speed setting (set target speed to None)
    * wut_webtherm: handle more variants of WuT Webtherms (thanks to Lefty)
    * cisco_fan: Does not inventorize 'notPresent' sensors anymore. Improved output
    * cisco_power: Not using power source as threshold anymore. Improved output
    * cisco_fan: Does not inventorize 'notPresent' sensors anymore. Improved output
    * cisco_power: Not using power source as threshold anymore. Improved output
    * cisco_power: Excluding 'notPresent' devices from inventory now
    * cisco_temp_perf: Do not crash if device does not send current temperature
    * tcp_conn_stats: new check for monitoring number of current TCP connections
    * blade_*: Added snmp scan functions for better automatic inventory
    * blade_bays: Also inventorizes standby blades and has a little more
                  verbose output.
    * blade_blowers: Can handle responses without rpm values now. Improved output
    * blade_health: More detailed output on problems
    * blade_blades: Added new check for checking the health-, present- and
                    power-state of IBM Bladecenter blades
    * win_dhcp_pools: Several cleanups in check
    * Windows agent: allow restriction to ip addresses with only_hosts (like xinetd)
    * heartbeat_rscstatus: Catching empty output from agent correctly
    * tcp_conn_stats: Fixed inventory function when no conn stats can be inventoried
    * heartbeat_nodes: fix Linux agent for hostname with upper case letters (thanks to
            Thorsten Robers)
    * heartbeat_rscstatus: Catching empty output from agent correctly
    * heartbeat_rscstatus: Allowing a list as expected state to expect multiple OK states
    * win_dhcp_pools agent plugin: Filtering additional error message on
      systems without dhcp server
    * j4p_performance: Added experimental agent plugin fetching data via 
      jmx4perl agent (does not need jmx4perl on Nagios)
    * j4p_performance.mem: added new experimental check for memory usage via JMX.
    * if/if64: added Perf-O-Meter for Multisite
    * sylo: fix performance data: on first execution (counter wrap) the check did
      output only one value instead of three. That lead to an invalid RRD.
    * Cleaned up several checks to meet the variable naming conventions
    * drbd: Handling unconfigured drbd devices correctly. These devices are
      ignored during nventory
    * printer_supply: In case of OKI c5900 devices the name of the supply units ins not
      unique. The color of the supply unit is reported in a dedicated OID and added to the
      check item name to have a unique name now.
    * printer_supply: Added simple pnp template to have better graph formating for the check results
    * check_mk.only_from: new check for monitoring the IP address access restriction of the
      agent. The current Linux and Windows agents provide this information.
    * snmp_info check: Recoded not to use snmp_info_single anymore
    * Linux Agent: Fixed <<<cpu>>> output on SPARC machines with openSUSE
    * df_netapp/df_netapp32: Made check inventory resistant against empty size values
    * df_netapp32: Added better detection for possible 32bit counter wrap
    * fc_brocade_port_detailed: Made check handle phystate "noSystemControlAccessToSlot" (10)
      The check also handles unknown states better now
    * printer_supply: Added new parameter "printer_supply_some_remaining_status" to
      configure the reported state on small remaining capacity.
    * Windows agent: .vbs scripts in agents plugins/ directory are executed
      automatically with "cscript.exe /Nologo" to prevent wrong file handlers
    * aironet_clients: Only counting clients which don't have empty values for strength
    * statgrab_disk: Fixed byte calculation in plugin output
    * statgrab_disk: Added inventory function
    * 3ware_disks: Ignoring devices in state NOT-PRESENT during inventory

    Multisite:
    * The custom open/close states of custom links are now stored for each
      user
    * Setting doctype in sidebar frame now
    * Fixed invalid sidebar css height/width definition
    * Fixed repositioning the sidebar scroll state after refreshing the page
    * Fixed mousewheel scrolling in opera/chrome
    * Fixed resize bug on refresh in chrome
    * New view for all services of a site
    * Sidebar snapin site_status: make link target configurable
    * Multisite view "Recently changed services": sort newest first
    * Added options show_header and show_controls to remove the page headers
      from views
    * Cool: new button for an immediate reschedule of a host or service
      check: the view is redisplayed exactly at the point of time when
      Nagios has finished the check. This makes use of MK Livestatus'
      unique waiting feature.

   Livestatus:
    * Added no_more_notifications and check_flapping_recovery_notification
      fields to host table and no_more_notifications field to service table.
      Thanks to Matthew Kent

1.1.8:
    Core, Setup, etc.:
    * setup.sh: turn off Python debugging
    * Cleaned up documentation directory
    * cluster host: use real IP address for host check if cluster has
      one (e.g. service IP address)

    Checks & Agents:
    * Added missing PNP template for check_mk-hr_cpu
    * hr_fs: inventory now ignores filesystem with size 0,
      check does not longer crash on filesystems with size 0
    * logwatch: Fixed typo in 'too many unacknowledged logs' error message
    * ps: fix bug: inventory with fixed user name now correctly puts
      that user name into the resulting check - not None.
    * ps: inventory with GRAB_USER: service description may contain
      %u. That will be replaced with the user name and thus makes the
      service description unique.
    * win_dhcp_pools: better handle invalid agent output
    * hp_proliant_psu: Fixed multiple PSU detection on one system (Thanks to Andreas Döhler)
    * megaraid_pdisks: Fixed coding error
    * cisco_fan: fixed check bug in case of critical state
    * nfsmounts: fix output (free and used was swapped), make output identical to df

    Livestatus:
    * Prohibit { and } in regular expressions. This avoids a segmentation
      fault caused by regcomp in glibc for certain (very unusual) regular
      expressions.
    * Table status: new columns external_command_buffer_slots,
      external_command_buffer_usage and external_command_buffer_max
      (this was implemented according to an idea and special request of
       Heinz Fiebig. Please sue him if this breaks anything for you. I was
       against it, but he thinks that it is absolutely neccessary to have
       this in version 1.1.8...)
    * Table status: new columns external_commands and external_commands_rate
      (also due to Mr. Fiebig - he would have quit our workshop otherwise...)
    * Table downtimes/comments: new column is_service

    Multisite:
    * Snapin Performance: show external command per second and usage and
      size of external command buffer
    * Downtimes view: Group by hosts and services - just like comments
    * Fix links for items containing + (e.g. service descriptionen including
      spaces)
    * Allow non-ASCII character in downtimes and comments
    * Added nagvis_base_url to multisite.mk example configuration
    * Filter for host/service groups: use name instead of alias if 
      user has no permissions for groups

1.1.8b3:
    Core, Setup, etc.:
    * Added some Livestatus LQL examples to documentation
    * Removed cleanup_autochecks.py. Please use check_mk -u now.
    * RRA configuration for PNP: install in separate directory and do not
      use per default, since they use an undocumented feature of PNP.

    Checks & Agents:
    * postfix_mailq: Changed limit last 6 lines which includes all needed
		information
    * hp_proliant_temp/hp_proliant_fans: Fixed wrong variable name
    * hp_procurve_mem: Fixed wrong mem usage calculation
    * ad_replication: Works no with domain controller hostnames like DC02,DC02
    * aironet_client: fix crash on empty variable from SNMP output
    * 3ware_disks, 3ware_units: hopefully repaired those checks
    * added rudimentary agent for HP-UX (found in docs/)

    Multisite:
    * added Perf-O-Meter to "Problems of Host" view
    * added Perf-O-Meter to "All Services" view
    * fix bug with cleaning up persistent connections
    * Multisite now only fetches the available PNP Graphs of hosts/services
    * Quicksearch: limit number of items in dropdown to 80
      (configurable via quicksearch_dropdown_limit)
    * Views of hosts: make counts of OK/WARN/CRIT klickable, new views
      for services of host in a certain state
    * Multisite: sort context buttons in views alphabetically
    * Sidebar drag scrolling: Trying to compensate lost mouse events when
	leaving the sidebar frame while dragging

    Livestatus:
    * check for event_broker_options on start
    * Fix memory leakage caused by Filter: headers using regular expressions
    * Fix two memory leaks in logfile parser

1.1.8b2:
    Core, Setup, etc.:
    * Inventory: skip SNMP-only hosts on non-SNMP checktypes (avoids timeouts)
    * Improve error output for invalid checks
    
    Checks & Agents:
    * fix bug: run local and plugins also when spaces are in path name
      (such as C:\Program Files\Check_MK\plugins
    * mem.vmalloc: Do not create a check for 64 bit architectures, where
      vmalloc is always plenty
    * postfix_mailq: limit output to 1000 lines
    * multipath: handle output of SLES 11 SP1 better
    * if/if64: output operstatus in check output
    * if/if64: inventory now detects type 117 (gigabitEthernet) for 3COM
    * sylo: better handling of counter wraps.

    Multisite:
    * cleanup implementation of how user settings are written to disk
    * fix broken links in 'Edit view -> Try out' situation
    * new macros $HOSTNAME_LOWER$, $HOSTNAME_UPPER$ and $HOSTNAME_TITLE$ for
      custom notes

1.1.8b1:
    Core, Setup, etc.:
    * SNMPv3: allow privProtocol and privPassword to be specified (thanks
      to Josef Hack)
    * install_nagios.sh: fix problem with broken filenames produced by wget
    * install_nagios.sh: updated software to newest versions
    * install_nagios.sh: fix Apache configuration problem
    * install_nagios.sh: fix configuration vor PNP4Nagios 0.6.6
    * config generation: fix host check of cluster hosts
    * config generation: add missing contact groups for summary hosts
    * RPM package of agent: do not overwrite xinetd.d/check_mk, but install
      new version with .rpmnew, if admin has changed his one
    * legacy_checks: fix missing perfdata, template references where in wrong
      direction (thanks Daniel Nauck for his precise investigation)

    Checks & Agents:
    * New check imm_health by Michael Nieporte
    * rsa_health: fix bug: detection of WARNING state didn't work (was UNKNOWN
            instead)
    * check_mk_agent.solaris: statgrab now excludes filesystems. This avoids hanging
      in case of an NFS problem. Thanks to Divan Santana.
    * multipath: Handle new output of multipath -l (found on SLES11 SP1)
    * ntp: fix typo in variable ntp_inventory_mode (fixes inventory problem)
    * if64: improve output formatting of link speed
    * cisco_power: inventory function now ignores non-redundant power supplies
    * zpool_status: new check from Darin Perusich for Solaris zpools

    Multisite:
    * fix several UTF-8 problems: allow non-ascii characters in host names
      (must be UTF 8 encoded!)
    * improve compatibility with Python 2.3
    * Allow loading custom style sheet overriding Check_MK styles by setting
      custom_style_sheet in multisite.mk
    * Host icons show link to detail host, on summary hosts.
    * Fix sidebar problem: Master Control did not display data correctly
    * status_host: honor states even if sites hosting status hosts is disabled
      (so dead-detection works even if local site is disabled)
    * new config variable start_url: set url for welcome page
    * Snapin Quicksearch: if no host is matching, automatically search for
      services
    * Remove links to legacy Nagios GUI (can be added by user if needed)
    * Sidebar Quicksearch: fix several annoyances
    * Views with services of one host: add title with host name and status

    Livestatus:
    * fix memory leak: lost ~4K on memory on each StatsAnd: or StatsOr:
      header (found by Sven Nierlein)
    * fix invalid json output for empty responses (found by Sven Nierlein)
    * fix Stats: avg ___ for 0 matching elements. Output was '-nan' and is
      now '0.0'
    * fix output of floating point numbers: always use exponent and make
      sure a decimal point is contained (this makes JSON/Python detect
      the correct type)

1.1.7i5:
    Core, Setup, etc.:
    * SNMP: do not load any MIB files (speeds up snmpwalk a lot!)
    * legacy_checks: new config variable allowing creating classical
      non-Check_MK checks while using host tags and config options
    * check_mk_objects.cfg: beautify output, use tabs instead of spaces
    * check_mk -II: delete only specified checktypes, allow to reinventorize
      all hosts
    * New option -O, --reload: Does the same as -R, but reloads Nagios
      instead of restarting it.
    * SNMP: Fixed string detection in --snmpwalk calls
    * SNMP: --snmpwalk does walk the enterprises tree correctly now
    * SNMP: Fixed missing OID detection in SNMP check processing. There was a problem
      when the first column had OID gaps in the middle. This affected e.g. the cisco_locif check.
    * install_nagios.sh: correctly detect Ubuntu 10.04.1
    * Config output: make order of service deterministic
    * fix problem with missing default hostgroup

    Multisite:
    * Sidebar: Improved the quicksearch snapin. It can search for services, 
      servicegroups and hostgroups now. Simply add a prefix "s:", "sg:" or "hg:"
      to search for other objects than hosts.
    * View editor: fix bug which made it impossible to add more than 10 columns
    * Service details: for Check_MK checks show description from check manual in
      service details
    * Notes: new column 'Custom notes' which allows customizable notes
      on a per host / per service base (see online docu for details)
    * Configuration: new variable show_livestatus_errors which can be set
      to False in order to hide error about unreachable sites
    * hiding views: new configuration variables hidden_views and visible_views
    * View "Service problems": hide problems of down or unreachable hosts. This
      makes the view consistant with "Tactical Overview"

    Checks & Agents:
    * Two new checks: akcp_sensor_humidity and akcp_sensor_temp (Thanks to Michael Nieporte)
    * PNP-template for kernel: show average of displayed range
    * ntp and ntp.time: Inventory now per default just creates checks for ntp.time (summary check).
      This is controlled by the new variable ntp_inventory_mode (see check manuals).
    * 3ware: Three new checks by Radoslav Bak: 3ware_disks, 3ware_units, 3ware_info
    * nvidia: agent now only queries GPUCoreTemp and GPUErrors. This avoids
      a vmalloc leakage of 32kB per call (bug in NVIDIA driver)
    * Make all SNMP based checks independent of standard MIB files
    * ad_replication: Fixed syntax errors and unhandled date output when
      not replicated yet
    * ifoperstatus: Allowing multiple target states as a list now
    * cisco_qos: Added new check to monitor traffic in QoS classes on Cisco routers
    * cisco_power: Added scan function
    * if64/if/cisco_qos: Traffic is displayed in variable byte scales B/s,KB/s,MB/s,GB/s
      depending on traffic amount.
    * if64: really using ifDescr with option if_inventory_uses_description = True
    * if64: Added option if_inventory_uses_alias to using ifAlias for the item names
    * if64/if: Fixed bug displaying the out traffic (Perfdata was ok)
    * if64/if: Added WARN/CRIT thresholds for the bandwidth usage to be given as rates
    * if64/if: Improved PNP-Templates
    * if64/if: The ifoperstatus check in if64/if can now check for multiple target states
    * if64/if: Removing all null bytes during hex string parsing (These signs Confuse nagios pipe)
    * Fixed hr_mem and hr_fs checks to work with new SNMP format
    * ups_*: Inventory works now on Riello UPS systems
    * ups_power: Working arround wrong implemented RFC in some Riello UPS systems (Fixing negative power
      consumption values)
    * FreeBSD Agent: Added sections: df mount mem netctr ipmitool (Thanks to Florian Heigl)
    * AIX: exclude NFS and CIFS from df (thanks to Jörg Linge)
    * cisco_locif: Using the interface index as item when no interface name or description are set

    Livestatus:
    * table columns: fix type of num_service_* etc.: was list, is now int (thanks to Gerhard Laußer)
    * table hosts: repair semantics of hard_state (thanks to Michael Kraus). Transition was one
      cycle to late in certain situations.

1.1.7i4:
    Core, Setup, etc.:
    * Fixed automatic creation of host contactgroups
    * templates: make PNP links work without rewrite

    Multisite:
    * Make page handler modular: this allows for custom pages embedded into
      the Multisite frame work and thus using Multisite for other tasks as
      well.
    * status_host: new state "waiting", if status host is still pending
    * make PNP links work without rewrite
    * Fix visibility problem: in multisite setups all users could see
      all objects.

1.1.7i3:
    Core, Setup, etc.:
    * Fix extra_nagios_conf: did not work in 1.1.7i2
    * Service Check_MK now displays overall processing time including
      agent communication and adds this as performance data
    * Fix bug: define_contactgroups was always assumed True. That led to duplicate
      definitions in case of manual definitions in Nagios 

    Checks & Agents:
    * New Check: hp_proliant_da_phydrv for monitoring the state of physical disks
      in HP Proliant Servers
    * New Check: hp_proliant_mem for monitoring the state of memory modules in
      HP Proliant Servers
    * New Check: hp_proliant_psu for monitoring the state of power supplies in
      HP Proliant Servers
    * PNP-templates: fix several templates not working with MULTIPLE rrds
    * new check mem.vmalloc for monitoring vmalloc address space in Linux kernel.
    * Linux agent: add timeout of 2 secs to ntpq 
    * wmic_process: make check OK if no matching process is found

    Livestatus:
    * Remove obsolete parameter 'accept_timeout'
    * Allow disabling idle_timeout and query_timeout by setting them to 0.

    Multisite:
    * logwatch page: wrap long log lines

1.1.7i2:
    Incompatible Changes:
    * Remove config option define_timeperiods and option --timeperiods.
      Check_MK does not longer define timeperiod definitions. Please
      define them manually in Nagios.
    * host_notification_period has been removed. Use host_extra_conf["notification_period"]
      instead. Same holds for service_notification_periods, summary_host_notification_periods
      and summary_service_notification_periods.
    * Removed modes -H and -S for creating config data. This now does
      the new option -N. Please set generate_hostconf = False if you
      want only services to be defined.

    Core, Setup, etc.:
    * New config option usewalk_hosts, triggers --usewalk during
      normal checking for selected hosts.
    * new option --scan-parents for automatically finding and 
      configuring parent hosts (see online docu for details)
    * inventory check: put detailed list of unchecked items into long
      plugin output (to be seen in status details)
    * New configuration variable check_parameters, that allows to
      override default parameters set by inventory, without defining 
      manual checks!

    Checks & Agents:
    * drbd: changed check parameters (please re-inventorize!)
    * New check ad_replication: Checks active directory replications
      of domain controllers by using repadm
    * New check postifx_mailq: Checks mailqueue lengths of postifx mailserves
    * New check hp_procurve_cpu: Checks the CPU load on HP Procurve switches
    * New check hp_procurve_mem: Checks the memory usage on HP Procurve switches
    * New check hp_procurve_sensors: Checks the health of PSUs, FANs and
      Temperature on HP Procurve switches
    * New check heartbeat_crm: Monitors the general state of heartbeat clusters
      using the CRM
    * New check heartbeat_crm_resources: Monitors the state of resources and nodes
      in heartbeat clusters using the CRM
    * *nix agents: output AgentOS: in header
    * New agent for FreeBSD: It is based on the linux agent. Most of the sections
      could not be ported easily so the FreeBSD agent provides information for less
      checks than the linux agent.
    * heartbeat_crm and heartbeat_crm.resources: Change handling of check parameters.
      Please reinvenurize and read the updated man page of those checks
    * New check hp_proliant_cpu: Check the physical state of CPUs in HP Proliant servers
    * New check hp_proliant_temp: Check the temperature sensors of HP Proliant servers
    * New check hp_proliant_fans: Check the FAN sensors of HP Proliant servers

    Multisite:
    * fix chown problem (when nagios user own files to be written
      by the web server)
    * Sidebar: Fixed snapin movement problem using older firefox
      than 3.5.
    * Sidebar: Fixed IE8 and Chrome snapin movement problems
    * Sidebar: Fixed IE problem where sidebar is too small
    * Multisite: improve performance in multi site environments by sending
      queries to sites in parallel
    * Multisite: improve performance in high latency situations by
      allowing persistent Livestatus connections (set "persist" : True 
      in sites, use current Livestatus version)

    Livestatus:
    * Fix problems with in_*_period. Introduce global
      timeperiod cache. This also improves performance
    * Table timeperiods: new column 'in' which is 0/1 if/not the
      timeperiod is currently active
    * New module option idle_timeout. It sets the time in ms
      Livestatus waits for the next query. Default is 300000 ms (5 min).
    * New module option query_timeout. It limits the time between
      two lines of a query (in ms). Default is 10000 ms (10 sec).

1.1.7i1: Core, Setup, etc.:
    * New option -u for reordering autochecks in per-host-files
      (please refer to updated documentation about inventory for
       details)
    * Fix exception if check_mk is called without arguments. Show
      usage in that case.
    * install_nagios.sh: Updated to NagVis 1.5 and fixed download URL
    * New options --snmpwalk and --usewalk help implemeting checks
      for SNMP hardware which is not present
    * SNMP: Automatically detect missing entries. That fixes if64
      on some CISCO switches.
    * SNMP: Fix hex string detection (hopefully)
    * Do chown only if running as root (avoid error messages)
    * SNMP: SNMPv3 support: use 4-tuple of security level, auth protocol,
      security name and password instead of a string in snmp_communities
      for V3 hosts.
    * SNMP: Fixed hexstring detection on empty strings
    * New option -II: Is like -I, but removes all previous autochecks
      from inventorized hosts
    * install_nagios.sh: Fix detection of PNP4Nagios URL and URL of
      NagVis
    * Packager: make sanity check prohibiting creating of package files
      in Check MK's directories
    * install_nagios.sh: Support Ubuntu 10.04 (Thanks to Ben)
      
    Checks & Agents:
    * New check ntp.time: Similar to 'ntp' but only honors the system peer
      (that NTP peer where ntpq -p prints a *).
    * wmic_process: new check for ressource consumption of windows processes
    * Windows agent supports now plugins/ and local/ checks
    * [FIX] ps.perf now correctly detects extended performance data output
      even if number of matching processes is 0
    * renamed check cisco_3640_temp to cisco_temp, renamed cisco_temp
      to cisco_temp_perf, fixed snmp detection of those checks
    * New check hr_cpu - checking the CPU utilization via SNMP
    * New check hr_fs - checking filesystem usage via SNMP
    * New check hr_mem - checking memory usage via SNMP
    * ps: inventory now can configured on a per host / tag base
    * Linux: new check nvidia.temp for monitoring temperature of NVIDIA graphics card
    * Linux: avoid free-ipmi hanging forever on hardware that does not support IPMI
    * SNMP: Instead of an artificial index column, which some checks use, now
      the last component of the OID is used as index. That means that inventory
      will find new services and old services will become UNKNOWN. Please remove
      the outdated checks.
    * if: handle exception on missing OIDs
    * New checks hp_blade* - Checking health of HP BladeSystem Enclosures via SNMP
    * New check drbd - Checking health of drbd nodes
    * New SNMP based checks for printers (page counter, supply), contributed
      by Peter Lauk (many thanks!)
    * New check cups_queues: Checking the state of cups printer queues
    * New check heartbeat_nodes: Checking the node state and state of the links
      of heartbeat nodes
    * New check heartbeat_rscstatus: Checks the local resource status of
      a heartbeat node
    * New check win_dhcp_pools: Checks the usage of Windows DHCP Server lease pools
    * New check netapp_volumes: Checks on/offline-condition and states of netapp volumes 

    Multisite:
    * New view showing all PNP graphs of services with the same description
    * Two new filters for host: notifications_enabled and acknowledged
    * Files created by the webserver (*.mk) are now created with the group
      configured as common group of Nagios and webserver. Group gets write
      permissions on files and directories.
    * New context view: all services of a host group
    * Fix problems with Umlauts (non-Ascii-characters) in performance data
    * New context view: all services of a host group
    * Sidebar snapins can now fetch URLs for the snapin content instead of
      building the snapin contents on their own.
    * Added new nagvis_maps snapin which displays all NagVis maps available
      to the user. Works with NagVis 1.5 and newer.

1.1.6:
    Core, Setup, etc.:
    * Service aggregation: new config option aggregation_output_format.
      Settings this to "multiline" will produce Nagios multiline output
      with one line for each individual check.

    Multisite:
    * New painter for long service plugin output (Currently not used
      by any builtin view)

    Checks & Agents:
    * Linux agent: remove broken check for /dev/ipmi0

1.1.6rc3:
    Core, Setup, etc.:
    * New option --donate for donating live host data to the community.
      Please refer to the online documentation for details.
    * Tactical Overview: Fixed refresh timeout typo
      (Was 16 mins instead of 10 secs)

    Livestatus:
    * Assume strings are UTF-8 encoded in Nagios. Convert from latin-1 only
      on invalid UTF-8 sequences (thanks to Alexander Yegorov)

    Multisite:
    * Correctly display non-ascii characters (fixes exception with 'ascii codec')
      (Please also update Livestatus to 1.1.6rc3)

1.1.6rc2:
    Multisite:
    * Fix bug in Master control: other sites vanished after klicking buttons.
      This was due to connection error detection in livestatus.py (Bug found
      by Benjamin Odenthal)
    * Add theme and baseurl to links to PNP (using features of new PNP4Nagios
      0.6.4)

    Core, Setup, etc.:
    * snmp: hopefully fix HEX/string detection now

    Checks & Agents:
    * md: fix inventory bug on resync=PENDING (Thanks to Darin Perusich)

1.1.6rc1:
    Multisite:
    * Repair Perf-O-Meters on webkit based browsers (e.g. Chrome, Safari)
    * Repair layout on IE7/IE8. Even on IE6 something is working (definitely
      not transparent PNGs though). Thanks to Lars.
    * Display host state correct if host is pending (painter "host with state")
    * Logfile: new filter for plugin output
    * Improve dialog flow when cloning views (button [EDIT] in views snapin)
    * Quicksearch: do not open search list if text did not change (e.g. Shift up),
      close at click into field or snapin.

    Core, Setup, etc.:
    * Included three patched from Jeff Dairiki dealing with compile flags
      and .gitignore removed from tarballs
    * Fix problem with clustered_services_of[]: services of one cluster
      appeared also on others
    * Packager: handle broken files in package dir
    * snmp handling: better error handling in cases where multiple tables
      are merged (e.g. fc_brocade_port_detailed)
    * snmp: new handling of unprintable strings: hex dumps are converted
      into binary strings now. That way all strings can be displayed and
      no information is lost - nevertheless.
      
    Checks & Agents:
    * Solaris agent: fixed rare df problems on Solaris 10, fix problem with test -f
      (thanks to Ulf Hoffmann)
    * Converted all PNP templates to format of 0.6.X. Dropped compatibility
      with 0.4.X.
    * Do not use ipmi-sensors if /dev/ipmi0 is missing. ipmi-sensors tries
      to fiddle around with /dev/mem in that case and miserably fails
      in some cases (infinite loop)
    * fjdary60_run: use new binary encoding of hex strings
    * if64: better error handling for cases where clients do not send all information
    * apc_symmetra: handle status 'smart boost' as OK, not CRITICAL

    Livestatus:
    * Delay starting of threads (and handling of socket) until Nagios has
      started its event loop. This prevents showing services as PENDING 
      a short time during program start.

1.1.6b3:
    Multisite:
    * Quicksearch: hide complete host list if field is emptied via Backspace or Del.
      Also allow handle case where substring match is unique.

1.1.6b2:
    Core, Setup, etc.:
    * Packager: fix unpackaged files (sounds, etc)

    Multisite:
    * Complete new design (by Tobias Roeckl, Kopf & Herz)
    * New filters for last service check and last service state change
    * New views "Recently changed services" and "Unchecked services"
    * New page for adding sidebar snapins
    * Drag & Drop for sidebar snapins (thanks to Lars)
    * Grab & Move for sidebar scrolling (thanks to Lars)
    * Filter out summary hosts in most views.
    * Set browser refresh to 30 secs for most views
    * View host status: added a lot of missing information
    * View service status: also added information here
    * Make sure, enough columns can be selected in view editor
    * Allow user to change num columns and refresh directly in view
    * Get back to where you came after editing views
    * New sidebar snapin "Host Matrix"
    * New feature "status_host" for remote sites: Determine connection
      state to remote side by considering a certain host state. This
      avoids livestatus time outs to dead sites.
    * Sidebar snapin site status: fix reload problem
    * New Perf-O-Meters displaying service performance data
    * New snapin "Custom Links" where you easily configure your own
      links via multisite.mk (see example in new default config file)
    * Fixed problem when using only one site and that is not local

    Livestatus:
    * new statistics columns: log_messages and log_messages_rate
    * make statistics average algorithm more sluggish

1.1.5i3:
     Core, Setup, etc.:
     * New Check_MK packager (check_mk -P)

1.1.5i2:
     Core, Setup, etc.:
     * install_nagios.sh: add missing package php5-iconv for SLES11

     Checks & Agents:
     * if64: new SNMP check for network interfaces. Like if, but uses 64 bit
       counters of modern switches. You might need to configure bulkwalk_hosts.
     * Linux agent: option -d enabled debug output
     * Linux agent: fix ipmi-sensors cache corruption detection
     * New check for temperature on Cisco devices (cisco_3640_temp)
     * recompiled waitmax with dietlibc (fixed incompatibility issues
       on older systems)

     Multisite:
     * Filters for groups are negateable.

1.1.5i1:
     Checks & Agents:
     * uptime: new check for system uptime (Linux)
     * if: new SNMP check for network interfaces with very detailed traffic,
       packet and error statistics - PNP graphs included

     Multisite:
     * direct integration of PNP graphs into Multisite views
     * Host state filter: renamed HTML variables (collision with service state). You
       might need to update custom views using a filter on host states.
     * Tactical overview: exclude services of down hosts from problems, also exclude
       summary hosts
     * View host problems/service problems: exclude summary hosts, exclude services
       of down hosts
     * Simplified implementation of sidebar: sidebar is not any longer embeddeable.
     * Sidebar search: Added host site to be able to see the context links on
       the result page
     * Sidebar search: Hitting enter now closes the hint dropdown in all cases

1.1.5i0:
      Core, Setup, etc.:
      * Ship check-specific rra.cfg's for PNP4Nagios (save much IO and disk space)
      * Allow sections in agent output to apear multiple times
      * cleanup_autochecks.py: new option -f for directly activating new config
      * setup.sh: better detection for PNP4Nagios 0.6
      * snmpwalk: use option -Oa, inhibit strings to be output as hex if an umlaut
        is contained.

      Checks & Agents:
      * local: allow more than once performance value, separated by pipe (|)
      * ps.perf: also send memory and CPU usage (currently on Linux and Solaris)
      * Linux: new check for filesystems mount options
      * Linux: new very detailed check for NTP synchronization
      * ifoperstatus: inventory honors device type, per default only Ethernet ports
        will be monitored now
      * kernel: now inventory is supported and finds pgmajfault, processes (per/s)
        and context switches
      * ipmi_sensors: Suppress performance data for fans (save much IO/space)
      * dual_lan_check: fix problem which using MRPE
      * apc_symmetra: PNP template now uses MIN for capacity (instead of AVERAGE)
      * fc_brocade_port_detailed: PNP template now uses MAX instead of AVERAGE
      * kernel: fix text in PNP template
      * ipmi_sensors: fix timeout in agent (lead to missing items)
      * multipath: allow alias as item instead of uuid
      * caching agent: use /var/cache/check_mk as cache directory (instead of /etc/check_mk)
      * ifoperstatus: is now independent of MIB

      Multisite:
      * New column host painter with link to old Nagios services
      * Multisite: new configuration parameter default_user_role
      
      Livestatus:
      * Add missing LDFLAGS for compiling (useful for -g)

1.1.4:
      Summary:
      * A plentitude of problem fixes (including MRPE exit code bug)
      * Many improvements in new Multisite GUI
      * Stability and performance improvements in Livestatus

      Core, Setup, etc.:
      * Check_MK is looking for main.mk not longer in the current and home
        directory
      * install_nagios.sh: fix link to Check_MK in sidebar
      * install_nagios.sh: switch PNP to version 0.6.3
      * install_nagios.sh: better Apache-Config for Multisite setup
      * do not search main.mk in ~ and . anymore (brought only trouble) 
      * clusters: new variable 'clustered_services_of', allowing for overlapping
         clusters (as proposed by Jörg Linge)
      * install_nagios.sh: install snmp package (needed for snmp based checks)
      * Fix ower/group of tarballs: set them to root/root
      * Remove dependency from debian agent package    
      * Fixed problem with inventory when using clustered_services
      * tcp_connect_timeout: Applies now only for connect(), not for
        time of data transmission once a connection is established
      * setup.sh now also works for Icinga
      * New config parameter debug_log: set this to a filename in main.mk and you
        will get a debug log in case if 'invalid output from plugin...'
      * ping-only-hosts: When ping only hosts are summarized, remove Check_MK and
        add single PING to summary host.
      * Service aggregation: fix state relationship: CRIT now worse than UNKNOWN 
      * Make extra_service_conf work also for autogenerated PING on ping-only-hosts
        (groups, contactgroups still missing)

      Checks & Agents:
      * mrpe in Linux agent: Fix bug introduced in 1.1.3: Exit status of plugins was
        not honored anymore (due to newline handling)
      * mrpe: allow for sending check_command to PNP4Nagios (see MRPE docu)
      * Logwatch GUI: fix problem on Python 2.4 (thanks to Lars)
      * multipath: Check is now less restrictive when parsing header lines with
        the following format: "<alias> (<id>)"
      * fsc_ipmi_mem_status: New check for monitoring memory status (e.g. ECC)
         on FSC TX-120 (and maybe other) systems.
      * ipmi_sensors in Linux agent: Fixed compatibility problem with new ipmi
        output. Using "--legacy-output" parameter with newer freeipmi versions now.
      * mrpe: fix output in Solaris agent (did never work)
      * IBM blade center: new checks for chassis blowers, mediatray and overall health
      * New caching agent (wrapper) for linux, supporting efficient fully redundant
        monitoring (please read notes in agents/check_mk_caching_agent)
      * Added new smbios_sel check for monitoring the System Event Log of SMBIOS.
      * fjdarye60_rluns: added missing case for OK state
      * Linux agent: The xinetd does not log each request anymore. Only
        failures are logged by xinetd now. This can be changed in the xinetd
	configuration files.
      * Check df: handle mountpoints containing spaces correctly 
        (need new inventorization if you have mountpoints with spaces)
      * Check md on Linux: handle spare disks correctly
      * Check md on Linux: fix case where (auto-read-only) separated by space
      * Check md on Linux: exclude RAID 0 devices from inventory (were reported as critical)
      * Check ipmi: new config variable ipmi_ignore_nr
      * Linux agent: df now also excludes NFSv4
      * Wrote man-page for ipmi check
      * Check mrpe: correctly display multiline output in Nagios GUI
      * New check rsa_health for monitoring IBM Remote Supervisor Adapter (RSA)
      * snmp scan: suppress error messages of snmpget
      * New check: cpsecure_sessions for number of sessions on Content Security Gateway
      * Logwatch GUI: move acknowledge button to top, use Multisite layout,
         fix several layout problem, remove list of hosts
      * Check logwatch: limit maximum size of stored log messages (configurable
        be logwatch_max_filesize)
      * AIX agent: fix output of MRPE (state and description was swapped)
      * Linux agent: fixed computation of number of processors on S390
      * check netctr: add missing perfdata (was only sent on OK case)
      * Check sylo: New check for monitoring the sylo state
      
      Livestatus:
      * Table hosts: New column 'services' listing all services of that host
      * Column servicegroups:members: 'AuthUser' is now honored
      * New columns: hosts:services_with_state and servicegroups:members_with_state
      * New column: hostgroup:members_with_state
      * Columns hostgroup:members and hostgroup:members_with_state honor AuthUser
      * New rudimentary API for C++
      * Updates API for Python
      * Make stack size of threads configurable
      * Set stack size of threads per default o 64 KB instead of 8 MB
      * New header Localtime: for compensating time offsets of remote sites
      * New performance counter for fork rate
      * New columns for hosts: last_time_{up,down,unreachable}
      * New columns for services: last_time_{ok,warning,critical,unknown}
      * Columns with counts honor now AuthUser
      * New columns for hosts/services: modified_attributes{,_list}
      * new columns comments_with_info and downtimes_with_info
      * Table log: switch output to reverse chronological order!
      * Fix segfault on filter on comments:host_services
      * Fix missing -lsocket on Solaris
      * Add missing SUN_LEN (fixed compile problem on Solaris)
      * Separators: remote sanitiy check allowing separators to be equal
      * New output format "python": declares strings as UTF-8 correctly
      * Fix segault if module loaded without arguments

      Multisite:
      * Improved many builtin views
      * new builtin views for host- and service groups
      * Number of columns now configurable for each layout (1..50)
      * New layout "tiled"
      * New painters for lists of hosts and services in one column
      * Automatically compensate timezone offsets of remote sites
      * New datasources for downtimes and comments
      * New experimental datasource for log
      * Introduce limitation, this safes you from too large output
      * reimplement host- and service icons more intelligent
      * Output error messages from dead site in Multisite mode
      * Increase wait time for master control buttons from 4s to 10s
      * Views get (per-view) configurable browser automatic reload interval
      * Playing of alarm sounds (configurable per view)
      * Sidebar: fix bookmark deletion problem in bookmark snapin
      * Fixed problem with sticky debug
      * Improve pending services view
      * New column with icon with link to Nagios GUI
      * New icon showing items out of their notification period.
      * Multisite: fix bug in removing all downtimes
      * View "Hostgroups": fix color and table heading
      * New sidebar snapin "Problem hosts"
      * Tactical overview: honor downtimes
      * Removed filter 'limit'. Not longer needed and made problems
        with new auto-limitation.
      * Display umlauts from Nagios comments correctly (assuming Latin-1),
         inhibit entering of umlauts in new comments (fixes exception)
      * Switched sidebar from synchronous to asynchronous requests
      * Reduced complete reloads of the sidebar caused by user actions
      * Fix reload problem in frameset: Browser reload now only reloads
        content frames, not frameset.


1.1.3:

      Core, Setup, etc.:
      * Makefile: make sure all files are world readable
      * Clusters: make real host checks for clusters (using check_icmp with multiple IP addresses)
      * check_mk_templates: remove action_url from cluster and summary hosts (they have no performance data)
      * check_mk_template.cfg: fix typo in notes_url
      * Negation in binary conf lists via NEGATE (clustered_services, ingored_services,
	bulkwalk_hosts, etc).
      * Better handling of wrapping performance counters
      * datasource_programs: allow <HOST> (formerly only <IP>)
      * new config variable: extra_nagios_conf: string simply added to Nagios
        object configuration (for example for define command, etc.)
      * New option --flush: delete runtime data of some or all hosts
      * Abort installation if livestatus does not compile.
      * PNP4Nagios Templates: Fixed bug in template file detection for local checks
      * nagios_install.sh: Added support for Ubuntu 9.10
      * SNMP: handle multiline output of snmpwalk (e.g. Hexdumps)
      * SNMP: handle ugly error output of snmpwalk
      * SNMP: allow snmp_info to fetch multiple tables
      * check_mk -D: sort hostlist before output
      * check_mk -D: fix output: don't show aggregated services for non-aggregated hosts
      * check_mk_templates.cfg: fix syntax error, set notification_options to n

      Checks & Agents:
      * logwatch: fix authorization problem on web pages when acknowledging
      * multipath: Added unhandled multipath output format (UUID with 49 signs)
      * check_mk-df.php: Fix locale setting (error of locale DE on PNP 0.6.2)
      * Make check_mk_agent.linux executable
      * MRPE: Fix problems with quotes in commands
      * multipath: Fixed bug in output parser
      * cpu: fixed bug: apply level on 15min, not on 1min avg
      * New check fc_brocade_port_detailed
      * netctrl: improved handling of wrapped counters
      * winperf: Better handling of wrapping counters
      * aironet_client: New check for number of clients and signal
        quality of CISCO Aironet access points
      * aironet_errors: New check for monitoring CRC errors on
        CISCO Aironet access points
      * logwatch: When Agent does not send a log anymore and no local logwatch
                  file present the state will be UNKNOWN now (Was OK before).
      * fjdarye60_sum: New check for summary status of Fidary-E60 devices
      * fjdarye60_disks: New check for status of physical disks
      * fjdarye60_devencs: New check for status of device enclosures
      * fjdarye60_cadaps: New check for status of channel adapters
      * fjdarye60_cmods: New check for status of channel modules
      * fjdarye60_cmods_flash: New check for status of channel modules flash
      * fjdarye60_cmods_mem: New check for status of channel modules memory
      * fjdarye60_conencs: New check for status of controller enclosures
      * fjdarye60_expanders: New check for status of expanders
      * fjdarye60_inletthmls: New check for status of inlet thermal sensors
      * fjdarye60_thmls: New check for status of thermal sensors
      * fjdarye60_psus: New check for status of PSUs
      * fjdarye60_syscaps: New check for status of System Capacitor Units
      * fjdarye60_rluns: New check for RLUNs
      * lparstat_aix: New check by Joerg Linge
      * mrpe: Handles multiline output correctly (only works on Linux,
	      Agents for AIX, Solaris still need fix).
      * df: limit warning and critical levels to 50/60% when using a magic number
      * fc_brocade_port_detailed: allow setting levels on in/out traffic, detect
         baudrate of inter switch links (ISL). Display warn/crit/baudrate in
	 PNP-template

      MK Livestatus:
      * fix operators !~ and !~~, they didn't work (ever)
      * New headers for waiting (please refer to online documentation)
      * Abort on errors even if header is not fixed16
      * Changed response codes to better match HTTP
      * json output: handle tab and other control characters correctly
      * Fix columns host:worst_service_state and host:worst_service_hard_state
      * New tables servicesbygroup, servicesbyhostgroup and hostsbygroup
      * Allow to select columns with table prefix, e.g. host_name instead of name
        in table hosts. This does not affect the columns headers output by
	ColumnHeaders, though.
      * Fix invalid json output of group list column in tables hosts and services
      * Fix minor compile problem.
      * Fix hangup on AuthUser: at certain columns
      * Fix some compile problems on Solaris

      Multisite:
      * Replaced Multiadmin with Multisite.


1.1.2:
      Summary:
      * Lots of new checks
      * MK Livestatus gives transparent access to log files (nagios.log, archive/*.log)
      * Many bug fixes

      MK Livestatus:
      * Added new table "log", which gives you transparent access to the Nagios log files!
      * Added some new columns about Nagios status data to stable 'status'
      * Added new table "comments"
      * Added logic for count of pending service and hosts
      * Added several new columns in table 'status' 
      * Added new columns flap_detection and obsess_over_services in table services
      * Fixed bug for double columns: filter truncated double to int
      * Added new column status:program_version, showing the Nagios version
      * Added new column num_services_pending in table hosts
      * Fixed several compile problems on AIX
      * Fixed bug: queries could be garbled after interrupted connection
      * Fixed segfault on downtimes:contacts
      * New feature: sum, min, max, avg and std of columns in new syntax of Stats:

      Checks & Agents:
      * Check ps: this check now supports inventory in a very flexible way. This simplifies monitoring a great number of slightly different processes such as with ORACLE or SAP.
      * Check 'md': Consider status active(auto-read-only) as OK
      * Linux Agent: fix bug in vmware_state
      * New Checks for APC Symmetra USV
      * Linux Agent: made <<<meminfo>>> work on RedHat 3.
      * New check ps.perf: Does the same as ps, but without inventory, but with performance data
      * Check kernel: fixed missing performance data
      * Check kernel: make CPU utilization work on Linux 2.4
      * Solaris agent: don't use egrep, removed some bashisms, output filesystem type zfs or ufs
      * Linux agent: fixed problem with nfsmount on SuSE 9.3/10.0
      * Check 'ps': fix incompability with old agent if process is in brackets
      * Linux agent: 'ps' now no longer supresses kernel processes
      * Linux agent: make CPU count work correctly on PPC-Linux
      * Five new checks for monitoring DECRU SANs
      * Some new PNP templates for existing checks that still used the default templates
      * AIX Agent: fix filesystem output
      * Check logwatch: Fix problem occuring at empty log lines
      * New script install_nagios.sh that does the same as install_nagios_on_lenny.sh, but also works on RedHat/CentOS 5.3.
      * New check using the output of ipmi-sensors from freeipmi (Linux)
      * New check for LSI MegaRAID disks and arrays using MegaCli (based on the driver megaraid_sas) (Linux)
      * Added section <<<cpu>>> to AIX and Solaris agents
      * New Check for W&T web thermograph (webthermometer)
      * New Check for output power of APC Symmetra USP
      * New Check for temperature sensors of APC Symmetra WEB/SNMP Management Card.
      * apc_symmetra: add remaining runtime to output
      * New check for UPS'es using the generic UPS-MIB (such as GE SitePro USP)
      * Fix bug in PNP-template for Linux NICs (bytes and megabytes had been mixed up).
      * Windows agent: fix bug in output of performance counters (where sometimes with , instead of .)
      * Windows agent: outputs version if called with 'version'
      
      Core, Setup, etc.:
      * New SNMP scan feature: -I snmp scans all SNMP checks (currently only very few checks support this, though)
      * make non-bulkwalk a default. Please edit bulkwalk_hosts or non_bulkwalk_hosts to change that
      * Improve setup autodetection on RedHat/CentOS.  Also fix problem with Apache config for Mutliadmin: On RedHat Check_MK's Apache conf file must be loaded after mod_python and was thus renamed to zzz_check_mk.conf.
      * Fix problem in Agent-RPM: mark xinetd-configfile with %config -> avoid data loss on update
      * Support PNP4Nagios 0.6.2
      * New setup script "install_nagios.sh" for installing Nagios and everything else on SLES11
      * New option define_contactgroups: will automatically create contactgroup definitions for Nagios

1.1.0:
      * Fixed problems in Windows agent (could lead
        to crash of agent in case of unusal Eventlog
	messages)
      * Fixed problem sind 1.0.39: recompile waitmax for
        32 Bit (also running on 64)
      * Fixed bug in cluster checks: No cache files
        had been used. This can lead to missing logfile
	messages.
      * Check kernel: allow to set levels (e.g. on 
	pgmajfaults)
      * Check ps now allows to check for processes owned
        by a specific user (need update of Linux agent)
      * New configuration option aggregate_check_mk: If
        set to True, the summary hosts will show the
	status auf check_mk (default: False)
      * Check winperf.cpuusage now supports levels
        for warning and critical. Default levels are
	at 101 / 101
      * New check df_netapp32 which must be used
        for Netapps that do not support 64 bit 
	counters. Does the same as df_netapp
      * Symlink PNP templates: df_netapp32 and
        df_netapp use same template as df
      * Fix bug: ifoperstatus does not produce performance
        data but said so.
      * Fix bug in Multiadmin: Sorting according to
        service states did not work
      * Fix two bugs in df_netapp: use 64 bit counters
        (32 counter wrap at 2TB filesystems) and exclude
       	snapshot filesystems with size 0 from inventory.
      * Rudimentary support for monitoring ESX: monitor
        virtual filesystems with 'vdf' (using normal df
	check of check_mk) and monitor state of machines 
	with vcbVmName -s any (new check vmware_state).
      * Fixed bug in MRPE: check failed on empty performance
        data (e.g. from check_snmp: there is emptyness
        after the pipe symbol sometimes)
      * MK Livestatus is now multithreaded an can
        handle up to 10 parallel connections (might
        be configurable in a future version).
      * mk_logwatch -d now processes the complete logfile
        if logwatch.state is missing or not including the
	file (this is easier for testing)
      * Added missing float columns to Livestatus.
      * Livestatus: new header StatsGroupBy:
      * First version with "Check_MK Livestatus Module"!
        setup.sh will compile, install and activate
	Livestatus per default now. If you do not want
	this, please disable it by entering <tt>no</tt>,
	when asked by setup.
      * New Option --paths shows all installation, config
        and data paths of Check_mk and Nagios
      * New configuration variable define_hostgroups and
        define service_groups allow you to automatically
        create host- and service groups - even with aliases.
      * Multiadmin has new filter for 'active checks enabled'.
      * Multiadmin filter for check_command is now a drop down list.
      * Dummy commands output error message when passive services
        are actively checked (by accident)
      * New configuration option service_descriptions allows to
        define customized service descriptions for each check type
      * New configuration options extra_host_conf, extra_summary_host_conf
        and extra_service_conf allow to define arbitrary Nagios options
	in host and service defitions (notes, icon_image, custom variables,
        etc)
      * Fix bug: honor only_hosts also at option -C


1.0.39:
      * New configuration variable only_hosts allows
	you to limit check_mk to a subset of your
	hosts (for testing)
      * New configuration parameter mem_extended_perfdata
	sends more performance data on Linux (see 
	check manual for details)
      * many improvements of Multiadmin web pages: optionally 
	filter out services which are (not) currently in downtime
	(host or service itself), optionally (not) filter out summary
	hosts, show host status (down hosts), new action
	for removing all scheduled downtimes of a service.
	Search results will be refreshed every 90 seconds.
	Choose between two different sorting orders.
	Multadmin now also supports user authentication
      * New configuration option define_timeperiods, which
	allows to create Nagios timeperiod definitions.
	This also enables the Multiadmin tools to filter
	out services which are currently not in their
	notification interval.
      * NIC check for Linux (netctr.combined) now supports
	checking of error rates
      * fc_brocade_port: New possibility of monitoring
	CRC errors and C3 discards
      * Fixed bug: snmp_info_single was missing
        in precompiled host checks
	
1.0.38:
      * New: check_mk's multiadmin tool (Python based
	web page). It allows mass administration of
	services (enable/disable checks/notifications, 
	acknowledgements, downtimes). It does not need
	Nagios service- or host groups but works with
	a freeform search.
      * Remove duplicate <?php from the four new 
	PNP templates of 1.0.37.
      * Linux Agent: Kill hanging NFS with signal 9
	(signal 15 does not always help)
      * Some improvements in autodetection. Also make
	debug mode: ./autodetect.py: This helps to
	find problems in autodetection.
      * New configuration variables generate_hostconf and
	generate_dummy_commands, which allows to suppress
	generation of host definitions for Nagios, or 
	dummy commands, resp.
      * Now also SNMP based checks use cache files.
      * New major options --backup and --restore for
	intelligent backup and restore of configuration
	and runtime data
      * New variable simulation_mode allows you to dry
	run your Nagios with data from another installation.
      * Fixed inventory of Linux cpu.loads and cpu.threads
      * Fixed several examples in checks manpages
      * Fixed problems in install_nagios_on_lenny.sh
      * ./setup.sh now understands option --yes: This
        will not output anything except error messages
	and assumes 'yes' to all questions
      * Fix missing 'default.php' in templates for
	local
	
1.0.37:
      * IMPORTANT: Semantics of check "cpu.loads" has changed.
	Levels are now regarded as *per CPU*. That means, that
	if your warning level is at 4.0 on a 2 CPU machine, then 
	a level of 8.0 is applied.
      * On check_mk -v now also ouputs version of check_mk
      * logfile_patterns can now contain host specific entries.
	Please refer to updated online documentation for details.
      * Handling wrapping of performance counters. 32 and 64 bit
	counters should be autodetected and handled correctly.
	Counters wrapping over twice within one check cycle
	cannot be handled, though.
      * Fixed bug in diskstat: Throughput was computed twice
	too high, since /proc/diskstats counts in sectors (512 Bytes)
	not in KB
      * The new configuration variables bulkwalk_hosts and
	non_bulkwalk_hosts, that allow 	to specify, which hosts 
	support snmpbulkwalk (which is
	faster than snmpwalk) and which not. In previos versions,
	always bulk walk was used, but some devices do not support
	that.
      * New configuration variable non_aggregated_hosts allows
	to exclude hosts generally from service aggregation.
      * New SNMP based check for Rittal CMC TC 
	(ComputerMultiControl-TopConcept) Temperature sensors 
      * Fixed several problems in autodetection of setup
      * Fixed inventory check: exit code was always 0
	for newer Python versions.
      * Fixed optical problem in check manual pages with
	newer version of less.
      * New template check_mk-local.php that tries to
	find and include service name specific templates.
	If none is found, default.php will be used.
      * New PNP templates check_mk-kernel.php for major page
	faults, context switches and process creation
      * New PNP template for cpu.threads (Number of threads)
      * Check nfsmounts now detects stale NFS handles and
	triggers a warning state in that case

1.0.36:
      * New feature of Linux/UNIX Agent: "MRPE" allows
	you to call Nagios plugins by the agent. Please
	refer to online documentation for details.
      * Fix bug in logwatch.php: Logfiles names containing spaces
	now work.
      * Setup.sh now automatically creates cfg_dir if
	none found in nagios.cfg (which is the case for the
	default configuration of a self compiled Nagios)
      * Fix computation of CPU usage for VMS.
      * snmp_hosts now allows config-list syntax. If you do
	not define snmp_hosts at all, all hosts with tag
	'snmp' are considered to be SNMP hosts. That is 
	the new preferred way to do it. Please refer
	to the new online documentation.
      * snmp_communities now also allows config-list syntax
	and is compatible to datasource_programs. This allows
	to define different SNMP communities by making use
	of host tags.
      * Check ifoperstatus: Monitoring of unused ports is
	now controlled via ifoperstatus_monitor_unused.
      * Fix problem in Windows-Agent with cluster filesystems:
	temporarily non-present cluster-filesystems are ignored by
	the agent now.
      * Linux agent now supports /dev/cciss/d0d0... in section
	<<<diskstat>>>
      * host configuration for Nagios creates now a variable
	'name host_$HOSTNAME' for each host. This allows
	you to add custom Nagios settings to specific hosts
	in a quite general way.
      * hosts' parents can now be specified with the
	variable 'parents'. Please look at online documentation
	for details.
      * Summary hosts now automatically get their real host as a
	parent. This also holds for summary cluster hosts.
      * New option -X, --config-check that checks your configuration
	for invalid variables. You still can use your own temporary
	variables if you prefix them with an underscore.
	IMPORTANT: Please check your configuration files with
	this option. The check may become an implicit standard in
	future versions.
      * Fixed problem with inventory check on older Python 
	versions.
      * Updated install_nagios_on_lenny.sh to Nagios version
	3.2.0 and fixed several bugs.

1.0.35:
      * New option -R/--restart that does -S, -H and -C and
	also restarts Nagios, but before that does a Nagios
	config check. If that fails, everything is rolled
	back and Nagios keeps running with the old configuration.
      * PNP template for PING which combines RTA and LOSS into
	one graph.
      * Host check interval set to 1 in default templates.
      * New check for hanging NFS mounts (currently only
	on Linux)
      * Changed check_mk_templates.cfg for PING-only hosts:
	No performance data is processed for the PING-Check
	since the PING data is already processed via the
	host check (avoid duplicate RRDs)
      * Fix broken notes_url for logwatch: Value from setup.sh
	was ignored and always default value taken.
      * Renamed config variable mknagios_port to agent_port
	(please updated main.mk if you use that variable)
      * Renamed config variable mknagios_min_version to
	agent_min_version (update main.mk if used)
      * Renamed config variable mknagios_autochecksdir to 
	autochecksdir (update main.mk if used)
      * configuration directory for Linux/UNIX agents is
	now configurable (default is /etc/check_mk)
      * Add missing configuration variable to precompiled
	checks (fix problem when using clusters)
      * Improved multipath-check: Inventory now determines
	current number of paths. And check output is more
	verbose.
      * Mark config files as config files in RPM. RPM used
	to overwrite main.mk on update!
	
1.0.34:
      * Ship agents for AIX and SunOS/Solaris (beta versions).
      * setup script now autodetects paths and settings of your
	running Nagios
      * Debian package of check_mk itself is now natively build
	with paths matching the prepackaged Nagios on Debian 5.0
      * checks/df: Fix output of check: percentage shown in output
	did include reserved space for root where check logic did
	not. Also fix logic: account reserved space as used - not
	as avail.
      * checks/df: Exclude filesystems with size 0 from inventory.
      * Fix bug with host tags in clusters -> precompile did not
	work.
      * New feature "Inventory Check": Check for new services. Setting
	inventory_check_interval=120 in main.mk will check for new services
	every 2 hours on each host. Refer to online documentation
	for more details.
      * Fixed bug: When agent sends invalid information or check
	has bug, check_mk now handles this gracefully
      * Fixed bug in checks/diskstat and in Linux agent. Also
	IDE disks are found. The inventory does now work correctly
	if now disks are found.
      * Determine common group of Apache and Nagios at setup.
	Auto set new variable www_group which replaces logwatch_groupid.
	Fix bug: logwatch directories are now created with correct
	ownership when check_mk is called manually as root.
      * Default templates: notifications options for hosts and
	services now include also recovery, flapping and warning
	events.
      * Windows agent: changed computation of RAM and SWAP usage
	(now we assume that "totalPageFile" includes RAM *and*
	SWAP).
      * Fix problem with Nagios configuration files: remove
	characters Nagios considers as illegal from service
	descriptions.
      * Processing of performance data (check_icmp) for host
        checks and PING-only-services now set to 1 in default
	templates check_mk_templates.cfg.
      * New SNMP checks for querying FSC ServerView Agent: fsc_fans,
	fsc_temp and fsc_subsystems. Successfully tested with agents
	running	on Windows and Linux.
      * RPM packaged agent tested to be working on VMWare ESX 4.0 
	(simply install RPM package with rpm -i ... and open port 
	in firewall with "esxcfg-firewall -o 6556,tcp,in,check_mk")
      * Improve handling of cache files: inventory now uses cache
	files only if they are current and if the hosts are not
	explicitely specified.
	
1.0.33:
      * Made check_mk run on Python 2.3.4 (as used in CentOS 4.7
	und RedHat 4.7). 
      * New option -M that prints out manual pages of checks.
	Only a few check types are documented yet, but more will
	be following.
      * Package the empty directory /usr/lib/check_mk_agent/plugins
	and ../local into the RPM and DEB package of the agent
      * New feature: service_dependencies. check_mk lets you comfortably
	create Nagios servicedependency definitions for you and also
	supports them by executing the checks in an optimal order.
      * logwatch.php: New button for hiding the context messages.
	This is a global setting for all logfiles and its state is
	stored in a cookie.
	
1.0.32:
      * IMPORTANT: Configuration variable datasource_programs is now
        analogous to that of host_groups. That means: the order of
        program and hostlist must be swapped!
      * New option --fake-dns, useful for tests with non-existing
	hosts.
      * Massive speed improvement for -S, -H and -C
      * Fixed bug in inventory of clusters: Clustered services where
	silently dropped (since introduction of host tags). Fixed now.
      * Fixed minor bug in inventory: Suppress DNS lookup when using
	--no-tcp
      * Fixed bug in cluster handling: Missing function strip_tags()
	in check_mk_base.py was eliminated.
      * Changed semantics of host_groups, summary_host_groups,
	host_contactgroups, and summary_host_groups for clusters. 
	Now the cluster names will be relevant, not
	the names of the nodes. This allows the cluster hosts to
	have different host/contactgroups than the nodes. And it is more
	consistent with other parts of the configuration.
      * Fixed bug: datasource_programs on cluster nodes did not work
	when precompiling

1.0.31:
      * New option -D, --dump that dumps all configuration information
	about one, several or all hosts
	New config variables 'ignored_checktypes' and 'ignored_services',
        which allow to include certain checktypes in general or
        some services from some hosts from inventory
      * Config variable 'clustered_services' now has the same semantics
	as ignored_checktypes and allows to make it host dependent.
      * Allow magic tags PHYSICAL_HOSTS, CLUSTER_HOSTS and ALL_HOSTS at
	all places, where lists of hosts are expected (except checks).
	This fixes various problems that arise when using all_hosts at
	those places:
	  * all_hosts might by changed by another file in conf.d
	  * all_hosts does not contain the cluster hosts
      * Config file 'final.mk' is read after all other config files -
	if it exists. You can put debug code there that prints the
	contents of your variables.
      * Use colored output only, if stdout is a tty. If you have
	problems with colors, then you can pipe the output
	through cat or less
      * Fixed bug with host tags: didn't strip off tags when
	processing configuration lists (occurs when using
	custom host lists)
      * mk_logwatch is now aware of inodes of logfiles. This
	is important for fast rotating files: If the inode
	of a logfile changes between two checks mk_logwatch
	assumes that the complete content is new, even if
	the new file is longer than the old one.
      * check_mk makes sure that you do not have duplicate
	hosts in all_hosts or clusters.

1.0.30:
      * Windows agent now automatically monitors all existing
	event logs, not only "System" and "Application".

1.0.29:
      * Improved default Nagios configuration file:
	added some missing templates, enter correct URLs
	asked at setup time.
      * IMPORANT: If you do not use the new default 
	Nagios configuration file you need to rename
	the template for aggregated services (summary
	services) to check_mk_summarizes (old name
	was 'check_mk_passive-summary'). Aggregated
	services are *always* passive and do *never*
	have performance data.
      * Hopefully fixed CPU usage output on multi-CPU
	machines
      * Fixed Problem in Windows Agent: Eventlog monitoring
	does now also work, if first record has not number 1
	(relevant for larger/older eventlogs)
      * Fixed bug in administration.html: Filename for Nagios
	must be named check_mk.cfg and *not* main.mk. Nagios
	does not read files without the suffix .cfg. 
      * magic factor for df, that allows to automatgically 
        adapt levels for very big or very small filesystems.
      * new concept of host tags simplyfies configuration.
      * IMPORTANT: at all places in the configuration where
	lists of hosts are used those are not any longer
	interpreted as regular expressions. Hostnames
	must match exactly. Therefore the list [ "" ] does
	not any longer represent the list of all hosts.
	It is a bug now. Please write all_hosts instead
	of [ "" ]. The semantics for service expressions
	has not changed.
      * Fixed problem with logwatch.php: Begin with
	<?php, not with <?. This makes some older webservers
	happy.
      * Fixed problem in check ipmi: Handle corrupt output
	from agent
      * Cleaned up code, improved inline documentation
      * Fixed problem with vms_df: default_filesystem_levels,
	filesystem_levels and df magic number now are used
	for df, vms_df and df_netapp together. Works now also
	when precompiled.
	
1.0.28:
      * IMPORTANT: the config file has been renamed from
	check_mk.cfg to main.mk. This has been suggested
	by several of my customers in order to avoid 
	confusion with Nagios configuration files. In addition,
	all check_mk's configuration file have to end in
	'.mk'. This also holds for the autochecks. The 
	setup.sh script will automatically rename all relevant
	files. Users of RPM or DEB installations have to remove
	the files themselves - sorry.
      * Windows agent supports eventlogs. Current all Warning
        and Error messages from 'System' and 'Application' are
        being sent to check_mk. Events can be filtered on the
	Nagios host.
      * Fixed bug: direct RRD update didn't work. Should now.
      * Fixed permission problems when run as root.
      * Agent is expected to send its version in <<<check_mk>>>
	now (not any longer in <<<mknagios>>>
      * Fixed bug in Windows agent. Performance counters now output
	correct values
      * Change checks/winperf: Changed 'ops/sec' into MB/s.
	That measures read and write disk throughput
	(now warn/crit levels possible yet)
      * new SNMP check 'ifoperstatus' for checking link
        of network interfaces via SNMP standard MIB
      * translated setup script into english
      * fixed bug with missing directories in setup script
      * made setup script's output nicer, show version information
      * NEW: mk_logwatch - a new plugin for the linux/UNIX agent
	for watching logfiles
      * Better error handling with Nagios pipe
      * Better handling of global error: make check_mk return
	CRIT, when no data can retrieved at all.
      * Added missing template 'check_mk_pingonly' in sample
	Nagios config file (is needed for hosts without checks)
	
1.0.27:
      * Ship source code of windows agent
      * fix several typos
      * fix bug: option --list-hosts did not work
      * fix bug: precompile "-C" did not work because
	of missing extension .py
      * new option -U,--update: It combines -S, -H and
	-U and writes the Nagios configuration into a
	file (not to stdout).
      * ship templates for PNP4Nagios matching most check_mk-checks.
	Standard installation path is /usr/share/check_mk/pnp-templates
	
1.0.26:
      -	Changed License to GNU GPL Version 2
      * modules check_mk_admin and check_mk_base are both shipped
	uncompiled.
      * source code of windows agent togehter with Makefile shipped
	with normal distribution
      * checks/md now handles rare case where output of /proc/mdstat
	shows three lines per array

1.0.25:
      * setup skript remembers paths

1.0.24:
      * fixed bug with precompile: Version of Agent was always 0

1.0.23:
      * fixed bug: check_config_variables was missing in precompiled
	files
      * new logwatch agent in Python plus new logwatch-check that
	handles both the output from the old and the new agent

1.0.22:
      * Default timeout for TCP transfer increased from 3.0 to 60.0
      * Windows agent supports '<<<mem>>>' that is compatible with Linux
      * Windows agents performance counters output fixed
      * Windows agent can now be cross-compiled with mingw on Linux
      * New checktype winperf.cpuusage that retrieves the percentage
	of CPU usage from windows (still has to be tested on Multi-CPU
	machine)
      * Fixed bug: logwatch_dir and logwatch_groupid got lost when
	precompiling. 
      * arithmetic for CPU usage on VMS multi-CPU machines changed

1.0.21:
      * fixed bug in checks/df: filesystem levels did not work
	with precompiled checks

1.0.20:
      * new administration guide in doc/
      * fixed bug: option -v now works independent of order
      * fixed bug: in statgrab_net: variable was missing (affected -C)
      * fixed bug: added missing variables, imported re (affected -C)
      * check ipmi: new option ipmi_summarize: create only one check for all sensors
      * new pnp-template for ipmi summarized ambient temperature
 
1.0.19:
      * Monitoring of Windows Services
      * Fixed bug with check-specific default parameters
      * Monitoring of VMS (agent not included yet)
      * Retrieving of data via an external programm (e.g. SSH/RSH)
      * setup.sh does not overwrite check_mk.cfg but installs
	the new default file as check_mk.cfg-1.0.19
      * Put hosts into default hostgroup if none is configured<|MERGE_RESOLUTION|>--- conflicted
+++ resolved
@@ -1,14 +1,9 @@
-<<<<<<< HEAD
 1.2.3i1:
 
-=======
->>>>>>> ed13385d
 1.2.2b2:
     BI:
     * FIX: fix exception in BI-Boxes views of host groups
 
-<<<<<<< HEAD
-=======
     Event Console:
     * FIX: support non-Ascii characters in matching expressions. Note:
            you need to edit and save each affected rule once in order
@@ -18,7 +13,6 @@
     Multisite:
     * FIX: Fixed several minor IE7 related layout bugs
 
->>>>>>> ed13385d
 1.2.2b1:
     Core:
     * cmk --notify: added notification script to generate HTML mails including
