1.2.5i6p4:
<<<<<<< HEAD
    Event Console:
    * 1531 FIX: Fixed exception in event history view when displaying CHANGESTATE events
=======
    HW/SW-Inventory:
    * 1547 FIX: win_cpuinfo: fix case where NumberOfCores is missing (Windows 2003)...
>>>>>>> 93ed0b24


1.2.5i6p3:
    Checks & Agents:
    * 1510 FIX: veeam_client: handle case were no status information is available
    * 1437 FIX: veeam_jobs: fixed incorrect state for BackupSync job...
    * 1511 FIX: oracle_jobs: avoid broken checks, make compatible with old version...
    * 1503 FIX: Fixed monitoring of multiple SAP instances with one mk_sap plugin...

    Multisite:
    * 1499 SEC: Fixed XSS injections in different places...
    * 1069 SEC: Replaced insecure auth.secret mechanism...
            NOTE: Please refer to the migration notes!
    * 1500 SEC: Preventing livestatus injections in different places...
    * 1530 Dashboard: Host/service statistics dashlets now deal with the context...
    * 1436 FIX: quicksearch: search with multiple patterns (h: / s:) no longer discards the host pattern...
    * 1438 FIX: quicksearch: fixed various non-working quicksearch filters...
    * 1501 FIX: Legacy view formats created with 2014-09 snapshots are now converted...
    * 1506 FIX: Fixed randomly hidden dashboard title...
    * 1527 FIX: Fixed views missing values of some filters (serviceregex, hostgroup filters, ...)...
    * 1528 FIX: Fixed actions in mobile GUI...
    * 1529 FIX: Mobile-GUI: Fixed "all host problems" view not showing all problems...

    WATO:
    * 1502 FIX: Fixed removing elements from ListOf choices during complain phase
    * 1505 FIX: Snapshots are now bound to the used monitoring core...

    Notifications:
    * 1514 FIX: Try harder to detect previous hard state in notification when using Nagios as core...

    inventory:
    * 1516 FIX: win_disks: fix exception in case of empty signature


1.2.5i6p2:
    Core & Setup:
    * 1483 FIX: Savely replace illegal vertical bars in check plugin output...
    * 1431 FIX: windows_agent: fixed error on parsing unicode formatted logfiles...

    Checks & Agents:
    * 1432 agent_vsphere: now able to monitor virtual machines snapshots...
    * 1480 FIX: brocade_vdx_status: disable check on some devices that do not support it...
    * 1485 FIX: dell_om_disks, dell_om_esmlog, dell_om_mem, dell_om_processors, dell_om_sensors: detect more devices...

    Multisite:
    * 1481 FIX: Fix broken layout of Host-, Service- and Contactgroup filters
    * 1482 FIX: Fix exception when editing a visual of type single host group...
    * 1487 FIX: Fixed exception in Web GUI "Internal error:: name 'Filter' is not defined" in manual setups (using setup.py)...
    * 1488 FIX: Fixed wrong information showing up on "Host Group" and "Service Group" views...
    * 1433 FIX: Quicksearch: no longer shows an invalid search result when looking for multiple hosts...
    * 1494 FIX: Fixed error in NagVis Maps snapin when some users had no contact groups assigned
    * 1496 FIX: Fixed exception after editing a dashboard as user without permission to publish dashboards...

    WATO:
    * 1490 FIX: Timperiod excludes can now even be configured when creating a timeperiod...
    * 1491 FIX: Fixed bug in dynamic lists where removing an item was not always possible...
    * 1492 FIX: Fixed too long URL bug when deleting a timeperiod right after creating one
    * 1498 FIX: Fixed displaying of global settings titles / help texts...

    BI:
    * 1435 FIX: Saving BI aggregations: No longer reports 'Request-URI Too Large'...


1.2.5i6p1:
    Checks & Agents:
    * 1478 FIX: kernel.util, statgrab_cpu: fix computation of utilization...

    Multisite:
    * 1164 FIX: Fixed links from servicegroup overviews to single servicegroups
    * 1166 FIX: Also preventing stylesheet update issues during version updates (just like for JS files)

    WATO:
    * 1165 FIX: Fixed exception in service discovery of logwatch event console forwarding checks...


1.2.5i6:
    Core & Setup:
    * 1008 Overall check timeout for Check_MK checks now defaults to CRIT state...
    * 1373 SEC: Do not ouput complete command line when datasource programs fail...
    * 1425 New section header option "encoding" for agent output...
    * 1129 FIX: Windows MSI-Installer: some systems created corrupted check_mk_agent.msi files...
    * 1426 FIX: windows agent: logwatch: no longer reports incorrect formatted texts (japanese characters)...
    * 1429 FIX: Disabled snmp checktypes are now sorted out before Check_MK contacts the snmp host...

    Checks & Agents:
    * 0185 knuerr_rms_humidity, knuerr_rms_temp: Two new Checks to Monitor the Temperature and the Humidity on Knürr RMS Devices
    * 1065 heartbeat_crm / heartbeat_crm.resources: Rewrote checks / formalized parameters...
    * 1068 livedump: Added optional check interval (detect staleness) / option to encrypt mails...
    * 1093 windows agent: performance counter can now be specified by name...
    * 0189 docsis_channels: Support for Frequency of Downstream Channels for Devices with DOCSIS MIB
    * 0190 docsis_channels_upstream: New check for monitoring upstream channels on cable modems with DOCSIS MIB
    * 0193 docsis_cm_status: New Check Status Check for Cable Modems with Docsis MIB.
    * 1070 printer_input/printer_output: New checks to monitor input/output sub-units of printers...
    * 0196 esx_vsphere_hostsystem: New subcheck for maintenance mode...
    * 0197 check_uniserv: New Check for Uniserv Data Management Services...
    * 0199 veeam_client: Check rewritten to get a nicer output
    * 0200 arris_cmts_cpu,arris_cmts_temp: New Checks for Arris CMTS Devices ( Temperature and CPU Utilization)
    * 0202 cisco_temp_sensor: It is now possible to configure this check in WATO....
    * 1172 New check sap.value_groups...
    * 1173 cisco_secure: Check creates now a summary instead one service by port...
            NOTE: Please refer to the migration notes!
    * 1174 rms200_temp: New Temperature check for RMS200 Devices
    * 1175 dell_idrac_disks: New Check for Harddisks using Dell iDrac
    * 0644 adva_fsp_if: instead of lower warning and critical levels check now supports lower and upper levels
            NOTE: Please refer to the migration notes!
    * 1006 printer_pages: add Perf-O-Meter and PNP template
    * 0646 brocade_fcport: the administrative states for which ports are inventorized can now be configured in WATO
    * 1010 chrony: new check for NTP synchronization via chrony on Linux...
    * 1011 ibm_svc_systemstats.disk_latency: introduce levels for alerting...
    * 1372 cisco_vss: new check for monitoring state of Cisco Virtual Switches
    * 0648 brocade_fcport: new speed calculation of isl_ports...
    * 0649 f5_bigip_pool: check now also prints the node names of down nodes
    * 1374 arc_raid_status: moved plugin into main Linux agent...
            NOTE: Please refer to the migration notes!
    * 1375 vxvm_enclosures, vxvm_multipath, vxvm_objstatus: joined into one agent plugin called vxvm...
    * 1376 dmraid: moved plugin code into normal Linux agent...
    * 1377 Renamed agent plugin resolve_hostname into dnsclient, make portable to all Unices...
    * 1146 nfsmounts: supported by AIX agent now...
    * 1103 windows agent: now able to omit context text of logfiles...
    * 1150 netstat: new check for monitoring TCP/UDP connections and Linux and AIX...
    * 0654 oracle_instance: now also monitors the log mode
    * 1176 winperf_msx_queues: The list of counters for inventory can now be configured host based using wato
    * 0656 brocade_fcport: inventory rule can now choose upon physical und operations states as well, state choices were also updated
    * 1177 Hivemanger: New agent to check hivemanager devices
    * 1383 oracle_asm_diskgroup: Account for offline disks and required mirror free space...
            NOTE: Please refer to the migration notes!
    * 1178 arris_cmts_mem: New check for Memory usage on arris cmts modules.
    * 1179 bluecat_dhcp: New Check for DHCP Service on bluecat adonis devices.
    * 1180 bluecat_dns, bluecat_dns_queries: New DNS Checks for Bluecat Adonis.
    * 1181 bluecat_ntp: New Check for NTP on bluecat adonis or proteus devices
    * 1105 wmic_if.ps1: Powershell version of the wmic_if.bat script...
    * 1182 bluecat_ha: New Check for HA Status on Bluecat Adonis devices
    * 1183 bluecat_commandserver: New Check for bluecat adonis devices
    * 1397 juniper_screenos_cpu, juniper_screenos_fan, juniper_screenos_mem, juniper_screenos_temp, juniper_screenos_vpn: new checks for Juniper ScreenOS Firewalls
    * 1106 mk_inventory.ps1: now uses the MK_CONFDIR environment variable from the agent (if available)...
    * 1107 windows agent: now sets additional environment variables...
    * 1108 printer_io.include: included tray description in check output
    * 0657 diskstat: cluster support added for single disk modes
    * 1111 vCenter monitoring: greatly improved performance (at least 40 times faster)...
    * 1112 esx_vsphere_hostsystem.mem_usage_cluster: allows to monitor total RAM usage of all nodes in a cluster...
    * 0658 brocade_info: new check to retrieve informational data about Brocade switches
    * 1385 oracle_instance: new WATO rules for archivelog, logging, login and uptime...
    * 1403 kernel.util: allow levels for the total CPU utilization...
            NOTE: Please refer to the migration notes!
    * 1117 agent_vsphere: now able to query license information from esx system...
    * 1118 bluecat_dns, bluecat_dhcp: no able to run as clustered checks...
    * 1409 Extended Check_MK-API: check function may return None...
    * 0659 domino_tasks: new check to monitor tasks on a lotus domino server via snmp
    * 1187 Hivemanager: Extended Check and Agent...
    * 1130 esx monitoring: agent_vsphere now retrieves additional data (used by HW-inventory)...
    * 1422 agent_vsphere: now able to configure where the power state of a vm or esx-host should be assigned...
    * 1442 ups_socomec_out_source: New check for checking the power source of out phases for Socomec UPSs
    * 0662 domino_mailqueues: new check to monitor mail queues in Lotus Domino
    * 1188 veeam_client: Check now also outputs ReadSize and TransferedSize...
    * 0663 domino_info: new check to extract informational data about a Lotus Domino Server
    * 0664 domino_users: new check to monitor the number of users on a Domino Notes server
    * 1447 domino_transactions: new check to monitor the number of transactions per minute on Lotus Domino servers
    * 1190 statgrab_cpu: Check can now handle parameters
    * 1191 Linux agent now also sends information about tmpfs...
    * 1193 ps: Manual Checks can now use RegEx for user matching...
    * 1194 Linux Agent now supports monitoring of cifs mounts
    * 1195 AIX Agent now also supports monitoring of cifs mounts
    * 1196 apache_status: Added timeout...
    * 1443 ups_socomec_outphase: New check for monitoring the out phases of Socomec UPSs
    * 1051 FIX: tcp_conn_stats: fix missing performance data...
    * 1142 FIX: winperf_ts_sessions: fix computation, check has never really worked
    * 1090 FIX: zfsget: fixed exception which happened on incomplete zfs entries
    * 0187 FIX: hp_proliant_power: Fixed Wato configuration
    * 0192 FIX: oracle_rman_backups: Not longer try to make a inventory for broken plugin outputs
    * 0194 FIX: raritan_pdu_inlet: Check now outputs the correct values...
            NOTE: Please refer to the migration notes!
    * 1071 FIX: oracle_rman_backups: Only inventorize ARCHIVELOG / DB FULL / DB INCR entries...
    * 1152 FIX: mk-job: The check now captures currently running jobs and their start time...
    * 0198 FIX: cisco_temp_sensor: Removed dicey detection for temperature value....
    * 0645 FIX: brocade_fcport: since in newer firmware (7.*) swFCPortSpeed is deprecated, we then calculate port speed from IF-MIB::ifHighSpeed
    * 1097 FIX: windows_agent: preventing missing agent sections on first query...
    * 1009 FIX: df: deal with space in file system type for PlayStation file system...
    * 1098 FIX: esx_vsphere_counters.diskio: Now reports unknown when counter data is missing
    * 1143 FIX: dell_powerconnect_temp: fix configuration via WATO...
    * 1144 FIX: blade_bx_temp, dell_chassis_temp, emerson_temp, ibm_svc_enclosurestats, ups_bat_temp: rename service description...
            NOTE: Please refer to the migration notes!
    * 1145 FIX: windows_tasks: handle case correctly where task is currently running...
    * 1378 FIX: mk_logwatch: remove exceeding \n when rewriting message and using \0...
    * 1147 FIX: upc_capacity, ups_socomec_capacity: Fix checking of battery left levels...
    * 1099 FIX: tsm_scratch: now returns the variable name instead the values during inventory...
    * 0650 FIX: f5_bigip_pool: limits to the number of active nodes are now correctly applied...
            NOTE: Please refer to the migration notes!
    * 1102 FIX: esx_vsphere_counters: no longer raise false alarms because of invalid data from ESX Host...
    * 1149 FIX: check_mk-ibm_svc_systemstats.diskio, check_mk-ibm_svc_systemstats.iops: fix exception in Perf-O-Meter
    * 0651 FIX: f5_bigip_interfaces: Fix invalid throughput values, detect newer F5 devices...
    * 1393 FIX: casa_cpu_temp, casa_cpu_util: Change service description to standard...
            NOTE: Please refer to the migration notes!
    * 1104 FIX: winperf_if: Improved matching of data from wmic_if.bat / wmic_if.ps1 scripts...
    * 1110 FIX: windows agent: fixed missing agent section problem if a cached script ran into a timeout...
    * 1113 FIX: oracle_rman: fixed exception when backup was currently running
    * 1114 FIX: bluecat_threads: no longer detected on wrong systems...
    * 1116 FIX: megaraid_ldisk: now longer raises an exception for adapters with 'No Virtual Drive Configured'
    * 1122 FIX: windows agent: unicode logfile monitoring: now able to detect incomplete written lines...
    * 1184 FIX: cisco_power: Fixed detection of item. In some cases the status information was part of the item...
            NOTE: Please refer to the migration notes!
    * 1078 FIX: Fix compensation for daylight safing time in prediction
    * 1126 FIX: bluecat_ntp: check no longer crashes on evaluating sysLeap values higher than 1...
    * 1127 FIX: bluecat_dhcp: fixed exception when data was available.. returns UNKNOWN when data is missing
    * 1128 FIX: bluecat_dns: now reports UNKNOWN if no snmp data is available
    * 1131 FIX: esx_vsphere_hostsystem.maintenance: fixed misspelling in service description...
            NOTE: Please refer to the migration notes!
    * 1161 FIX: fc_port: Fixed invalid values of counters, fixed wrong values in graphs...
    * 1192 FIX: veeam_jobs: Check now recognize sync jobs...
    * 1386 FIX: oracle_jobs: Bugfix for forever running jobs...
    * 1427 FIX: esx_vsphere_hostsystem.multipath: no longer crashes at invalid multipath types...

    Multisite:
    * 1066 New Dashboard Designer...
    * 1392 WATO Folder filter: show only the paths a user is allowed to see
    * 1398 Allow to spread times of next check when rescheduling...
    * 1405 Checkbox for settings downtimes on the hosts of the selected services...
    * 1410 Output log text of scheduled downtime log entries...
    * 1411 New builting views for the history of scheduled downtimes
    * 1185 mobile ui: Added a new view to see events from the Event Console
    * 1412 Speed up of displaying and sorting after WATO folder path
    * 1477 New screenshot mode for Multisite...
    * 1067 FIX: Fixed login problem in LDAP connector when no user filter specified...
    * 1094 FIX: sidebar snaping 'Tree of folders': fixed exception
    * 1154 FIX: Availability: Fixed unwanted redirect to edit annotation page after editing availability options...
    * 1401 FIX: Display options in views are now again persistent...
    * 1120 FIX: Multisite filters Host/Service Contactgroup: Fixed livestatus exception...
    * 1158 FIX: Moved filter logic to visuals module...
            NOTE: Please refer to the migration notes!
    * 1077 FIX: Fixed labelling of Y achsis in prediction graphs...
    * 1162 FIX: User profiles can not be edited on WATO remote sites anymore...

    WATO:
    * 1096 New WATO web service: manage hosts via a new HTTP API...
    * 1155 NagVis map edit/view permissions can now be set using roles/groups...
    * 1115 Renamed rule: Hosts using SNMP v2c -> Legacy SNMP devices using SNMP v2c...
    * 1404 Make title/help of custom user attributes localizable...
    * 1159 Remote BI Aggregations can now be configured to be checked as single services...
    * 1163 Service discovery: Added direct link to check parameter ruleset of services...
    * 1428 Web-API: now able to add cluster hosts...
    * 1064 FIX: Fixed rare issue with WATO communication in distributed setups (different OS versions)...
    * 1089 FIX: Snapshot restore: fixed exception during exception handling......
    * 1091 FIX: logwatch patterns: allow unicode text in pattern comment
    * 1092 FIX: logwatch: now able to enter unicode text into the "Pattern (Regex)" field
    * 0191 FIX: Added swp files to the ignore list for the WATO git feature...
    * 1153 FIX: Changed custom user attributes can now be used immediately...
    * 0201 FIX: Fixed error message in Rulelist of RBN...
    * 1100 FIX: WATO backup domains: fixed bug were excluded files still got deleted on snapshot restore...
    * 1101 FIX: WATO check parameter: renamed 'Nominal Voltages' to 'Voltage Levels..'
    * 1396 FIX: Fix default setting of Enable sounds in views...
    * 1109 FIX: WATO active checks: passwords no longer shown as plain text....
    * 1119 FIX: WATO create rule: No longer raises an incorrect permission warning when creating a new rule...
    * 1121 FIX: Rule based notifications formular: No longer raises Request-Uri-Too-Large errors...
    * 1160 FIX: Fixed wrong named column in mkeventd rules
    * 1430 FIX: Clone group: Now displays correct alias name of cloned group...

    Notifications:
    * 1151 Add variables (HOST/SERVICE)ACK(AUTHOR/COMMENT) to notification context...
    * 1394 HTML notifications have a new content field for debugging variables...
    * 1400 Added example notification script for Pushover to doc/treasures/notifications...
    * 1123 Rule based notifications: New condition "Match Service Groups"
    * 1186 RBN: It's now possible to Filter for contactgroups...
    * 1189 sms notification: also send information about Downtimes, Acknowledgments and Fallping now
    * 1424 mknotifyd: now able to check if its still listening for telegrams...
    * 1156 FIX: Graphs in HTML mails are now sent again where they where missing...
    * 1157 FIX: Fixed SMS plugin on at least debian (distrs which have no sendsms/smssend)...
    * 1407 FIX: Fix exception in rule based notification on non-Ascii characters in log message
    * 1408 FIX: mknotifyd now really reads all configuration files below mknotifyd.d...

    BI:
    * 1406 Assume PEND in count_ok aggregations if all nodes are PEND...

    Event Console:
    * 1148 Allow execution of actions when cancelling events...
    * 1395 Event Console can now create notifications via Check_MK RBN...
    * 1007 FIX: check_mkevents: fix case where events contain binary zeroes
    * 1399 FIX: Fix left-over tac processes when showing Event Console history...
    * 1402 FIX: Fixed cased where counting events did not reach required count...
    * 1124 FIX: WATO EC configuration: no longer raises an exception when user has restricted WATO access...
    * 1125 FIX: EC actions are now saved when an EC rule has "Send monitoring notification" set...

    HW/SW-Inventory:
    * 0643 windows inventory: OS now contains the install date, reg_uninstall now contains the path...
            NOTE: Please refer to the migration notes!
    * 0652 windows software inventory gives some more details about OS and installed software...
            NOTE: Please refer to the migration notes!
    * 0653 script to extract HW/SW-Inventory data in CSV format...
    * 0660 mk_inventory-ps1: new uses the Install Location as path for win_reg_uninstall
    * 0661 HW/SW-Inventory: install date of software packages no longer in unix timestamps but date format...
            NOTE: Please refer to the migration notes!
    * 1413 HW/SW-Inventory implementation step one finished...
    * 0655 FIX: win_cpuinfo and mk_inventory.ps1 agent: unit of CPU speed fixed, fixes for long output lines in agent
    * 1379 FIX: Fixed filter "Host has inventory data"...
    * 1423 FIX: Host HW-inventory: now longer generates an exception on displaying the BIOS date

    check:
    * 1384 oracle_jobs: new WATO rules, changed service name to SID.OWNER.NAME...
            NOTE: Please refer to the migration notes!


1.2.5i5:
    Core & Setup:
    * 1012 Fix quoting of backslashes in custom checks with nagios core...
            NOTE: Please refer to the migration notes!
    * 1038 Massive speedup of cmk --snmptranslate
    * 1035 FIX: Do not fail on errors in *.mk files anymore - except in interactive mode...
    * 0174 FIX: Fixed appending of --keepalive-fd parameters to checkhelpers...
    * 1053 FIX: Fixed events check always being reporting OK state...
    * 1045 FIX: Gracefully restart check_mk helpers in case of memory leak...
    * 0633 FIX: diskstat: fixed performance data of old legacy disk IO read/write data...

    Checks & Agents:
    * 0168 f5_bigip_pool: Added Wato configuration...
    * 0995 raritan_pdu_outletcount: new check for outlet count of Raritan PX-2000 family PDUs
    * 0169 websphere_mq_channels,ebsphere_mq_queues: New Checks to monitor IBM Websphere MQ Queues and Channels...
    * 1034 Always provide also 64 bit version of Windows agent
    * 0170 hp_proliant_power: New check to monitor the Power Meter on Prolaint Servers and iLO Boards
    * 0172 zfsget: Check is now usable in cluster_mode...
    * 1039 aix_diskiod: new check for disk IO on AIX
    * 0997 New checks and a special agent for ALLNET IP Sensoric devices...
    * 0175 logwatch.groups: New logwatch subcheck who can be used to group logfiles together....
    * 1041 aix_memory: new check for RAM and SWAP on AIX
    * 0998 ibm_imm_health: Trying to recognice newer versions of IBM IMM now too
    * 0628 raritan_pdu_inlet: now also monitors the three phases of the inlet
    * 1073 sni_octopuse_cpu: added PNP graph definition and Perf-O-Meter
    * 0178 mssql_tablespaces: It is now possible to define thresholds
    * 0999 allnet_ip_sensoric.pressure: New Check for Pressure Sensors in ALLNET IP Sensoric devices
    * 1082 windows agent: now also available as msi installer...
    * 0179 check_dns: It is now possible to use the local dns server in wato configuration...
    * 1058 livedump-mail-fetch: Now supporting either quoted-printable or non encoded mails...
    * 0180 sap: It is now possible to add multiple sap instances to the sap.cfg file...
    * 0181 citrix_sessions, citrix_serverload: New checks for Citrix Load (a Score calculated by citrix) and the number of sessions
    * 0637 jolokia_metrics.gc, jolokia_metrics.tp, jolokia_info: two new subchecks for the jolokia_metrics checks and better error handling for jolokia_info...
    * 1000 qlogic_sanbox.temp: New Check for temperature sensors in QLogic SANbox Fibre Channel Switches
    * 1001 qlogic_sanbox.psu: New Check for power supplies in QLogic SANbox Fibre Channel Switches
    * 0182 MegaCli: Agent now also supports the 64bit version (Thanks to Philipp Lemke)
    * 1132 qlogic_fcport: New Check for Fibre Channel Ports in QLogic SANbox FC Switches
    * 1133 qlogic_sanbox_fabric_element: New Check for Fabric Elements in QLogic SANbox Fibre Channel Switches
    * 1134 bintec_sensors.fan: New Check for Fan Speed of Bintec Routers
    * 1135 bintec_sensors.voltage, bintec_sensors.temp: New Checks for Voltage and Temperature Sensors of Bintec Routers
    * 1048 mem.win: support predictive levels...
    * 1136 bintec_brrp_status: New Check for BRRP States on Bintec Routers
    * 0640 jolokia_metrics.gc, jolokia_metrics.tp: now come with its own pnp templates
    * 1088 included check_mk_agent windows msi installer...
    * 0183 sentry_pdu: New check to monitor plugs of sentry PDUs
    * 0184 knuerr_sensors: New Check to monitor Sensors on a Knürr RMS Device
    * 0994 FIX: agent plugin smart: fixed syntax error
    * 0989 FIX: logwatch.ec: Fix forwarding multiple messages via syslog/TCP...
    * 0943 FIX: if.include: fixed incorrect traffic percentage values in the check output of if checks...
    * 0944 FIX: oracle_tablespaces: fixed calculation of space left and number of remaining increments...
    * 1032 FIX: check_traceroute: Fix option Use DNS, worked vice versa
    * 0171 FIX: hp_blade_psu: Fixed pnp template...
    * 0996 FIX: apc_symmetra_test: Handle unknown date of last self test as intended...
    * 0173 FIX: hitachi_hnas_volume: Fixed bug when snmp outputs empty lines
    * 1037 FIX: bintec_info: support bintec RXL12500
    * 0948 FIX: mk_inventory.ps1: increased caching time to 14400, fixed incorrect default cachefile path
    * 0827 FIX: lnx_thermal: Not checking active trip points (e.g. cooling device triggers) anymore
    * 1043 FIX: printer_supply: fix value error in default parameters...
    * 0626 FIX: veeam_jobs: agent now supports output lines longer than 80 chars
    * 1072 FIX: printer_supply: fix colors of Perf-O-Meter on HP OfficeJet...
    * 0950 FIX: check_mkevents: now able to resolve the hostname of the remote hosts...
    * 0177 FIX: esx_vsphere_hostsystem.multipath: Fixed return state in case of paths in standby...
    * 1054 FIX: mysql_slave: Only monitor the age of the slave when it is running
    * 1075 FIX: if, if64: Fixed PNP template in order to correctly scale Y axis
    * 0631 FIX: fc_port: several fixes for the perfometer to display the right values...
    * 0632 FIX: brocade_fcport: fix perfometer output of out bandwidth when averaging is switched on
    * 1055 FIX: mysql_slave: Fixed detecting CRIT states when IO/SQL slaves are not running
    * 0634 FIX: Max Bandwidth for PNP-Graphs of Interface checks corrected...
    * 0635 FIX: fc_port: the check no longer inventorizes ports with administrative state of 'unknown' or 'offline'
    * 0636 FIX: fc_port: do not inventorize if brocade fibre channel mib is also supported on the device...
    * 1083 FIX: ad_replication.bat: does not return data if the server is no DC
    * 0638 FIX: windows_updates: agent plugin now always sends section header, even if no update information provided...
    * 1084 FIX: ps: now able to handle bigger process groups without constant MKCounterWrapped Exceptions...
    * 1087 FIX: Active checks: Non-ascii check commands now converted into utf-8...
    * 1049 FIX: ups_capacity: Fix exception when running on battery...
    * 0639 FIX: jolokia_metrics: fix for problem when catalina uses the standalone engine
    * 1050 FIX: websphere_mq_queues: make compatible with old agent, fix not-found case

    Multisite:
    * 1013 Sort host names naturally, e.g. foobar11 comes after foobar2...
    * 1033 New Mutisite filter for the number of services a host has...
    * 0949 quicksearch: now able to search for multiple hosts at once...
    * 1052 SEC: index start URL can not be used to redirect to absolute URLs anymore...
    * 1085 quicksearch: multiple hostname matches now lead to the searchhost view instead of the hosts view...
    * 1047 Virtual Host Tree: Allow to use topic as tree level...
    * 1062 SEC: Fixed several XSS issues on different pages...
    * 1063 SEC: Fixed several XSS issues on different pages...
    * 0945 FIX: Sidebar snapin "Problem hosts": Now excludes hosts and services in downtime
    * 1036 FIX: doc/treasures/downtime: fix --url option, better error output
    * 1074 FIX: Fix Virtual Host Tree snapin...
    * 1059 FIX: LDAP: Using configured user filter during login to prevent temporary created users...
    * 1060 FIX: Fixed exception during first login of a user when saving of access times is enabled...

    WATO:
    * 0825 WATO: Hover menu of user online state shows the last seen date/time now
    * 1057 WATO folder permissions are only exported to NagVis when configured...
    * 1086 check_http: now able to enter non-ascii signs in "Send HTTP POST data" rule...
    * 0990 FIX: Fix HTTP error handling in bulk inventory...
    * 1004 FIX: Fix exception when saving rules, caused by empty item
    * 0947 FIX: WATO snapshots: fixed missing files on restoring nagvis backup domains
    * 0826 FIX: Fixed problem where user access times were not updated correctly
    * 1044 FIX: Remove icon for service parameters in WATO service list for missing services...
    * 1056 FIX: Fixed selection of hosts for bulk actions

    Notifications:
    * 1042 Rule based notifications: allow matching on host groups...
    * 0828 FIX: Mails sent with mail/asciimail plugin now really set the from address
    * 1061 FIX: SMS notifications: correctly handling spaces in phone numbers...

    Reporting & Availability:
    * 0991 FIX: Availability: optionally show time stamps as UNIX epoch time...
    * 1076 FIX: Fix wrong percentual host availability > 100% when excluding downtimes...

    Event Console:
    * 1040 FIX: Avoid sporadic errors when checking event state in Event Console...

    Livestatus:
    * 0988 FIX: livedump: Fix exception in case no contact groups are defined for a service
    * 0951 FIX: table servicegroups: fixed service visibility when using group_authorization AUTH_STRICT...

    HW/SW-Inventory:
    * 0625 hw/sw inventory now reads the kernel version and architecture for linux and windows
    * 0627 lnx_video, win_video: added inventory function and agent for linux video cards, modified windows inventory function
    * 0629 improvements to windows sw/hw inventory (encoding, more details for sw inventory)
    * 0630 win_disks: hardware inventory for physical disks in windows
    * 1046 Added AIX support for HW/SW-Inventory...
    * 0167 FIX: mk_inventory.linux: Changed field separator from pipe to tab...
    * 1005 FIX: Fix exception when using pretty-print output format
    * 0946 FIX: hw/sw inventory: fixed display bug for byte fields with the value 0...
    * 0641 FIX: windows inventory: moved encoding from checks to windows agent plugin


1.2.5i4:
    Core & Setup:
    * 0940 SEC: Fixed various core SIGSEGV when using malformed livestatus queries...

    Checks & Agents:
    * 0812 nginx_status: New check for monitoring status information of the Nginx web server...
    * 0986 citrix_licenses: new check for monitoring Citrix licenses
    * 0814 Agent versions can now be checked with "at least version X" parameters...
    * 0815 mysql_slave: New check for monitoring MySQL slave sync state
    * 0617 adva_fsp_if: new check to monitor interfaces of the ADVA FSP 3000 scalable optical transport solution
    * 0618 adva_fsp_current: new check for the power supply units of the ADVA FSP 3000 scalable optical transport solution
    * 0619 adva_fsp_temp: new check to monitor temperature and temperature trends on ADVA scalable optical transport solutions
    * 0993 raritan_pdu_inlet: now delivers performance data
    * 0624 fc_port: new check for fibre channel devices supporting the FCMGMT MIB
    * 1003 ibm_svc_enclosure: support new firmware, also check fan modules
    * 0616 FIX: brocade.fan, brocade.power, brocade.temp: will now only discover services which are not marked as absent
    * 0992 FIX: zfs_arc_cache: returns OK even if values of arc meta are missing...
    * 0936 FIX: agent_ibmsvc: improved error messages on using wrong credentials
    * 0621 FIX: zfsget: better filesystem selection and calculation of sizes...
    * 0819 FIX: Fixed keepalive termination in case of exceptions during checking...
    * 0622 FIX: cisco_temp_sensor: fix to also work with newer IOS versions
    * 0623 FIX: fsc_fans: upper levels for fan RPMs are now optional also for the check
    * 0823 FIX: mk_sap: Fixed some wrong calculated values (decimal numbers)...

    Multisite:
    * 0982 SEC: Fix two XSS weaknesses according to CVSS 8.5 AV:N/AC:M/Au:S/C:C/I:C/A:C...
    * 0983 SEC: Fix security issue in code of row selections (checkboxes) (CVSS 4.9 AV:N/AC:M/Au:S/C:N/I:P/A:P)...
    * 0934 FIX: Logwatch messages with class unknown ( 'u' ) now displayed as WARN...
    * 0166 FIX: mobile gui: Fixed colors of command list...
    * 0820 FIX: Fixed wrong NagVis links in "custom links" snapin
    * 0938 FIX: logwatch: fixed incorrect display of warning messages
    * 0939 FIX: Fixed multisite exception caused by missing explanation text for a AUTODELETE event action
    * 0822 FIX: Sorting columns in view dashlets is now working again
    * 0941 FIX: esx_vsphere_hostsystem.cpu_usage: pnpgraph now displays AVERAGE instead of MAX values in all timeframes...
    * 0942 FIX: check_mk-winperf.cpuusage.php: now displays AVERAGE values instead of MAX...

    WATO:
    * 0984 Fix code injection for logged in users via automation url...
            NOTE: Please refer to the migration notes!
    * 0987 New button for updating DNS cache...
    * 0824 SEC: Valuespecs: Fixed several possible HTML injections in valuespecs...
    * 0813 FIX: LDAP: Improved slightly missleading logging of LDAP sync actions...
    * 0935 FIX: CPU utilization: increased maximum value to 10000...
    * 0821 FIX: Reducing size of auth.php (needed for authorisation in NagVis) in large environments...

    Notifications:
    * 1002 FIX: Fix crash when debugging notifications with non-Ascii characters...

    Reporting & Availability:
    * 0985 Availability: display phases of freqent state changes as "chaos"...

    Event Console:
    * 0816 States of events can now be set by patterns...

    HW/SW-Inventory:
    * 0620 new version of Check_MKs hardware and software inventory including a much extended windows agent and inventory functions
    * 0818 FIX: Fixed exception in HW/SW inventory search dialog...


1.2.5i3:
    Core & Setup:
    * 0884 New options --oid and --extraoid for cmk --snmpwalk...
    * 0785 FIX: Availability: fixed memory leak in table statehist...
    * 0903 FIX: availability: fixed bug causing the availability feature not considering timeperiod transitions
    * 0888 FIX: Fix SNMP inventory check in simulation mode

    Checks & Agents:
    * 0149 cisco_secure: New check for Port Security on Cisco swichtes
    * 0751 New localcheck for Linux that makes sure that filesystems in /etc/fstab are mounted...
    * 0783 enterasys_lsnat: new check monitoring the current LSNAT bindings
    * 0601 printer_alerts: check can now display a textual representation of the alert code...
            NOTE: Please refer to the migration notes!
    * 0799 ibm_svc_systemstats.cpu_util: New check for CPU Utilization of an IBM SVC / V7000 device in total
    * 0800 ibm_svc_nodestats.cache, ibm_svc_systemstats.cache: New checks for Cache Usage of IBM SVC / V7000 devices
    * 0150 printer_suply: New option to upturn toner levels...
    * 0801 ibm_svc_eventlog: New Check for Messages in Event log of IBM SVC / V7000 devices
    * 0151 enterasys_cpu_util: Changed check to not longer summarize all modules...
            NOTE: Please refer to the migration notes!
    * 0802 ibm_svc_nodestats.iops, ibm_svc_systemstats.iops: new checks for IO operations/sec on IBM SVC / V7000 devices
    * 0602 cmciii.humidity: new check for Rittals CMC III humidity sensors
    * 0829 oracle_tablespaces: improved formatting of levels text in check output...
    * 0757 Linux multipath check can now use the alias instead of the UUID as item...
    * 0879 windows_tasks: output last and next run time
    * 0881 rmon_stats: now needs to be activated via a rule in order to be inventorized...
            NOTE: Please refer to the migration notes!
    * 0804 ibm_svc_portfc: New check for status of FC Ports in IBM SVC / Storwize V3700 / V7000 devices
    * 0805 ibm_svc_enclosure: New Check for Enclosures, Canisters and PSUs in IBM SVC / Storwize V3700 / V7000 devices
    * 0806 ibm_svc_enclosurestats.temp: New Check for temperature in enclosures of IBM SVC / Storwize V3700 / V7000 devices
    * 0807 ibm_svc_enclosurestats.power: New check for power consumption of enclosures of IBM SVC / Storwize V3700 / V7000 devices
    * 0808 brocade_mlx*: Checks now also work correctly with Brocade ADX / FGS / ICX devices
    * 0892 wagner_titanus_topsense: new info check and overall status check for Wagner Titanus Top Sens devices
    * 0893 wagner_titanus_topsense.alarm: New check for Alarms Triggered on Wagner Titanus Top Sens devices
    * 0894 wagner_titanus_topsense.smoke: New check for Smoke Detectors in Wagner Titanus Top Sens devices
    * 0895 wagner_titanus_topsense.chamber_deviation: New Check for Chamber Deviation from Calibration Point in Wagner Titanus Top Sens devices
    * 0152 fsc_fans: Added support for Wato configuration and upper limits
    * 0896 wagner_titanus_topsense.airflow_deviation: New Check for Airflow Deviation in Wagner Titanus Top Sens devices
    * 0897 wagner_titanus_topsense.temp: New Check for Temperature measured by Wagner Titanus Top Sens devices
    * 0898 ibm_svc_nodestats.disk_latency, ibm_svc_systemstats.disk_latency: New Checks for Disk Latency in IBM SVC / Storwize V3700 / V7000 devices
    * 0156 akcp_daisy_temp: New Check for akcp daisyTemp sensor chains...
    * 0899 enterasys_temp: New Check for temperature sensor in Enterasys Switches
    * 0901 ibm_svc_portfc: more devices recognized...
    * 0952 ibm_svc_array: New check for Status of RAID Arrays in IBM SVC / Storwize devices.
    * 0911 esx_vsphere_hostsystem.multipath: now able to configure paths minimum count...
    * 0159 brocade: Added support for brocade fdx switches
    * 0160 brocade_vdx_status: New check to monitor the operational state of vdx switches.
    * 0916 if: now able to configure minimum bandwidth limits
    * 0917 df checks: now able to show time left until disk full as perfometer and pnpgraph...
    * 0954 juniper_bgp_state: New Check for BGP status at Juniper Routers
    * 0955 zfs_arc_cache, zfs_arc_cache.l2: New Checks for Hit Ratios and Sizes of ZFS arc Cache
    * 0162 if_brocade: New if64 Check version for Brocade VDX Switches...
            NOTE: Please refer to the migration notes!
    * 0956 fast_lta_headunit.status, fast_lta_headunit.replication: New checks for FAST LTA Storage Systems
    * 0957 fast_lta_silent_cubes.capacity: New check for Total Capacity over all Silent Cubes on FAST LTA Storage Systems
    * 0975 esx_vsphere_vm.guest_tools: renamed check (formerly esx_vsphere_vm.guestTools)...
            NOTE: Please refer to the migration notes!
    * 0920 blade_bays: now also detects if blade server is switched off
    * 0977 check_traceroute: new active check for checking presence and absence of routes...
    * 0959 libelle_business_shadow.info, libelle_business_shadow.process, libelle_business_shadow.status: New Checks for Libelle Business Shadow
    * 0960 libelle_business_shadow.archive_dir: New check for the Archive Dir of Libelle Business Shadow...
    * 0978 Fix security issue with mk-job on Linux...
            NOTE: Please refer to the migration notes!
    * 0925 ps: improved/fixed calculation of CPU utilization (linux)...
    * 0926 windows agent: local / plugin scripts now get the REMOTE_HOST as environment variable
    * 0163 kaspersky_av_quarantine,kaspersky_av_tasks,kaspersky_av_updates: New checks for kaspersky anti virus on linux
    * 0164 symantec_av_progstate,symantec_av_quarantine, symantec_av_updates: New checks for Symantec Anti Virus on Linux
    * 0615 apc_symmetra: check now also monitors the battery replacement status
    * 0927 windows agent: now able to evaluate logfiles written in unicode (2 bytes per character)...
    * 0165 ups checks now supports also GE devices (Thanks to Andy Taylor)...
    * 0928 runas: new plugin script to include and execute mrpe, local and plugin scripts as different user...
    * 0929 windows agent: now able to include and execute additional local and plugin scripts as different user...
    * 0812 nginx_status: New check for monitoring status information of the Nginx web server...
    * 0961 fast_lta_volumes: new check of capacity of volumes in FAST LTA Storage Systems...
    * 0777 FIX: special agent emcvnx: did not work with security file authentication...
    * 0786 FIX: zfsget: fixed compatibility with older Solaris agents...
    * 0809 FIX: brocade_fcport: Fixed recently introduced problem with port speed detection
    * 0787 FIX: df: fixed problems on some filesystem checks when legacy check parameters where used...
    * 0803 FIX: agent_ibmsvc: raw data for System Info Check and License Check now in correct format...
    * 0788 FIX: oracle_tablespaces: now able to bear None values as warn/crit levels...
    * 0789 FIX: oracle_tablespaces: fixed bug when using dynamic filesystem levels...
    * 0603 FIX: cmciii checks: more general scan function plus perf-o-meters for humidity and temperature checks
    * 0604 FIX: windows_updates: now handles situations with forced reboot and no limits correctly
    * 0605 FIX: enterasys_cpu_util enterasys_lsnat: syntax fixes
    * 0889 FIX: logwatch: fix case where rule wouldn't be applied...
    * 0882 FIX: check_bi_local.py: fix crash in case of non-ascii characters...
    * 0606 FIX: apache_status: now also sends an accept header to make it work with mod_security enables servers
    * 0832 FIX: solaris_mem: fixed invalid calculation of total swap...
    * 0810 FIX: fritz.link: Not inventorizing "unconfigured" interfaces anymore
    * 0154 FIX: zfsget: Fixed inventory of filesystems
    * 0155 FIX: mssql_counters: harded check agains odd agent output
    * 0907 FIX: windows agent: register_service: fixed ImagePath registry entry...
    * 0608 FIX: oracle_asm_diskgroup: check now also handles older oracle version 11.1.0
    * 0157 FIX: apc_symmetra_test: Fixed case of unkown last test date
    * 0910 FIX: brocade.power: fixed an error where the check reports an UNKNOWN on power supply failure...
    * 0158 FIX: dell_om_disks: Handle hotspares more correctly
    * 0161 FIX: cisco_fru_power: Exluded not existing devices from the inventory
    * 0969 FIX: blade_health: correctly output error message in non-OK state
    * 0611 FIX: nfsexports.solaris: fix in determination of path prefix
    * 0953 FIX: brocade_mlx_temp: special treatment for devices sometimes not delivering temperature by SNMP
    * 0958 FIX: df.include: failed for checks with grouping patterns...
    * 0924 FIX: windows agent: now able to execute python scripts again
    * 0614 FIX: cmciii.temp, cmciii.humidity: fixed bugs to get performance data back
    * 0932 FIX: prediction: fixed bug where predicted levels were not recalculated

    Multisite:
    * 0779 Hostgroups (Summary): Empty hostgroups are no longer shown (can be re-enabled by filter)
    * 0887 Add new column painter "Host Notifications Enabled"...
    * 0963 New snapin with virtual host trees...
    * 0914 Improved transaction handling to speedup the Web-GUI...
    * 0905 FIX: Multisite context buttons: links in context buttons are no longer called twice...
    * 0906 FIX: Improved transaction handling in Web GUI...
    * 0909 FIX: Table checkboxes: Fixed bug where selected checkboxes got ignored...
    * 0811 FIX: Fixed handling of exceptions occuring before login in debug mode
    * 0912 FIX: Multisite Views: Fixed bug where custom views could not get deleted
    * 0921 FIX: dashboards: fixed bug not updating header timestamp...
    * 0923 FIX: json export: fixed bug not stripping html tags from output
    * 0931 FIX: pnp-template ps.perf: fixed display bug of cpu averaging

    WATO:
    * 0784 Improved security of WATO bulk inventory by using transaction ids
    * 0880 Added support for 389 Directory Server to LDAP connector
    * 0607 online help text for host creation in WATO now also explains hostname caching
    * 0908 Check event state: New option "Less Verbose Output"...
    * 0965 Cumulative permissions and contact groups for WATO folders...
    * 0973 Renaming of hosts via WATO...
    * 0976 Show preview of active and custom checks in WATO services table...
    * 0930 WATO snapshots: disabled upload of legacy snaphots and snapshots with invalid checksums...
    * 0781 FIX: host diag page: fixed problem with update of diagnose subwindows...
    * 0904 FIX: Fixed exception in host parameter overview...
    * 0971 FIX: Fix missing authentication of PHP addons in D-WATO when activation mode is reload...
    * 0972 FIX: Do not loose site specific global settings anymore when chaning a site's configuration...
    * 0933 FIX: WATO snapshots: excluded some superfluous files from nagvis backup domaim...

    Notifications:
    * 0754 Allow users to disable their notifications completely...
    * 0755 Added variables LASTHOSTUP_REL and LASTSERVICEOK_REL to notification context...
    * 0883 Added Date / Time to HTML notification email
    * 0900 notify_multitech.py: new treasures script for notifying via MultiTech SMS Gateway...
    * 0968 Notification scripts are now configurable via WATO...
    * 0974 New notification plugin for ASCII emails...
    * 0752 FIX: FIX: compute correct state transitions for notifications...
    * 0753 FIX: FIX: correctly show original state in HTML notification mails...
    * 0609 FIX: mail notification script now uses 6 digit hex codes for colors to be better compatible with web based mail browsers
    * 0964 FIX: Fix hanging shutdown of CMC on RedHat 5.X...
    * 0918 FIX: notification: fixed exception when sending notifications as sms / ascii mail...

    Reporting & Availability:
    * 0756 Allow availability of multisite BI aggregates at once...
    * 0966 CSV export for availability works now also for BI aggregates
    * 0967 BI Availability timewarp: new buttons for moving back and forth
    * 0962 FIX: Fix CSV-Export in availability table
    * 0890 FIX: Fix availability computation for hosts...
    * 0891 FIX: Fix HTML encoding of tootip in inline timeline of availability

    Event Console:
    * 0885 New option for writing all messages into a syslog-like logfile...
    * 0902 FIX: event console view: fixed exception on rendering host tags for unknown hosts...

    Livestatus:
    * 0747 FIX: livestatus table hostsbygroup: fixed bug with group_authorization strict...
    * 0831 FIX: table statehist: no longer crashes on TIMEPERIOD TRANSITION entries with an invalid syntax...

    Livestatus-Proxy:
    * 0970 FIX: liveproxyd: handle situations with more then 1024 open files...
    * 0613 FIX: liveproxyd: fewer log messages in case a site is unreachable

    HW/SW-Inventory:
    * 0913 lnx_distro: Now able to detect SuSE distributions...
    * 0610 mk_inventory: windows inventory check now included, install date added to data
    * 0886 FIX: Fix exception on non-UTF-8 encoded characters in software list
    * 0922 FIX: dmidecode: fixed exceptions on missing/unknown data


1.2.5i2:
    Checks & Agents:
    * 0147 enterasys_fans: New Check to monitor fans of enterasys swichtes
    * 0773 ibm_svc_system: new check for System Info of IBM SVC / V7000 devices
    * 0774 ibm_svc_nodestats.diskio: new check for disk troughput per node on IBM SVC / V7000 devices
    * 0775 ibm_svc_systemstats.diskio: new check for disk throughput in IBM SVC / V7000 devices in total
    * 0764 lnx_quota: Added new check to monitor Linux File System Quota...
    * 0776 ibm_svc_nodestats.cpu_util: new check for CPU Utilization per Node on IBM SVC / V7000 devices
    * 0600 nfsexports.solaris: new agent plugin for monitoring nfs exports on solaris systems...
    * 0743 mem, fortigate_memory, solaris_mem: display total SWAP info in check output
    * 0745 drbd: Roles and diskstates are now configurable via WATO...
    * 0740 FIX: winperf_if: now able to handle bandwidth > 4GBit...

    Multisite:
    * 0765 NagVis-Maps-Snapin: Now visualizes downtime / acknowledgment states of maps...
    * 0766 FIX: Changed transid implemtation to work as CSRF protection (Fixes CVE-2014-2330)...

    WATO:
    * 0767 FIX: Signing and verification of WATO snapshot (addresses CVE-2014-2330)...

    BI:
    * 0741 FIX: BI editor: fixed display bug in "Create nodes based on a service search"...

    Livestatus:
    * 0742 FIX: table statehist: now able to cancel a running query if limit is reached...


1.2.5i1:
    Core & Setup:
    * 0386 Added all active checks to check_mk -L output...
    * 0452 Speedup generation of configuration...
    * 0124 Support multiline plugin output for Check_MK Checks...
    * 0675 Activate inline SNMP per default (if available)...
    * 0695 Remove obsolete option -u, --cleanup-autochecks...
            NOTE: Please refer to the migration notes!
    * 0087 FIX: Fixed possible locking issue when using datasource program with long output...
    * 0313 FIX: Avoid duplicate reading of configuration file on --create-rrd...
    * 0379 FIX: check_mk -c: Now also rewrites the location of conf.d directory
    * 0354 FIX: Catch exception when check plugins do not return a state...
    * 0398 FIX: Tolerate debug output in check plugins when using CMC...
    * 0314 FIX: Fix CMC not executing any Check_MK checks after config reload...
    * 0401 FIX: Fix rule precedence in WATO-configured manual checks...
    * 0402 FIX: Fix exception in case of missing agent sections of cluster-aware checks...
    * 0426 FIX: Fixed processing of cached agent plugins / local scripts...
    * 0451 FIX: Ignore missing check types when creating configuration for Nagios
    * 0259 FIX: Fixed htpasswd permission problem in check_mk standalone installation...
    * 0453 FIX: Fix ugly Python exception in host diagnosis page in case of SNMP error...
    * 0696 FIX: Remove garbled output of cmk -v in state of CMC
    * 0682 FIX: Allow overriding of active and custom checks by more specific rule...
    * 0267 FIX: Fixed auth.serials permission problem in check_mk standalone installation...
    * 0282 FIX: TIMEPERIOD TRANSITION messages no longer cut at 64 bytes...
    * 0730 FIX: cmc: fixed bug displaying logentries after a logfile rotation...
    * 0140 FIX: Fixed unwanted handling of hostname as regex...
    * 0739 FIX: Availablity: Prevent crash if the notification period is missing...

    Checks & Agents:
    * 0306 esx_vsphere_counters: added missing ramdisk levels sfcbtickets
    * 0073 moxa_iologik_register: new check to monitor moxa e2000 series registers
    * 0105 apc_humidity: New Check for humidity levels on APC Devices
    * 0106 3ware_units: The verifying state is now handled as ok...
    * 0086 timemachine: new check checking the age of latest backup by timemachine on MAC OS
    * 0074 raritan_pdu_plugs: new check for Raritan PX-2000 family PDUs...
    * 0107 stulz_alerts, stulz_powerstate, stulz_temp, stulz_humidity: New Checks for Stulz clima devices
    * 0075 raritan_pdu_inlet: new check to monitor inlet sensors of the Raritan PX-2000 PDUs
    * 0315 hitachi_hnas_quorumdevice, hitachi_hnas_pnode, hitachi_hnas_vnode: New checks for Hitachi HNAS devices
    * 0316 hitachi_hnas_cpu: New check for CPU utilization of Hitachi HNAS devices
    * 0373 wut_webtherm: Supporting several other devices now
    * 0377 check_http: Certificate Age mode now supports SNI...
    * 0317 emc_isilon: New checks for EMC Isilon Storage System
    * 0395 cmctc.temp: also detect older CMC devices
    * 0396 cmciii_access cmciii_io cmciii_psm_current cmciii_psm_plugs: Support other firmeware versions as well...
    * 0111 kemp_loadmaster_ha, kemp_loadmaster_realserver, kemp_loadmaster_services: New Checks for Kemp Loadbalancer
    * 0318 hitachi_hnas_fan: New check for fans in Hitachi HNAS systems
    * 0319 hitachi_hnas_psu, hitachi_hnas_psu: New checks for Hitachi HNAS storage systems
    * 0320 hitachi_hnas_fpga: new check for Hitachi HNAS storage systems
    * 0321 brocade_mlx: enhancing checks (BR-MLX modules, more OK states)...
    * 0323 emcvnx_hwstatus, emcvnx_hba, emcvnx_disks: new checks for EMC VNX storage systems
    * 0254 agent_vsphere: Make handling of spaces in hostnames of ESX configurable...
    * 0077 cmciii.psm_current, cmciii_psm_plugs, cmciii_io, cmciii.access, cmciii.temp, cmciii.can_current, cmciii.sensor, cmciii.state: new sub checks included in one new check cmcmiii superseding and improving several previous checks of the Rittal CMCIII device...
            NOTE: Please refer to the migration notes!
    * 0078 job: check now monitors the time since last start of the job, limits can be configured in WATO
    * 0079 f5_bigip_conns: new check to monitor number of current connections
    * 0324 hitachi_hnas_cifs: new check for the number of users using a CIFS share
    * 0455 hitachi_hnas_span: new check for Spans (Storage Pools) in Hitachi HNAS storage systems
    * 0445 mem.win: Allow time-averaging of values before applying levels...
    * 0446 mem.used, solaris_mem: Introduce optional averaging of used memory...
    * 0566 services.summary: new check to monitor stopped services of mode autostart in windows
    * 0568 f5_big_ip_conns: check now supports predictive monitoring and both connections types are merged in one check
    * 0257 windows_agent: now reports extended process information (obsoletes psperf.bat plugin)...
    * 0457 hitachi_hnas_volume: New check for Usage and Status of Volumes in Hitachi HNAS storage systems
    * 0450 mem.used: Add information about shared memory (on Linux hosts)
    * 0458 hitachi_hnas_fc_if: New check for FibreChannel Interfaces in Hitachi HNAS storage systems
    * 0459 emcvnx_info: New info check providing Model, Revision and Serial Number of EMC VNX storage systems
    * 0461 emcvnx_raidgroups.list_luns: New check for EMC VNX storage system...
    * 0462 emcvnx_raidgroups.list_disks: New check for EMC VNX storage system...
    * 0463 emcvnx_raidgroups.capacity, emcvnx_raidgroups.capacity_contiguous: New Checks for EMC VNX Storage systems...
    * 0570 fileinfo.groups: file groups now allow exclude patterns as well
    * 0464 stulz_pump: new check for the status of pumps of Stulz clima units
    * 0125 unitrends_backup:Unitrends Backup...
    * 0126 mikrotik_signal: Check for mikrotik wifi bridges
    * 0127 hp_proliant_raid: Check for proliant RAID status.
    * 0571 cmciii_lcp_fans: now monitors the lower limit for the rpm
    * 0572 cmciii_lcp_waterflow: lower and upper limits to the flow are now monitored
    * 0573 cmciii_lcp_airin, cmciii_lcp_airout, cmciii_lcp_waterin, cmciii_lcp_waterout: checks now observe limits to the temperatures
    * 0128 unitrends_replication: Check for monitoring  Replicaion staus on Unitrend systems
    * 0265 mpre_include: run additional mrpe configs within user context...
    * 0266 windows_agent: now supports mrpe include files...
    * 0574 if64: check now supports clustering...
    * 0576 fileinfo.groups: new feature to include current date in file pattern
    * 0130 Support of new Firmware version of various Fujitsu Sotarge Systems
    * 0698 emc_isilon.nodehealth: new check for EMC Isilon Storage systems: NodeHealth
    * 0699 emc_isilon_iops: New check for Disk Operations per Second (IOPS) in EMC Isilon Storage
    * 0132 New checks fjdarye101_disks fjdarye101_rluns: Fujitsu Storage Systems with 2013 Firmware
    * 0697 check_dns: allow to specify multiple expected answers
    * 0700 arcserve_backup: new check for status of backups in an Arcserve Backup Server
    * 0580 emc_datadomain_fans, emc_datadomain_nvbat, emc_datadomain_power, emc_datadomain_temps: new hardware checks for EMC Datadomain
    * 0691 Solaris agent: include lofs in list of monitored filesystem types
    * 0694 wut_webtherm: Support new versions of WUT-Thermometer...
    * 0135 apc_inputs: New Check for APC Input Contacts
    * 0701 emc_isilon_diskstatus: new check for Status of Disks in EMC Isilon Storage Systems
    * 0581 emc_datadomain_disks emc_datadomain_fs:  new checks to monitor disks and filesystems of EMC Datadomain
    * 0718 logwatch.ec: Optionally monitor the list of forwarded logfiles...
    * 0556 esx_vsphere_counters.diskio: now also shows disk latency
    * 0583 stulz_pump: now monitors the pumps rpm in precent of maximum and gathers performance data
    * 0560 check_mk_agent.solaris: report statgrab_mem section if solaris_mem section is missing...
    * 0702 Rule for checking agents for wanted version...
    * 0586 rmon_stats: new snmp check to gather network traffic statistics on RMON enabled network interfaces
    * 0704 windows_os_bonding: new check for bonding interfaces on windows...
    * 0562 esx_vsphere_vm.guest_tools: new check to monitor guest tools status...
    * 0674 brocade_fcport: Now supporting interface speed of 16 Gbit (just discovered in the wild)
    * 0138 Removed caching function in Windows Update agent plugin...
            NOTE: Please refer to the migration notes!
    * 0564 esx_vsphere_vm.datastores: displays the datastores of the VM...
    * 0731 mk_postgres: improved support for versions postgres < 9.2...
    * 0588 dell_poweredge_amperage.current, dell_poweredge_amperage.power, dell_poweredge_cpu, dell_poweredge_status, dell_poweredge_temp: new checks for the Dell PowerEdge Blade Server
    * 0589 brocade_tm: new check monitoring traffic manager statistics for interfaces of brocade devices
    * 0591 dell_poweredge_mem: new check to monitor memory modules of Dell PowerEdge Servers
    * 0592 dell_poweredge_pci: new check for pci devices on dell PowerEdge Servers
    * 0141 ups_socomec_capacity: Battery Capacity Check for Socomec UPS Devices.
    * 0705 arcserve_backup: improved documentation (check manpage and comments in the agent plugin)
    * 0143 ups_socomec_in_voltage, ups_socomec_out_voltage: Socomec UPS Devices, Input and Output Voltages...
    * 0732 df: now able to monitor inodes...
    * 0716 Add Linux caching agent also to normal agent RPM...
    * 0594 dell_poweredge_netdev: new check to monitor the status of network devices on Dells Poweredge Servers
    * 0733 mem, solaris_mem: now able to configure amount of free memory...
    * 0706 EMC VNX: special agent can alternatively authenticate via security files...
    * 0734 esx_vsphere_vm.running_on: shows the esx host of the VM
    * 0144 enterasys_cpu_util enterasys_powersupply: New Checks for CPU Utilization and Power Supplies on enterasys switches
    * 0595 dell_chassis_power, dell_chassis_powersupplies: new checks for Dell Poweredge Chassis Ppower consumption...
    * 0596 dell_chassis_status, dell_chassis_temp, dell_chassis_kvm, dell_chassis_io, dell_chassis_fans: new checks to monitor the overall status of various sections of the Dell Poweredge Chassis via CMC
    * 0597 dell_chassis_slots: new check to monitor the status of the blade slots of the Dell Poweredge Blade Servers
    * 0145 apc_symmetra: Changed naming of Batterie Temperature to System Temerature...
            NOTE: Please refer to the migration notes!
    * 0146 innovaphone_priports_l1, innovaphone_priports_l2: New Checks for Innovaphone PRI Ports
    * 0707 ibm_svc_host: New check: Status of hosts an IBM SVC / V7000 presents volumes to
    * 0598 kentix_temp, kentix_humidity: new checks for Kentix MultiSensor-Rack
    * 0768 ibm_svc_license: New check for Licensing Status on IBM SVC / V7000 devices
    * 0778 New Special Agent for innovaphone gateways...
    * 0769 juniper_trpz_cpu_util, juniper_trpz_flash, juniper_trpz_info, juniper_trpz_power: new Checks for juniper trapeze switches
    * 0770 innovaphone_licenses: New check to monitor licenses on innovaphone devices"
    * 0771 juniper_trpz_aps: Show the number of connected access points on juniper wlan controllers
    * 0772 added special agent for IBM SVC / V7000 storage systems...
    * 0147 enterasys_fans: New Check to monitor fans of enterasys swichtes
    * 0759 check_notify_count: New active check to monitor the number of notifications sent to contacts...
    * 0760 The windows agent contains meta information about version, manufacturer etc....
    * 0103 FIX: services: Fixed bug with service inventory defined in main.mk...
    * 0299 FIX: borcade_mlx_fan: Prettified output, handling "other" state now
    * 0300 FIX: cisco_fru_power: Trying not to inventorize not plugged in FRUs...
    * 0305 FIX: apache_status: Fixed exception when agent reports HTML code as apache-status data...
    * 0104 FIX: mssql: Server instances with underline in name are now supported....
    * 0240 FIX: Virtualmachine names with space no longer have missing piggyback data...
    * 0310 FIX: apache_status: Improved handling of unexpeted data sent by agents...
    * 0088 FIX: esx_vsphere_datastores: fixed error with reported capacity of 0 bytes...
    * 0243 FIX: cisco_qos: no longer crashes when the qos policy name is not set...
    * 0326 FIX: hr_fs printer_supply: Improved translation of wrong encoded chars...
    * 0059 FIX: agent_vpshere: new option for supporting ESX 4.1...
    * 0334 FIX: cisco_fantray: Fixed error on Cisco devices which do not support this check...
    * 0355 FIX: heartbeat_crm: Now handling "Failed actions:" output in agent...
    * 0357 FIX: megaraid_bbu: Fixed expected state checking...
    * 0358 FIX: df: now ignores filesystems with a reported size of '-'...
    * 0360 FIX: multipath: Inventory handles non loaded kernel module now...
    * 0339 FIX: blade_bays blade_blades blade_blowers blade_health blade_mediatray blade_powerfan blade_powermod: fix scan function...
    * 0340 FIX: blade_health: fix check, it was totally broken...
    * 0363 FIX: mysql_capacity: Did use wrong calculated warn / crit thresholds...
    * 0364 FIX: brocade_mlx*: Several cleanups, fixed bug in brocade_mlx_fan where only the first worst state was shown in output
    * 0365 FIX: RPMs: Cleaning up xinetd checkmk.rpmnew file after updating package...
    * 0366 FIX: heartbeat_crm: Agent code is now compatible to pacemaker 1.1.9...
    * 0367 FIX: Now using /dev/null instead of closing stdin in linux agent...
    * 0342 FIX: postgres_stat_database: make agent compatible with PostgreSQL 8.4.x...
    * 0343 FIX: postgres_sessions: make agent plugin compatible with PostgreSQL 9.2...
    * 0369 FIX: cups_queues: Fixed bug checking the last queue reported by agent...
    * 0370 FIX: brocade_mlx_module*: Improved output of checks
    * 0372 FIX: megaraid_ldisks: Ignoring adapters without configured logical disks...
    * 0345 FIX: Linux agent: fix detaching of background plugins...
    * 0378 FIX: agent_vsphere.pysphere: Trying to deal with permissions only on some guests/hosts
    * 0245 FIX: Inline SNMP no longer throws an exception when using SNMPv3 credentials...
    * 0380 FIX: jolokia_metrics.mem: PNP-Template now handles non existant max values...
    * 0381 FIX: win_printers: Fixed creation of duplicate services...
    * 0347 FIX: smart.stats: Remove duplicate disks...
    * 0349 FIX: winperf.cpuusage: update man page: this check is deprecated
    * 0383 FIX: solaris_mem: Is now compatible to more systems...
    * 0109 FIX: cisco_fantray: Prevent inventory for not available fans
    * 0110 FIX: cisco_fru_power:  Prevent inventory for not available FRUs
    * 0350 FIX: nfsmounts: correctly handle mount points with spaces...
    * 0387 FIX: df*: Negative filesystem space levels get a more clear text in check output...
    * 0351 FIX: local: Catch invalid state codes and map to 3 (UNKNOWN)...
    * 0397 FIX: mrpe: tolerate performance variable names with spaces...
    * 0399 FIX: check_ftp: cleanup configuration via WATO, remove Hostname field...
    * 0435 FIX: esx_vsphere_sensors: Fix garbled output in case of placeholder VMs...
    * 0251 FIX: agent_vsphere / check_mk agent: fixed outdated systemtime of check_mk agent...
    * 0439 FIX: postfix_mailq: Linux agent better detects Postfix installation...
    * 0440 FIX: heartbeat_crm: Inventory more gracefully handles case where agent output is invalid...
    * 0113 FIX: blade_blades: Now only make inventory for blades that are powered on...
    * 0441 FIX: megaraid_bbu: Fix several false alarms and cases where inventory failed
    * 0442 FIX: dell_om_disks: Treat global hot spare disks as OK, instead of WARN...
    * 0443 FIX: brocade_fcport: cope with firmware that does not provide speed information...
    * 0322 FIX: timemachine: Check now also works if there are spaces in the name of the backup volume or the hostname
    * 0253 FIX: windows agent: fixed crash on processing eventlog records...
    * 0403 FIX: mem.used: Prefer statgrab on FreeBSD for supporting more than 4GB...
    * 0404 FIX: cups_queues: fix exception in case of alternative time format...
    * 0444 FIX: timemachine: do not inventorize check when timemachine is not used
    * 0116 FIX: cisco_vpn_tunnel: Fixed typo that lead to an exception
    * 0118 FIX: stulz_humidity: Fixed coloring in pnp template...
    * 0119 FIX: stulz_humidity: Fixed lower thresholds...
    * 0565 FIX: windows_updates: fix for some cases when forced_reboot is not set
    * 0255 FIX: windows_agent: now able to handle the removal of local/plugin scripts during runtime...
    * 0447 FIX: fortigate_memory: Fix inventory, do not add check if no info available...
    * 0567 FIX: apc_symmetra: transformation from old tuple to new dict format fixed and improved
    * 0432 FIX: stulz_humidity: Fixed syntax error...
    * 0120 FIX: stulz_humidity, apc_humidity: Fixed bug while processing check params...
    * 0460 FIX: endless waiting for printer queues fixed...
    * 0260 FIX: Fixed incorrect formatting of checks with long output...
    * 0261 FIX: df_netapp32 / df_netapp: Fixed bug with negative size in check output...
    * 0262 FIX: ps: Now able to skip disabled "Process Inventory" rules...
    * 0264 FIX: printer_supply_ricoh: now reports correct filling levels...
    * 0575 FIX: cmciii_lcp_airin, cmciii_lcp_airout, cmciii_lcp_waterin, cmciii_lcp_waterout: improved handling of warning state...
    * 0272 FIX: if checks: port type 56 (fibrechannel) is no longer inventorized per default...
    * 0577 FIX: fileinfo.groups: new date pattern is now available for inventory check as well
    * 0688 FIX: winperf_msx_queues: Support output of Exchange 2013...
    * 0578 FIX: zypper: check is always registered as soon as mk_zypper plugin detects zypper tool...
    * 0689 FIX: postgres_sessions: fix empty agent section in case of 0 sessions...
    * 0579 FIX: veeam_client: fix for case when no StopTime section in agent output
    * 0692 FIX: fileinfo: Avoid duplicate entries in Solaris agent...
    * 0693 FIX: hpux_lvm: avoid problem when alternative vgdisplay is installed...
    * 0708 FIX: ntp.time, ntp: avoid DNS lookups in NTP queries and avoid timeouts...
    * 0277 FIX: solaris agent: ntp now able to work with ntpd and xntpd...
    * 0279 FIX: check_mk_agent.solaris: removed proc section from statgrab...
    * 0281 FIX: statgrab_net.ctr: only inventorize interfaces with actual traffic...
    * 0582 FIX: cisco_sys_mem: check now has a man page and a new WATO integration
    * 0667 FIX: oracle_asm_diskgroup: Now really uses the generic filesystem levels...
    * 0555 FIX: snmp_uptime: no longer fails if uptime is < 1 seconds
    * 0136 FIX: cisco_fru_power: Prevent inventory of not exsisting devices
    * 0557 FIX: check_mk_agent.solaris: removed section statgrab mem...
    * 0673 FIX: zfsget: Fixed broken check - was not compatible to current agent output of "df"
    * 0719 FIX: postfix_mailq: fix Linux agent in case of ssmtp being installed
    * 0584 FIX: agent_vsphere: special agent now handles non-standard https port correctly...
    * 0585 FIX: check_mk_agent.linux: more efficient handling of cups printer queues...
    * 0703 FIX: brocade_mlx: omit inventory of cpu and memory on more states...
    * 0137 FIX: Fixed printer_pages...
    * 0587 FIX: if64: problems resolved when running as a clustered service...
    * 0563 FIX: windows agent: now able to process perl scripts...
    * 0729 FIX: esx_vsphere_hostsystem: fixed incorrect status label (not state)...
    * 0142 FIX: winperf_if: treat unknown packets no longer as error packets
    * 0593 FIX: zypper: agent plugin and check now lead to UNKNOWN result in case of repo problems
    * 0758 FIX: check_sql: Fixed monitoring of stored procedures with oracle
    * 0599 FIX: esx_vsphere_datastores: provisioning levels in WATO are no longer limited to 101%
    * 0737 FIX: megaraid_ldisks: now able to handle "No Virtual Drive Configured" states...
    * 0763 FIX: hpux_if: Fixed exception during parsing of provided data on some systems...

    Multisite:
    * 0371 Added log class filter to hostsvcevents view
    * 0352 Avoid Livestatus connections on pages that do not need them...
    * 0390 Added an icon selector to the view editor...
    * 0391 Added sorter / filter for host/service service levels...
    * 0247 New mkp package for web applications: iNag / nagstatus / nagios status.dat...
    * 0429 Implemented role permissions for dashboards...
    * 0430 It is now possible to define custom time ranges in PNP graph search...
    * 0449 Show all custom variables of hosts and services in the detail views...
    * 0665 Added mail notificaton method to custom user notification dialog...
    * 0123 New time range filter for Downtimes and Comments...
    * 0683 New column painter for the last time a service was OK...
    * 0561 quicksearch: now able to search with multiple filters...
    * 0748 Also custom views now have permissions...
    * 0302 FIX: Fixed highlight of choosen elements in foldertee/views snapin in Chrome/IE
    * 0239 FIX: Fixed incorrect html formatting when displaying host or service comments...
    * 0307 FIX: Increased performance of multisite GUI with a large userbase...
    * 0312 FIX: Hiding views related to not existing datasources, like the EC now...
    * 0325 FIX: Removed CSV export icon from availability views...
    * 0327 FIX: Most forms did now work with "Profile Requests" enabled...
    * 0333 FIX: Fixed too long page title during performing several actions...
    * 0356 FIX: Fixed exception caused by utf8 chars in tooltip text...
    * 0368 FIX: Generating selection id is hopefully now compatible to more systems...
    * 0374 FIX: Fixed syntax error in exception handler of LDAP search code...
    * 0375 FIX: LDAP: Now handling user-ids with umlauts...
    * 0246 FIX: brocade_fcport: fixed error in pnp-template...
    * 0393 FIX: LDAP: Enabled paged LDAP search by default now with a page size of 1000...
    * 0394 FIX: LDAP: Auth expiration plugin now checks users for being disabled (in AD)...
    * 0436 FIX: Fix broken Site status switching via sidebar snapin...
    * 0420 FIX: LDAP: Roles/Groups are now synced even if case of DNs do not match...
    * 0421 FIX: UserDB: Fixed lost passwords when changing users in large user databases...
    * 0423 FIX: Users are not logged out anymore during changing their own passwords...
    * 0424 FIX: Improved error handling in case of incorrect auth config in distributed WATO environments
    * 0425 FIX: Fix login loop bug in distributed environments with different auth secrets
    * 0117 FIX: Availability button is now visible for users without the right to edit views
    * 0431 FIX: LDAP: Fixed group syncrhonisation when nested group sync is enabled
    * 0122 FIX: Multisite view editor not longer throwing a exception when loading views from other users
    * 0569 FIX: recurring updates of serial numbers of disabled ldap users fixed...
    * 0676 FIX: Move view "Stale services" to Problems folder
    * 0270 FIX: Multisite host tag filter: Now uses exact match...
    * 0273 FIX: Fixed exceptions when modifying / cloning views...
    * 0274 FIX: Fixed exception when view title or description was missing
    * 0278 FIX: Fixed bookmark icon images for non-english user languages...
    * 0670 FIX: LDAP: Fixed sync when non lower case attributes are configured...
    * 0671 FIX: LDAP: Disable logging of password changes received from LDAP
    * 0558 FIX: availability: fixed exception on specific filter settings...
    * 0712 FIX: Fix multiple groups with same tag when grouping hosts after a tag...
    * 0738 FIX: csv_export: now able to handle umlauts in download filenames...
    * 0762 FIX: Fixed availability filters not opening in IE7

    WATO:
    * 0308 Multisite can now set rotation view permissions for NagVis...
    * 0329 Removed Distributed WATO peer mode...
            NOTE: Please refer to the migration notes!
    * 0244 New features for WATO page Backup & Restore...
    * 0382 Active HTTP check now supports multiline regexp matching...
    * 0112 Explicit mapping of clustered services can now be done with WATO...
    * 0437 Convert WATO rule for debug_log into simple Checkbox...
    * 0428 Changed user profiles (e.g. pw changes) are now replicated in distributed setups...
    * 0114 User Custom Attributes can now be exported to the core...
    * 0448 New button in WATO service list for displaying check parameters...
    * 0454 Add output of traceroute to host diagnostic page
    * 0677 Make title of tags and tag groups localizable...
    * 0685 Distributed WATO now disabled WATO on slave sites per default...
    * 0687 New summary pages with all settings of a host or service...
    * 0275 WATO "Notify Users" feature: Improved confirmation info...
    * 0134 New option to use expect string in response heads for check_http in wato...
    * 0717 Sort permissions of views, dashboards, commands and snapins alphabetically
    * 0761 New bulk host import mode in WATO...
    * 0057 FIX: Fix exception in WATO host editor on custom tag without topic...
    * 0241 FIX: Improved sorting of WATO folders in dropdown menu...
    * 0019 FIX: Fixed wording in WATO rule for MSSQL check
    * 0242 FIX: Parameters for clustered services can now be configured on the cluster host...
    * 0309 FIX: Trying to prevent read/write conflicts with a large user base...
    * 0311 FIX: Fixed "Inventory failed" message when trying an inventory on clusters via WATO...
    * 0330 FIX: Improved performance of WATO slave push with a large user base...
    * 0331 FIX: LDAP diagnostic LOG can now have the $OMD_SITE$ macro configured via WATO...
    * 0332 FIX: Own host tag groups without topics resulted in two groups "Host tags" in the rule editor
    * 0361 FIX: The page linked by "new rule" can now be bookmarked again
    * 0341 FIX: Avoid rare exception in WATO when deleting a host...
    * 0376 FIX: LDAP: Default configuration of attributes is reflected within WATO now
    * 0346 FIX: Fix folder visibility in WATO for unpriviledged users...
    * 0385 FIX: Better error handling for invalid service regex in rule conditions...
    * 0389 FIX: Showing LDAP settings on site specific global settings page now...
    * 0400 FIX: WATO BI editor now supports percentages for count_ok...
    * 0392 FIX: LDAP: Improved error messages of LDAP configuration test...
    * 0415 FIX: LDAP: The LDAP Settings dialog is now disabled when the LDAP Connector is disabled
    * 0416 FIX: When doing user sync on user page rendering, contact group memberships are shown correctly now...
    * 0417 FIX: LDAP: Fixed "Sync-Plugin: Roles" test with OpenLDAP
    * 0248 FIX: Backup & Restore: Snapshot comments now support unicode character...
    * 0418 FIX: LDAP: Fixed broken role sync plugin with OpenLDAP...
    * 0419 FIX: LDAP: The default user profile roles are only assigned to users without roles...
    * 0249 FIX: Backup & Restore: fixed bug when uploading legacy snapshots...
    * 0250 FIX: Fixed error on creating very large WATO snapshots...
    * 0422 FIX: Fixed numbers shown in log entries of bulk inventory...
    * 0252 FIX: ESX vSphere configuration: Fixed non-working configuration parameters...
    * 0456 FIX: Column was too short...
    * 0256 FIX: wato snapshots: snapshot restore no longer fails with older python versions...
    * 0433 FIX: Creating WATO lock during automations (like e.g. master to slave syncs)...
    * 0434 FIX: Fixed wrong count of failed hosts in bulk inventory mode...
    * 0678 FIX: Move two last global settings of Event Console to proper places
    * 0268 FIX: wato inventory: fixed missing services...
    * 0686 FIX: Fix replication with WATO if EC is enabled on master and disabled on slave
    * 0129 FIX: Fixed permission bug in "Edit user profile" dialog....
    * 0269 FIX: brocade_fcport: fixed problem on displaying check_parameters in WATO...
    * 0271 FIX: Fixed sorting in duallist element (two lists with interchangable elements)...
    * 0131 FIX: Error rates for network interfaces can now be set smaller then 0.1 when using Wato....
    * 0690 FIX: Fix language jumping to German when saving user profiles
    * 0666 FIX: Minimum port for the mknotifyd is now 1024 (never use well known ports)...
    * 0559 FIX: WATO snapshots: improved validation of (uploaded) snapshots...
    * 0709 FIX: Fix NoneType has not attribute userdb_automatic_sync bug in D-WATO
    * 0728 FIX: mem.win: fixed bug in WATO configuration rule...
    * 0139 FIX: ldap sync: syncing if rules against ldap is not longer case sensitiv
    * 0736 FIX: WATO backup and restore: improved error handling...

    Notifications:
    * 0362 sms: now searching PATH for sendsms and smssend commands...
    * 0684 New notification variables NOTIFY_LASTSERVICEOK and NOTIFY_LASTHOSTUP...
    * 0711 New rules based notifications...
    * 0713 New bulk notifications...
    * 0108 FIX: Prevent service notification on host alerts...
    * 0058 FIX: Fix email notifications containing non-ASCII characters in some situtations...
    * 0133 FIX: Fixed mkeventd notification plugin...
    * 0720 FIX: Fix timeperiod computation with CMC and flexible notifications...

    BI:
    * 0721 Use hard states in BI aggregates...
    * 0714 BI aggregations now also honor scheduled downtimes...
    * 0715 BI aggregates now acknowledgement information...
    * 0669 FIX: Fixed regex matching in BI when using character groups [...]...

    Reporting & Availability:
    * 0018 New option for displaying a legend for the colors used in the timeline...
    * 0405 Add CSV export to availability views...
    * 0338 FIX: Introduce time limit on availability queries...
    * 0681 FIX: Display correct year for availability range for last month in january
    * 0750 FIX: Availability: fix exception when summary is on and some elements have never been OK

    Event Console:
    * 0301 Handling messages of special syslog format correctly...
    * 0388 Moved Event Console related settings to own settings page...
    * 0710 Create a history entry for events that failed their target count...
    * 0749 Allow to restrict visibility of events by their host contacts...
    * 0303 FIX: Old log entries were shown in event history first...
    * 0304 FIX: Escaping several unwanted chars from incoming log messages...
    * 0089 FIX: CSV export of event console was broken...
    * 0359 FIX: Fixed exception in event simulator when one match group did not match
    * 0384 FIX: Trying to prevent problem when restarting mkeventd...
    * 0427 FIX: Fixed exception when handling connections from event unix socket...
    * 0679 FIX: Allow non-Ascii characters in generated events
    * 0680 FIX: Do not allow spaces in host names in event simulator...
    * 0672 FIX: Service item of "Check event state in event console" checks can now be configured...
    * 0590 FIX: mkeventd: fixed encoding of unicode characters in the snmptrap receiver...

    Livestatus:
    * 0337 New header for limiting the execution time of a query...
    * 0276 nagios4 livestatus support...
    * 0335 FIX: Parse state of downtime notification log entries correctly...
    * 0336 FIX: Limit the number of lines read from a single logfile...
    * 0344 FIX: Fix semantics of columns num_services_hard_*...

    Livestatus-Proxy:
    * 0263 FIX: livestatus log table: fixed missing logentries of archived logfiles...


1.2.3i7:
    Core & Setup:
    * 0011 Introduce optional lower limit for predicted levels...
    * 0217 FIX: More verbose error output for SNMP errors on the command line...
    * 0288 FIX: Error messages of datasource programs (e.g. VSphere Agent) are now visible within WATO...
    * 0010 FIX: Fix computation of hour-of-the-day and day-of-month prediction...
    * 0292 FIX: Inline SNMP: Check_MK check helpers are closing UDP sockets now...

    Checks & Agents:
    * 0060 cisco_fantray: new check for monitoring fan trays of Cisco Nexus switches
    * 0061 cisco_cpu: check now recognizes new object cpmCPUTotal5minRev...
    * 0063 veeam_client: new check to monitor status of veeam clients with special agent plugin...
    * 0064 veeam_jobs: new check to monitor the backup jobs of the veeam backup tool...
    * 0047 fritz.conn fritz.config fritz.uptime fritz.wan_if fritz.link: New checks for monitoring Fritz!Box devices...
    * 0027 esx_vsphere_sensors: it is now possible override the state of sensors...
    * 0090 apc_ats_status: New Check for monitoring APC Automatic Transfer Switches
    * 0080 Added new checks for Brocade NetIron MLX switching / routing devices...
    * 0091 apc_ats_output: new check for output measurements on APC ATS devices
    * 0068 check_sql: support for mssql databases included
    * 0208 fileinfo.groups: Added minimum/maximum file size parameters...
    * 0093 check_http: Default service description prefix can be avoided...
    * 0004 df: dynamic filesystem levels now reorder levels automatically...
    * 0069 veeam_client: limits for time since last backup introduced
    * 0214 Logwatch: context lines can now be disabled using nocontext=1...
    * 0038 casa_cpu_mem casa_cpu_temp casa_cpu_util casa_fan casa_power: New checks for casa Cable Modem Termination Systems...
    * 0097 arc_raid_status: New check for Areca RAID controllers
    * 0070 cmciii_lcp_airin cmciii_lcp_airout cmciii_lcp_fans cmciii_lcp_waterflow cmciii_lcp_waterin cmciii_lcp_waterout: new checks for the Rittal CMC-III LCP device
    * 0098 apc_inrow_airflow, apc_inrow_fanspeed, apc_inrow_temp: New checks for APC inrow devices
    * 0099 apc_mod_pdu_modules: New check for APC Modular Power Distribution Unit
    * 0072 cmciii_pu_access cmciii_pu_canbus cmciii_pu_io cmciii_pu_temp: New checks for the Rittal CMC-III PU Unit
    * 0100 juniper_cpu: New check for CPU utilization on Juniper switches
    * 0236 windows_agent: each script can now be configured to run sync / async...
    * 0101 liebert_chiller_status: New check for Liebert Chiller devices
    * 0083 brocade_mlx: Temperature sensors of one module now in one common check...
    * 0008 df: Solaris agent now also supports samfs
    * 0084 brocade_mlx: single checks now instead of sub checks...
    * 0291 winperf_ts_sessions: New check to monitor Microsoft Terminal Server sessions...
    * 0102 modbus_value: New check and Agent to modbus devices...
    * 0013 Solaris Agent: implement cached async plugins and local checks...
    * 0238 vsphere monitoring: new option to skip placeholder vms in agent output...
    * 0016 Linux+Windows agent: allow spooling plugin outputs via files...
    * 0017 local: New state type P for state computation based on perfdata...
    * 0085 brocade_mlx: now handles more different module states...
    * 0024 FIX: cisco_wlc: removed check configuration parameter ap_model...
    * 0003 FIX: ps: Remove exceeding [ and ] in service description when using process inventory...
    * 0037 FIX: checkman browser (cmk -m) was not working properly in network subtree...
    * 0283 FIX: Interface Checks: ignore invalid error counts while interface is down...
    * 0081 FIX: Fixed corruption in SNMP walks created with cmk --snmpwalk...
    * 0286 FIX: esx_vsphrere_counters.ramdisk: Better handling for non existant ramdisks...
    * 0290 FIX: winperf_processor mem.win: Handling no/empty agent responses correctly now...
    * 0293 FIX: esx_vsphere_counters_ramdisk_sizes: Handles ram disk "ibmscratch" by default now
    * 0012 FIX: Solaris Agent: fixed broken fileinfo section...
    * 0297 FIX: mk-job is now also usable on CentOS 5+...
    * 0298 FIX: win_dhcp_pools: Fixed wrong percentage calculation
    * 0237 FIX: tsm_sessions: fixed invalid check output during backups...

    Multisite:
    * 0001 New filters for selecting several host/service-groups at once...
    * 0050 New concept of favorite hosts and services plus matching filters and views...
    * 0211 GUI Notify: Added notify method "popup" to really create popup windows...
    * 0215 Added option to make HTML escape in plugin outputs configurable...
    * 0071 livedump: new option to include contact_groups instead of contacts when dumping configuration
    * 0043 FIX: LDAP: Improved error reporting during synchronisation...
    * 0044 FIX: LDAP: Fixed error with empty groups during non nested group sync...
    * 0045 FIX: LDAP: Fixed error when synchronizing non nested groups to roles...
    * 0046 FIX: Fixed editing contactgroup assignments of hosts or folders with "-" in names...
    * 0049 FIX: Fixed useless I/O during page processing...
    * 0203 FIX: Changed sidebar reload interval to be more random...
    * 0204 FIX: Reduced I/O on logins with access time recording or failed login counts...
    * 0206 FIX: Fixed logwatch permission check when using liveproxy for normal users...
    * 0210 FIX: LDAP: Fixed problem syncing contactgroups of a user with umlauts in CN
    * 0035 FIX: Convert HTTP(S) links in plugin output into clickable icon...
    * 0006 FIX: Checkboxes for hosts/services were missing on modified views...
    * 0284 FIX: Context help toggled on/off randomly...
    * 0285 FIX: Fixed bookmarking of absolute URLs or PNP/NagVis URLs in sidebar snapin...
    * 0296 FIX: Fixed moving of snapins while in scrolled sidebar...

    WATO:
    * 0053 New rule for configuring the display_name of a service...
    * 0216 Supporting float values as SNMP timeout value now...
    * 0082 Improved online help for LDAP connections...
    * 0009 Automatically schedule inventory check after service config change...
    * 0294 Added "services" button to host diagnose page
    * 0048 FIX: Tests on host diagnose page are executed parallel now...
    * 0033 FIX: Fixed problem when saving settings in WATOs host diagnostic page...
    * 0205 FIX: NagVis related permissions of roles can be edited again...
    * 0207 FIX: Explicit communities were not saved in all cases...
    * 0094 FIX: Hide SNMPv3 credentials in WATO...
    * 0212 FIX: Fixed broken site edit page in case a TCP socket has been configured...
    * 0095 FIX: Fixed problem with portnumber in Wato Distributed Monitoring dialog
    * 0213 FIX: LDAP: Various small improvements for handling the LDAP user connector...
    * 0039 FIX: Fixed exception on displaying WATO helptexts in the global settings...
    * 0219 FIX: Fixed display problems in WATO folders with long contact group names
    * 0220 FIX: Added HTML escaping to several global settings attributes...
    * 0234 FIX: Improved handling of interface inventory states / types...
    * 0289 FIX: Renamed "Hosts & Folders" page to "Hosts"
    * 0295 FIX: Fixed problem with new created tag groups with "/" in title...

    Notifications:
    * 0005 Added notification script for sending SMS via mobilant.com...
    * 0032 FIX: Fixed problem when forwarding notification mails in windows...
    * 0218 FIX: Fixed rendering of HTML mails for Outlook (at least 2013)...

    BI:
    * 0287 FIX: Fixed assuming states of services with backslashes in descriptions...

    Reporting & Availability:
    * 0051 Option for showing timeline directly in availability table...
    * 0052 Visual colorization of availability according to levels...
    * 0054 New labelling options for availability table...
    * 0055 Allow grouping by host, host group or service group...
    * 0056 New concept of service periods in availability reporting...
    * 0002 You can now annotate events in the availability reporting...
    * 0014 FIX: Fix styling of tables: always use complete width...
    * 0015 FIX: Fixed summary computation in availability when grouping is used...

    Event Console:
    * 0026 FIX: snmptd_mkevent.py: fixed crash on startup
    * 0036 FIX: Fixed bug where multsite commands did not work properly...

    Livestatus:
    * 0067 livedump: new option to mark the mode at the beginning of the dump and documentation fixes...
    * 0023 FIX: Fixed incorrect starttime of table statehist entries...
    * 0034 FIX: Availability no longer showes incorrect entries when only one logfile exists...
    * 0233 FIX: Fixed missing entries in log file and availability view...


1.2.3i6:
    Core & Setup:
    * 0041 FIX: setup.py now handles non existing wwwuser gracefully...

    Checks & Agents:
    * 0040 Add agent plugin to test local hostname resolving...
    * 0020 FIX: Inventory problem with inventory_processes parameter...

    Multisite:
    * 0000 Improved performance of LDAP sync by refactoring the group sync code

    WATO:
    * 0042 FIX: Removed debug outputs from service inventory...


1.2.3i5:
    Core:
    * Automatically remove duplicate checks when monitoring with Agent+SNMP
       at the same time. TCP based ones have precedence.
    * inventory check of SNMP devices now does scan per default (configurable)
    * FIX: inventory check now honors settings for exit code
    * FIX: avoid exception nodes of cluster have different agent type
    * FIX: continue inventory, if one check does not support it
    * FIX: fix configuration of explicit SNMP community, allow unicode
    * FIX: avoid invalid cache of 2nd and up hosts in bulk inventory
    * FIX: fixed error handling in SNMP scan, inventory check fails now
           if SNMP agent is not responding
    * FIX: Ignore snmp_check_interval cache in interactive situations (e.g.  -nv)
    * FIX: check_mk config generation: on computing the checks parameters
           there is no longer a small chance that existing rules get modified

    Event Console:
    * check_mkevents now available as C binary: check_mkevents_c
    * FIX: use default values for unset variables in actions

    Multisite:
    * Speed-O-Meter: now measure only service checks. Host checks
      are omitted, since they do not really matter and make the
      results less useful when using CMC.
    * Added host aliases filter to some views (host/service search)
    * It is now possible to enforce checkboxes in views upon view loading
      (needs to be confgured per view via the view editor)
    * Wiki Sidebar Snapin: showing navigation and quicksearch. OMD only.
    * Sidebar can now be folded. Simply click somewhere at the left 10 pixels.
    * Foldable sections now have an animated triangle icon that shows the folding state
    * Added new snapin "Folders", which interacts with the views snapin when
      both are enabled. You can use it to open views in a specific folder context
    * LDAP: Added option to make group and role sync plugin handle nested
            groups (only in Active Directory at the moment). Enabling this
	    feature might increase the sync time a lot - use only when really needed.
    * FIX: Fixed encoding problem in webservice column output
    * FIX: Fix output format python for several numeric columns
    * FIX: Fixed searching hosts by aliases/adresses
    * FIX: Remove duplicate entries from Quicksearch
    * FIX: Avoid timed browser reload after execution of exections
    * FIX: Hosttag filter now works in service related views
    * FIX: Added code to prevent injection of bogus varnames
           (This might break code which uses some uncommon chars for varnames)
    * FIX: Fixed computation of perfometer values, which did not care about
           the snmp_check_interval. Simplyfied computation of perfometer values
    * FIX: LDAP: Custom user attributes can now be synced again

    BI:
    * FIX: Fix exception when showing BI tree in reporting time warp
    * FIX: Fixed blue triangle link: would show more aggregations,
       if one name was the prefix of another

    Notifications:
    * Blacklisting for services in the felixble notification system
    * FIX: mail with graph plugin: set explicit session.save_path for php
           Fixes instances where the php command couldn't fetch any graphs

    Checks & Agents:
    * diskstat: removed (ever incorrect) latency computation for Linux
    * statgrab_load: support predictive levels, add perf-o-meter
    * ucd_cpu_load: support predictive levels
    * hpux_cpu, blade_bx_load: support predictive levels, add perf-o-meter,
       make WATO-configable
    * check_sql: Database port can now be explicitly set
    * steelhead_perrs: New check for Rivergate Gateways
    * alcatel_power: Check for power supplies on Alcatel switches
    * qnap_disks: New check for Hardisks in Qnap devices
    * Dell Open Manage: SNNP Checks for Physical Disks, CPU and Memory
    * check_tcp: Now able to set custom service description
    * Apache ActiveMQ: New Special Agent and Check to query ActiveMQ Queues
    * check_ftp: can now be configured via Wato
    * windows_tasks: New check to  monitor the Windows Task Scheduler
    * sensatronics_temp: New check for Sensatronic E4 Temperatur Sensor
    * akcp_sensor_drycontact: New Check for AKCP drycontact Sensors
    * esx_vsphere_vm.heartbeat: Heartbeat status alert level now configurable
    * ps:  new configuration option: handle_count (windows only)
    * FIX: Windows agent: gracefully handle garbled logstate.txt
    * FIX: esx_vsphere_counters: added missing ramdisk type upgradescratch
    * FIX: esx_vsphere_hostsystem: fixed bug in handling of params
    * FIX: local: tolerate invalid output lines
    * FIX: hp_proliant: Correct handling of missing snmp data
    * FIX: logwatch.ec: No longer forwards "I" lines to event console
    * FIX: check_dns: default to querying the DNS server on the localhost itself
    * FIX: ps: do not output perfdata of CPU averaging (use ps.perf for that)
    * FIX: nfsexports: also support systems with rpcbind instead of portmap
    * FIX: ups_in_freq: corrected spelling of service description
    * FIX: ups_bat_temp: renamed service description to "Temperature Battery",
           in order to make it consistent with the other temperature checks
    * FIX: hp_blade_blades: Fixed crash on inventory when receiving
           unexpected snmp data
    * FIX: apache_status: If ReqPerSec and BytesPerSec are not reported by
           the agent, no PNP graphs for them are drawn.
           (This is the case if ExtendedStatus set to Off in Apache config)
    * FIX: oracle_jobs: fixed issues with incorrect column count in check output
    * FIX: if/if64/...: layout fix in PNP template for packets


    WATO:
    * You can now have site-specific global settings when using
      distributed WATO (available in the "Distributed Monitoring")
    * bulk inventory: display percentage in progress bar
    * New option for full SNMP scan in bulk inventory
    * bulk operations now also available when checkboxes are off
    * LDAP: Added test to validate the configured role sync groups
    * LDAP: The sync hooks during activate changes can now be enabled/disabled
      by configuration (Global Settings)
    * Disabled replication type "peer" in site editor.
    * Added "permanently ignore" button to inventory services dialog which 
      links directly to the disabled services view
    * Added diagnose page linked from host edit dialog. This can be used to test
      connection capabilities of hosts
    * The rule "Process inventory" now offers the same configuration options 
      as its manual check equivalent "State and count of processes"
    * New configuration option handle_count (windows only) in the rules
      "Process inventory" and "State and count of processes"
    * FIX: correct display of number of hosts in bulk inventory
    * FIX: nailed down ".siteid" exception when added new site
    * FIX: fixed setting for locking mode from 'ait' to 'wait'
    * FIX: avoid removal of tags from rules when not yet acknowledged
    * FIX: avoid need for apache restart when adding new service levels
    * FIX: fix encoding problem on GIT integration

    Livestatus:
    * Removed "livecheck". It never was really stable. Nagios4 has something
      similar built in. And also the Check_MK Micro Core.
    * table statehist: no longer computes an unmonitored state for hosts and
                       services on certain instances.
                       (showed up as no hosts/services in the multisite gui)
    * table statehist: fixed SIGSEGV chance on larger queries

1.2.3i4:
    Core:
    * Create inventory check also for hosts without services, if they
          have *no* ping tag.

    WATO:
    * Bulk inventory: speed up by use of cache files and doing stuff in
          groups of e.g. 10 hosts at once
    * Multisite connection: new button for cloning a connection

    Checks & Agents:
    * Linux agent RPM: remove dependency to package "time". That package
         is just needed for the binary mk-job, which is useful but not
         neccessary.

    Multisite:
    * FIX: fix broken single-site setups due to new caching

1.2.3i3:
    Core:
    * FIX: fixed typo in core startup message "logging initial states"
    * FIX: livestatus table statehist: fixed rubbish entries whenever
           logfile instances got unloaded

    Livestatus:
    * FIX: check_mk snmp checks with a custom check interval no longer
           have an incorrect staleness value

    Notifications:
    * mkeventd: new notification plugin for forwarding notifications
       to the Event Console. See inline docu in share/check_mk/notification/mkeventd
       for documentation.
    * FIX: cleanup environment from notifications (needed for CMC)

    Checks & Agents:
    * Windows agent: increased maximum plugin output buffer size to 2MB
    * check_icmp: New WATO rule for custom PING checks
    * agent_vsphere: now able to handle < > & ' " in login credentials
    * if/if64 and friends: add 95% percentiles to graphs
    * services: inventory now also matches against display names of services
    * esx_vsphere_hostsystem.multipath: now able to set warn/crit levels
    * cpu_netapp: added Perf-O-Meter and PNP template
    * cisco_cpu: added Perf-O-Meter and PNP template
    * apc_symmetra: add input voltage to informational output
    * agent_vsphere: new debug option --tracefile
    * FIX: windows_agent: fixed bug in cleanup of open thread handles
    * FIX: cups default printer is now monitored again in linux agent
    * FIX: host notification email in html format: fixed formating error
           (typo in tag)
    * FIX: netapp_volumes: better output when volume is missing
    * FIX: winperf_phydisk: handle case where not performance counters are available
    * FIX: check_mk_agent.linux: limit Livestatus check to 3 seconds
    * FIX: esx_vsphere_vm: fixed exception when memory info for vm is missing
    * FIX: esx_vsphere_hostsystem: Fixed typo in check output
    * FIX: psperf.bat/ps: Plugin output processing no longer crashes when
           the ps service is clustered

    Multisite:
    * Filtering in views by Hostalias is possible now too
       (however the filter is not displayed in any standard view - user needs
       to enable it by customizing the needed views himself)
    * FIX: add missing service icons to view "All Services with this descr..."
    * FIX: ldap attribute plugins: fixed crash when parameters are None
    * FIX: avoid duplicate output of log message in log tables
    * FIX: fixed problem with ldap userid encoding
    * FIX: removed state-based colors from all Perf-O-Meters
    * FIX: brocade_fcport pnp-template: fixed incorrect display of average values
    * FIX: all log views are now correctly sorted from new to old

    Livestatus-Proxy:
    * Implement caching of non-status requests (together with Multisite)
    * FIX: fix exception when printing error message
    * FIX: honor wait time (now called cooling period) after failed TCP connection
    * FIX: fix hanging if client cannot accept large chunks (seen on RH6.4)

    WATO:
    * Rule "State and count of processes": New configuration options:
           virtual and resident memory levels
    * Added title of tests to LDAP diagnose table
    * Bulk inventory: new checkbox to only include hosts that have a failed
        inventory check.
    * Bulk inventory: yet another checkbox for skipping hosts where the
        Check_MK service is currently critical
    * New rule: Multipath Count (used by esx_vsphere_hostsystem.multipath)
    * FIX: The rule "State and count of processes" is no longer available
           in "Parameters for inventorized check". This rule was solely
           intented for "Manual checks" configuration
    * FIX: Trying to prevent auth.php errors while file is being updated

1.2.3i2:
    Core:
    * New option -B for just generating the configuration
    * Introduced persistent host address lookup cache to prevent issues
      loading an unchanged configuration after a single address is not resolvable anymore
    * Assigning a service to a cluster host no longer requires a reinventory
    * Setting a check_type or service to ignore no longer requires a reinventory
      Note: If the ignore rule is removed the services will reappear
    * Config creation: The ignore services rule now also applies to custom, active
                       and legacy checks
    * Predictive monitoring: correctly handle spaces in variable names (thanks
       to Karl Golland)
    * New man page browser for console (cmk -m)
    * New option explicit_snmp_communities to override rule based SNMP settings
    * Preparations for significant SNMP monitoring performance improvement
      (It's named Inline SNMP, which is available as special feature via subscriptions)
    * Allow to specify custom host check via WATO (arbitrary command line)
    * Implement DNS caching. This can be disabled with use_dns_cache = False

    Livestatus:
    * new service column staleness: indicator for outdated service checks
    * new host    column staleness: indicator for outdated host checks

    Checks & Agents:
    * esx_hostystem multipath: criticize standby paths only if not equal to active paths
    * mk_logwatch: fixed bug when rewriting logwatch messages
    * check_mk: Re-inventory is no longer required when a service is ignored via rule
    * check_mk: Now possible to assign services to clusters without the need to
                reinventorize
    * lnx_if: Fixed crash on missing "Address" field
    * viprinet_router: Now able to set required target state via rule
    * windows_agent: Now available as 64 bit version
    * agent_vsphere: fix problem where sensors were missing when
      you queried multiple host systems via vCenter
    * cached checks: no longer output cached data if the age of the
                     cache file is twice the maximum cache age
    * windows agent: no longer tries to execute directories
    * fileinfo: no longer inventorize missing files(reported by windows agent)
    * New checks for Brocade fans, temperature and power supplies
    * cluster hosts: removed agent version output from Check_MK service (this
      was misleading for different agent versions on multiple nodes)
    * job check: better handling of unexpected agent output
    * lnx_thermal: Added check for linux thermal sensors (e.g. acpi)
    * hwg_temp: Make WATO-Rule "Room Temperature" match, add man page, graph
                and Perf-O-Meter
    * ps.perf: Support Windows with new plugin "psperf.bat". wmicchecks.bat
               is obsolete now.
    * Special Agent vSphere: support ESX 4.1 (thanks to Mirko Witt)
    * esx_vsphere_object: make check state configurable
    * mk_logwatch: support continuation lines with 'A'. Please refer to docu.
    * mk_oracle: Added plugin for solaris
    * win_netstat: New check for Windows for checking the existance of a UDP/TCP
        connection or listener
    * ps/ps.perf: allow to set levels on CPU util, optional averaging of CPU
    * diskstat: Agent is now also processing data of mmcblk devices
    * qmail: Added check for mailqueue 
    * cisco_locif: removed obsolete and already disabled check completely
    * fc_brocade_port: removed obsolete check
    * fc_brocade_port_detailed: removed obsolete check
    * tsm_stgpool: removed orphaned check
    * vmware_state: removed ancient, now orphaned check. Use vsphere_agent instead.
    * vms_{df,md,netif,sys}: remove orphaned checks that are not needed by the current agent
    * tsm: Added new TSM checks with a simple windows agent plugin
    * windows_agent: now starts local/plugin scripts in separate threads/processes
                     new script parameters cache_age, retry_count, timeout
                     new script caching options "off", "async", "sync"
    * windows_agent: increased maximum local/plugin script output length to 512kB
                     (output buffer now grows dynamically)
    * jolokia_metrics: fixed incorrect plugin output for high warn/crit levels
    * jolokia_metrics.uptime: Added pnp template
    * hyperv: Added a check for checking state changes.
    * df / esx_vsphere_datastore: now able to set absolute levels and levels depending
                                  on total disk space of used and free space
    * cisco_wlc: New check for monitoring cisco wireless lan access points 
    * cisco_wlc_clients: New check for the nummber of clients in a wlc wifi
    * df: Negative integer levels for MB left on a device
    * win_printers: Monitoring of printer queue on a windows printserver
    * cisco_qos: Updated to be able to mintor IOS XR 4.2.1 (on a ASR9K device)
    * New active check, check_form_submit, to submit HTML forms and check the resulting page
    * mk-job: /var/lib/check_mk_agent/job directory is now created with mode 1777 so 
              mk-job can be used by unprivileged users too
    * ADD: etherbox: new check for etherbox (messpc) sensors.
           currently supported: temperature, humidity, switch contact and smoke sensors
    * cisco_wlc_client: now supports low/high warn and crit levels
    * cisco_wlc: now supports configuration options for missing AP
    * agent_vsphere: completely rewritten, now considerably faster
                     vCenter is still queried by old version
    * windows_agent: windows eventlog informational/audit logs now reported with O prefix
    * mk_logwatch: ignored loglines now reported with an "." prefix (if required)
    * apache_status: Nopw also supports multithreaded mpm
    * windows_agent: now able to suppress context messages in windows eventlogs
    * agent_vsphere: completely rewritten, now considerably faster
                     vCenter is still queried by old version
    * windows_agent: windows eventlog informational/audit logs now reported with O prefix
    * mk_logwatch: ignored loglines now reported with an "." prefix (if required)
    * check_mk-if.pnp: fixed bug with pnp template on esx hosts without perfdata
    * jolokia checks (JVM): uptime, threads, sessions, requests, queue
      now configurable via WATO
    * vSphere checks: secret is not shown to the user via WATO anymore
    * WATO rule to check state of physical switch (currently used by etherbox check)
    * cisco_wlc: Allows to configure handling of missing AP
    * logwatch.ec: show logfiles from that we forwarded messages
    * FIX: blade_blades: Fixed output of "(UNKNOWN)" even if state is OK
    * FIX: apache_status: fix exception if parameter is None
    * FIX: hr_mem: handle virtual memory correct on some devices
    * FIX: apache_status agent plugin: now also works, if prog name contains slashes
    * FIX: check_dns: parameter -A does not get an additional string
    * FIX: cisco_qos: Catch policies without post/drop byte information
    * FIX: cisco_qos: Catch policies without individual bandwidth limits
    * FIX: windows_agent: fixed bug on merging plugin output buffers
    * FIX: esx_vsphere_datastores: Fix incomplete performance data and Perf-O-Meter
    * FIX: cleaned up fileinfo.groups pattern handling, manual configuration
      is now possible using WATO
    * FIX: check_mk-ipmi.php: PNP template now displays correct units as delivered
           by the check plugin
    * FIX: check_disk_smb: Remove $ from share when creating service description.
           Otherwise Nagios will not accept the service description.
    * FIX: mrpe: gracefully handle invalid exit code of plugin

    Notifications:
    * notify.py: Matching service level: Use the hosts service level if a
                 service has no service level set
    * notify.py: fixed bug with local notification spooling
    * HTML notifications: Now adding optional links to host- and service names
      when second argument notification script is configured to the base url of the
      monitoring installation (e.g. http://<host>/<site>/ in case of OMD setups)
    * HTML notifications: Added time of state change

    Multisite:
    * Finally good handling of F5 / browser reloads -> no page switching to
      start page anymore (at least in modern browsers)
    * User accounts can now be locked after a specified amount of auth
      failures (lock_on_logon_failures can be set to a number of tries)
    * Column Perf-O-Meter is now sortable: it sorts after the *first*
      performance value. This might not always be the one you like, but
      its far better than nothing.
    * logwatch: Logwatch icon no longer uses notes_url
    * Inventory screen: Host inventory also displays its clustered services
    * Rules: Renamed "Ignored services" to "Disabled services"
             Renamed "Ignored checks" to "Disabled checks"
    * Sorter Host IP address: fixed sorting, no longer uses str compare on ip
    * Views: New: Draw rule editor icon in multisite views (default off)
             Can be activated in global settings
    * New global multisite options: Adhoc downtime with duration and comment
                                    Display current date in dashboard
    * LDAP: Using asynchronous searches / added optional support for paginated
      searches (Can be enabled in connection settings)
    * LDAP: It is now possible to provide multiple failover servers, which are
      tried when the primary ldap server fails
    * LDAP: Supporting posixGroup with memberUid as member attribute
    * LDAP: Added filter_group option to user configuration to make the
    synchonized users filterable by group memberships in directories without
    memberof attributes
    * LDAP: Moved configuration to dedicated page which also provides some
      testing mechanisms for the configuration
    * Added option to enable browser scrollbar to the multisite sidebar (only
      via "sidebar_show_scrollbar = True" in multisite.mk
    * Added option to disable automatic userdb synchronizations in multisite
    * Implemented search forms for most data tables
    * New icons in view footers: export as CSV, export as JSON
    * Availability: new columns for shortest, longest, average and count
    * Editing localized strings (like the title) is now optional when cloning
      views or editing cloned views. If not edited, the views inherit the
      localized strings from their ancestors
    * Added simple problems Dashboard
    * New filter and column painter for current notification number (escalations)
    * Added new painters for displaying host tags (list of tags, single tag
    groups). All those painters are sortable. Also added new filters for tags.
    * Added painters, icon and filters for visualizing staleness information
    * Improved filtering of the foldertree snapin by user permissions (when a user is
      only permitted on one child folder, the upper folder is removed from the
      hierarchy)
    * "Unchecked Services" view now uses the staleness of services for filtering
    * Globe dashlets make use of the parameter "id" to make it possible to
      provide unique ids in the render HTML code to the dashlets
    * Multisite can now track wether or not a user is online, this need to be
      enabled e.g. via Global Settings in WATO (Save last access times of
      users)
    * Added popup message notification system to make it possible to notify
      multisite users about various things. It is linked on WATO Users page at
      the moment. An image will appear for a user in the sidebar footer with
      the number of pending messages when there are pending messages for a user.
      To make the sidebar check for new messages on a regular base, you need
      to configure the interval of sidebar popup notification updates e.g. via
      WATO Global Settings.
    * Event views: changed default horizon from 31 to 7 days
    * New option for painting timestamp: as Unix Epoch time
    * New filters: Host state type and Service state type
    * FIX: better error message in case of exception in SNMP handling
    * FIX: Inventory screen: Now shows custom checks
    * FIX: Fixed locking problem of multisite pages related to user loading/saving
    * FIX: Fixed wrong default settings of view filters in localized multisite
    * FIX: line wrapping of logwatch entries
    * FIX: Fixed button dragging bug when opening the view editor
           (at least in Firefox)

    WATO:
    * Allow to configure check-/retry_interval in second precision
    * Custom user attributes can now be managed using WATO
    * Allow GIT to be used for change tracking (enable via global option)
    * Hosts/Folders: SNMP communities can now be configured via the host
      and folders hierarchy. Those settings override the rule base config.
    * Require unique alias names in between the following elements:
      Host/Service/Contact Groups, Timeperiods and Roles
    * Removed "do not connect" option from site socket editor. Use the
      checkbox "Disable" to disable the site for multisite.
    * Converted table of Event Console Rules to new implementation, make it sortable
    * FIX: do validation of check items in rule editor
    * FIX: More consistent handling of folderpath select in rule editor
    * FIX: Now correctly handling depends_on_tags on page rendering for
           inherited values
    * FIX: Changed several forms from GET to POST to prevent "Request-URI too
           large" error messages during submitting forms
    * FIX: automation snmp scan now adhere rules for shoddy snmp devices
           which have no sys description
    * FIX: Cisco ruleset "Cisco WLC WiFi client connections" has been generalized to
           "WLC WiFi client connections"
    * FIX: Snapshot handling is a little more robust agains manually created
           files in snapshot directory now
    * FIX: Slightly more transparent handling of syntax errors when loading rules.mk

    Notifications:
    * Flexible Notification can now filter service levels
    * FIX: check_tcp corrected order of parameters in definition

    Event Console:
    * New global setting "force message archiving", converts the EC into
      a kind of syslog archive
    * New built-in snmptrap server to directly receive snmp traps
    * FIX: fix layout of filter for history action type
    * FIX: better detect non-IP-number hosts in hostname translation

1.2.3i1:
    Core:
    * Agents can send data for other hosts "piggyback". This is being
      used by the vSphere and SAP plugins
    * New variable host_check_commands, that allows the definition of
      an alternative host check command (without manually defining one)
    * New variable snmp_check_interval which can be used to customize
      the check intervals of SNMP based checks
    * setup: Added missing vars rrd_path and rrdcached_sock
    * new variable check_mk_exit_status: allows to make Check_MK service OK,
      even if host in not reachable.
    * set always_cleanup_autochecks to True per default now
    * check_mk: new option --snmptranslate

    Multisite:
    * New availability view for arbitrary host/service collections
    * New option auth_by_http_header to use the value of a HTTP header
      variable for authentication (Useful in reverse proxy environments)
    * New permission that is needed for seeing views that other users
      have defined (per default this is contained in all roles)
    * New path back to the view after command exection with all
      checkboxes cleared
    * Added plugins to config module to make registration of default values
      possible for addons like mkeventd - reset to default values works now
      correctly even for multisite related settings
    * perfometer: Bit values now using base of 1000
    * Added PNP tempate for check_disk_smb
    * Dashboards can now be configured to be reloaded on resizing
      (automatically adds width/height url parameters)
    * LDAP authentification: New config option "Do not use persistent
                             connections to ldap server"
    * Hosttags and auxiliary tags can now be grouped in topics
    * Fixed output of time in view if server time differs from user time

    Event Console:
    * New rule feature: automatically delete event after actions
    * New filter for maximum service level (minimum already existed)
    * New global setting: hostname translation (allows e.g. to drop domain name)
    * New rule match: only apply rule within specified time period

    Checks & Agents:
    * solaris_mem: New check for memory and swap for Solaris agent
    * agent_vsphere: New VMWare ESX monitoring that uses pySphere and the VMWare
      API in order to get data very efficiently. Read (upcoming) documentation
      for details.
    * new special agent agent_random for creating random monitoring data
    * New checks: windows_intel_bonding / windows_broadcom_bonding
    * Implemented SAP monitoring based on the agent plugin mk_sap. This
      must be run on a linux host. It connects via RFC calls to SAP R/3
      systems to retrieve monitoring information for this or other machines.
    * sap.dialog: Monitors SAP dialog statistics like the response time
    * sap.value: Simply processes information provided by SAP to Nagios
    * openvpn_clients: new check for OpenVPN connections
    * if64_tplink: special new check for TP Link switches with broken SNMP output
    * job: Monitoring states and performance indicators of any jobs on linux systems
    * oracle_asm_diskgroups: Added missing agent plugin + asmcmd wrapper script
    * oracle_jobs: New check to monitor oracle database job execution
    * oracle_rman_backups: New check to monitor state of ORACLE RMAN backups
    * jar_signature: New check to monitor wether or not a jar is signed and
      certificate is not expired
    * cisco_qos: adhere qos-bandwidth policies
    * check_disk_smb: WATO formalization for active check check_disk_smb
    * if.include: new configurable parameters for assumed input and output speed
    * cisco_qos: new param unit:    switches between bit/byte display
                 new param average: average the values over the given minute
                 new params post/drop can be configured via int and float
                 fixed incorrect worst state if different parameters exceed limit
    * logwatch.ec: Added optional spooling to the check to prevent dataloss
      when processing of current lines needs more time than max execution time
    * mounts: ignore multiple occurrances of the same device
    * Linux agent: allow cached local/plugins checks (see docu)
    * mem.include: Linux memory check now includes size of page tables. This
      can be important e.g. on ORACLE systems with a lot of memory
    * windows_agent: Now buffers output before writing it to the socket
                     Results in less tcp packages per call
    * smart.stats: rewrote check. Please reinventorize. Error counters are now
      snapshotted during inventory.
    * smart.temp: add WATO configuration
    * windows_agent: check_mk.ini: new option "port" - specifies agent port
    * winperf_processor: introduce averaging, support predictive levels
    * cpu_util.include: fixed bug when params are set to None
    * predictive levels: fixed bug when existing predictive levels get new options
    * windows_plugin mssql.vbs: No longer queries stopped mssql instances
    * cisco_hsrp: fixed problem when HSRP groups had same ip address
    * winperf_if: hell has frozen over: a new check for network adapters on Windows
    * windows agent: new config section plugins, now able to set timeouts for specific plugins
                     new global config option: timeout_plugins_total
    * lnx_if in Linux agent: force deterministical order of network devices
    * Linux agent: remove obsolete old <<<netif>>> and <<<netctr>>> sections
    * logwatch, logwatch.ec: detect error in agent configuration
    * Linux agent: cups_queues: do not monitor non-local queues (thanks to Olaf Morgenstern)
    * AIX agent: call lparstat with argument 1 1, this give more accurate data
    * Check_MK check: enable extended performance data per default now
    * viprinet checks: New checks for firmware version/update, memory usage, power supply status, 
                       router mode, serialnumber and temperature sensors
    * uptime, snmp_uptime, esx_vsphere_counters.uptime: allow to set lower and upper levels
    * winperf_processor: Now displays (and scales) to number of cpus in pnpgraph
    * mk_postgres plugin: replace select * with list of explicit columns (fix for PG 9.1)
    * lnx_if: show MAC address for interfaces (needs also agent update)
    * winperf_tcp_conn: New check. Displays number of established tcpv4 connections in windows
                        Uses WATO Rule "TCP connection stats (Windows)"
    * windows_agent: fixed timeouts for powershell scripts in local/plugins
    * logwatch: Agent can now use logwatch.d/ to split config to multipe files
    * logwatch: Agent can now rewrite Messages
    * apache_status: New rule: set levels for number of remaining open slots
    * mrpe: handle long plugin output correctly, including performance data
    * cisco_qos: parameters now configurable via WATO

    Notifications:
    * notify.py: unique spoolfiles name no longer created with uuid
    * Warn user if only_services does never match

    Livestatus:
    * Table statehist: Improved detection of vanished hosts and services.
                       Now able to detect and remove nonsense check plugin output
    * FIX: able to handle equal comment_id between host and service
    * livestatus.log: show utf-8 decoding problems only with debug logging >=2
    * livestatus: fixed incorrect output formatting of comments_with_info column

    BI:
    * Integrated availability computing, including nifty time warp feature

    WATO:
    * Configuration of datasource programs via dedicated rules
    * New editor for Business Intelligence rules
    * Rule Editor: Now able to show infeffective rules
    * Valuespec: CascadingDropdown now able to process choice values from functions
    * Removed global option logwatch_forward_to_ec, moved this to the
      logwatch_ec ruleset. With this option the forwarding can now be enabled
      for each logfile on a host
    * Configuration of an alternative host check command
    * Inventory: Display link symbol for ps ruleset
    * New rule for notification_options of hosts and services
    * FIX: Rulesets: correct display of rules within subfolders
    * Remove Notification Command user settings, please use flexible notifications instead


1.2.2p3:
    Core:
    * FIX: get_average(): Gracefully handle time anomlies of target systems
    * FIX: notifications: /var/lib/check_mk/notify directory is now created 
           correctly during setup from tgz file. (Without it notifications
           did not get sent out.)
    * FIX: add missing $DESTDIR to auth.serials in setup.sh

    Checks & Agents:
    * FIX: winperf_processor: fix case where CPU percent is exactly 100%
    * FIX: blade_powerfan: fix mixup of default levels 50/40 -> 40/50
    * FIX: Cleaned up graph rendering of Check_MK services 
    * FIX: zypper: deal with output from SLES 10
    * FIX: zpool_status: Ignoring "No known data errors" text
    * FIX: dmi_sysinfo: Handling ":" in value correctly
    * FIX: check_http: Fixed syntax error when monitoring certificates
    * FIX: check_dns: parameter -A does not get an additional string
    * FIX: diskstat: Fixed wrong values for IO/s computation on linux hosts
    * FIX: blade_healts: Fixed wrong index checking resulting in exceptions
    * FIX: notifications: /var/lib/check_mk/notify directory is now created 
           correctly during setup from tgz file. (Without it notifications
           did not get sent out.)

    Multisite:
    * FIX: LDAP: Disabling use of referrals in active directory configuration
    * FIX: Fixed missing roles in auth.php (in some cases) which resulted in
           non visible pnp graphs and missing nagvis permissions
    * FIX: Fixed label color of black toner perfometers when fuel is low
    * FIX: Fixed wrong default settings of view filters in localized multisite
    * FIX: Fixed exception when enabling sounds for views relying on 
           e.g. alert statistics source
    * FIX: Folder Tree Snapin: make folder filter also work for remote
           folders that do not exist locally
    * FIX: correctly display sub-minute check/retry intervals
    * FIX: fix logic of some numeric sorters
    * FIX: Improved user provided variable validation in view code
    * FIX: Escaping html code in plugin output painters

    WATO:
    * FIX: fix layout of Auxiliary tags table
    * FIX: avoid exception when called first time and first page ist host tags
    * FIX: fix validation of time-of-day input field (24:00)
    * FIX: automation users can now be deleted again (bug was introduced in 1.2.2p1)
    * FIX: fix logwatch pattern analyzer message "The host xyz is not
           managed by WATO." after direct access via snapin
    * FIX: Fixed first toggle of flags in global settings when default is set to True
    * FIX: fix exception and loss of hosts in a folder when deleting all site connections
           of a distributed WATO setup
    * FIX: avoid Python exception for invalid parameters even in debug mode
    * FIX: check_ldap: Removed duplicate "-H" definition
    * FIX: Fixed some output encoding problem in snapshot restore / deletion code
    * FIX: Improved user provided variable validation in snapshot handling code
    * FIX: Improved user provided variable validation in inventory dialog

    Event Console:
    * FIX: apply rewriting of application/hostname also when cancelling events
    * FIX: check_mkevents now uses case insensitive host name matching

    Livestatus:
    * FIX: fixed incorrect output formatting of comments_with_info column
    * FIX: statehist table: fixed memory leak

1.2.2p2:
    Core:
    * FIX: livecheck: fixed handling of one-line plugin outputs and missing \n
           (Thanks to Florent Peterschmitt)

    Checks & Agents:
    * FIX: jolokia_info: ignore ERROR instances
    * FIX: apache_status: use (also) apache_status.cfg instead of apache_status.conf
    * FIX: f5_bigip_vserver: fix wrong OID (13 instead of 1), thanks to Miro Ramza
    * FIX: f5_bigip_psu: handle more than first power supply, thanks to Miro Ramza
    * FIX: ipmi_sensors: ignore sensors in state [NA] (not available)
    * FIX: aix_lvm: handle agents that output an extra header line
    * FIX: zfsget: do not assume that devices begin with /, but mountpoints
    * FIX: ipmi_sensors: handle two cases for DELL correctly (thanks to Sebastian Talmon)
    * FIX: check_dns: enable performance data
    * FIX: free_ipmi: fix name of sensor cache file if hostname contains domain part
    * FIX: ad_replication plugin: Fixed typo (Thanks to Dennis Honke)

    Multisite:
    * List of views: Output the alias of a datasource instead of internal name
    * FIX: fix column editor for join columns if "SERVICE:" is l10n'ed
    * FIX: fix invalid request in livestatus query after reconnect

    WATO:
    * FIX: convert editing of global setting to POST. This avoid URL-too-long
      when defining lots of Event Console actions
    * FIX: LDAP configuration: allow DNs without DC=

    Event Console:
    * FIX: fix icon in events check if host specification is by IP address
    * Renamed "Delete Event" to "Archive Event" to clearify the meaning

    Notifications:
    * FIX: contacts with notifications disabled no longer receive 
           custom notifications, unless forced

1.2.2p1:
    Core:
    * FIX: correctly quote ! and \ in active checks for Nagios
    * FIX: Performing regular inventory checks at configured interval even
           when the service is in problem state
    * Check_MK core now supports umlauts in host-/service- and contactgroup names

    Checks & Agents:
    * FIX: vsphere_agent: fix problems whith ! and \ in username or password
    * FIX: check_mk_agent.aix: fix shebang: was python, must be ksh
    * FIX: cisco_qos: Be compatible to newer IOS-XE versions (Thanks to Ken Smith)
    * FIX: mk_jolokia: Handling spaces in application server instances correctly

    Multisite:
    * FIX: do not remove directories of non-exisant users anymore. This lead to
           a deletion of users' settings in case of an external authentication
           (like mod_ldap).
    * FIX: Fixed handling of dashboards without title in sidebar view snapin
    * FIX: titles and services got lost when moving join-columns in views
    * FIX: Fixed exception during initial page rendering in python 2.6 in special cases
           (Internal error: putenv() argument 2 must be string, not list)

    Livestatus:
    * livestatus.log: show utf-8 decoding problems only with debug logging >=2

    Notifications:
    * FIX: HTML mails: Handle the case where plugin argument is not set
    * FIX: HTML mails: remove undefinded placeholders like $GRAPH_CODE$

    WATO:
    * Improved handling of valuespec validations in WATO rule editor. Displaying a
      warning message when going to throw away the current settings.
    * FIX: fix bug where certain settings where not saved on IE. This was mainly
           on IE7, but also IE8,9,10 in IE7 mode (which is often active). Affected
           was e.g. the nodes of a cluster or the list of services for service
           inventory

1.2.2:
    Core:
    * Added $HOSTURL$ and $SERVICEURL$ to notification macros which contain an
      URL to the host/service details views with /check_mk/... as base.

    Checks & Agents:
    * FIX: blade_bx_load: remove invalid WATO group
    * FIX: lnx_bonding: handle also 802.3ad type bonds

    Notifications:
    * FIX: Removing GRAPH_CODE in html mails when not available
    * Using plugin argument 1 for path to pnp4nagios index php to render graphs
    * Little speedup of check_mk --notify

    Multisite:
    * FIX: Fixed umlaut handling in reloaded snapins

    WATO:
    * FIX: Fix several cases where WATO rule analyser did not hilite all matching rules
    * Added tcp port parameter to SSL certificate check (Thanks to Marcel Schulte)

    Event Console:
    * FIX: Syslog server is now able to parse RFC 5424 syslog messages

1.2.2b7:
    Checks & Agents:
    * FIX: postfix_mailq: fix labels in WATO rule, set correct default levels
    

1.2.2b6:
    Core:
    * FIX: setup: detect check_icmp also on 64-Bit CentOS
           (thanks to あきら) 
    * FIX: setup.sh: create auth.serials, fix permissions of htpasswd
    * FIX: livecheck: now able to handle check output up to 16kB

    Checks & Agents:
    * FIX: apc_symmetra_power: resurrect garble PNP template for 
    * FIX: check_mk_agent.freebsd: remove garble from output
           (Thanks to Mathias Decker)
    * FIX: check_mk-mssql_counters.locks: fix computation, was altogether wrong
    * FIX: check_mk-mssql_counters.transactions: fix computation also
    * check_http: now support the option -L (urlizing the result)
    * Added mem section to Mac OSX agent (Thanks to Brad Davis)
    * FIX: mssql.vbs (agent plugin) now sets auth options for each instance
    * FIX: jolokia_metrics.mem: error when missing max values
    * Make levels for SMART temperature editable via WATO

    Multisite:
    * FIX: fix localization in non-OMD environment
           (thanks to あきら)
    * FIX: hopefully fix computation of Speed-O-Meter
    * Add $SERVICEOUTPUT$ and $HOSTOUTPUT$ to allowed macros for
      custom notes
    * FIX: Writing one clean message to webserver error_log when write fails
    * FIX: Escaping html entities when displaying comment fields
    * FIX: Monitored on site attribute always has valid default value

    Notifications:
    * FIX: fix event type for recoveries
    * FIX: fix custom notifications on older nagios versions
    * FIX: handle case where type HOST/SERVICE not correctly detected
    
    Livestatus:
    * FIX: memory leak when removing downtime / comment 

    WATO:
    * FIX: Removed "No roles assigned" text in case of unlocked role attribute
           in user management dialog
    * FIX: Fix output of rule search: chapters appeared twice sometimes

    Event Console:
    * FIX: check_mkevents: fix usage help if called with illegal options
    * check_mkevents now allows specification of a UNIX socket
      This is needed in non-OMD environments
    * setup.py now tries to setup Event Console even in non-OMD world

1.2.2b5:
    Core:
    * Checks can now omit the typical "OK - " or "WARN -". This text
      will be added automatically if missing.
    * FIX: livecheck: fixed compilation bug
    * FIX: check_mk: convert service description unicode into utf-8
    * FIX: avoid simultanous activation of changes by means of a lock
    
    Checks & Agents:
    * FIX: jolokia_metrics.mem - now able to handle negative/missing max values
    * ADD: tcp_conn_stats: now additionally uses /proc/net/tcp6
    * ADD: wmic_processs: cpucores now being considered when calculating 
           user/kernel percentages. (thanks to William Baum)
    * FIX: UPS checks support Eaton Evolution
    * FIX: windows agent plugin: mssql now exits after 10 seconds

    Notifications:
    * FIX: fixed crash on host notification when contact had explicit services set

    Livestatus:
    * FIX: possible crash with VERY long downtime comments

    WATO:
    * FIX: Fix hiliting of errors in Nagios output
    * FIX: localisation error

    Multisite:
    * FIX: Avoid duplicate "Services" button in host detail views
    * FIX: fix rescheduling icon for services with non-ASCII characters
    * New filter for IP address of a host
    * Quicksearch: allow searching for complete IP addresses and IP
      address prefixes
    * Add logentry class filter to view 'Host- and Service events'

    BI:
    * FIX: fix exception with expansion level being 'None'
    * FIX: speedup for single host tables joined by hostname (BI-Boxes)
    * FIX: avoid closing BI subtree while tree is being loaded

    Event Console:
    * FIX: make hostname matching field optional. Otherwise a .* was
           neccessary for the rule in order to match
    * FIX: event_simulator now also uses case insensitive matches

1.2.2b4:
    Core:
    * FIX: Fix output of cmk -D: datasource programs were missing
    * FIX: allow unicode encoded extra_service_conf
    * FIX: no default PING service if custom checks are defined
    * FIX: check_mk_base: fixed rounding error in get_bytes_human_readable
    * FIX: check_mk: improved support of utf-8 characters in extra_service_conf
    * FIX: livestatus: table statehist now able to check AuthUser permissions
    * New configuration variable contactgroup_members

    Checks & Agents:
    * FIX: smart - not trying to parse unhandled lines to prevent errors
    * FIX: winperf_processor - fixed wrong calculations of usage
    * FIX: WATO configuration of filesystem trends: it's hours, not days!
    * FIX: mysql: fixed crash on computing IO information
    * FIX: diskstat: fix local variable 'ios_per_sec' referenced before assignment
    * FIX: multipath: ignore warning messages in agent due to invalid multipath.conf
    * FIX: megaraid_bbu: deal with broken output ("Adpater"), found in Open-E
    * FIX: megaraid_pdisk: deal with special output of Open-E
    * FIX: jolokia_metrics.mem: renamed parameter totalheap to total
    * FIX: megaraid_bbu: deal with broken output ("Adpater")
    * FIX: check_ldap: added missing host address (check didn't work at all)
    * FIX: check_ldap: added missing version option -2, -3, -3 -T (TLS)
    * FIX: mssql: Agent plugin now supports MSSQL Server 2012
    * FIX: hr_mem: fix max value in performance data (thanks to Michaël COQUARD)
    * FIX: f5_bigip_psu: fix inventory function (returned list instead of tuple)
    * FIX: mysql.connections: avoid crash on legacy agent output
    * FIX: tcp_conn_stats: use /proc/net/tcp instead of netstat -tn. This
           should avoid massive performance problems on system with many
           connections
    * Linux agent: limit netstat to 10 seconds
    * ps: Allow %1, %2, .. instead of %s in process_inventory. That allows
      reordering of matched groups
    * FIX: f5_bigip_psu - fixed inventory function
    * FIX: printer_supply - fixed inventory function for some kind of OKI printers

    Multisite:
    * FIX: Fixed problem with error during localization scanning
    * FIX: Fixed wrong localization right after a user changed its language
    * FIX: Improved handling of error messages in bulk inventory
    * FIX: fixed focus bug in transform valuespec class
    * FIX: stop doing snapin refreshes after they have been removed
    * FIX: sidebar snapins which refresh do not register for restart detection anymore
    * FIX: fix user database corruption in case of a race condition
    * FIX: added checks wether or not a contactgroup can be deleted
    * FIX: Avoid deadlock due to lock on contacts.mk in some situations
    * Changed sidebar snapin reload to a global interval (option:
      sidebar_update_interval), defaults to 30 seconds
    * Sidebar snapins are now bulk updated with one HTTP request each interval

    BI:
    * FIX: fixed invalid links to hosts and services in BI tree view
    * FIX: fix exception in top/down and bottom/up views
    * FIX: fix styling of top/down and bottom/up views (borders, padding)
    * FIX: fix style of mouse pointer over BI boxes
    * FIX: list of BI aggregates was incomplete in some cases
    * FIX: single host aggregations didn't work for aggregations += [...]
    * FIX: top-down and bottom-up was broken in case of "only problems"
    * FIX: BI see_all permission is now working again
    * Do not handle PENDING as "problem" anymore
    * Make titles of non-leaf tree nodes klickable

    WATO:
    * FIX: flexible notification valuespec is now localizable
    * FIX: Alias values of host/service/contact groups need to be set and unique
           within the group
    * FIX: Fixed exception when editing contactgroups without alias
    * FIX: Fix localization of rule options
    * FIX: ValueSpec OptionalDropDown: fix visibility if default is "other"
    * Suggest use default value for filesystem levels that make sense
    * Valuespec: CascadingDropdown now able to process choice values from functions
    * Freshness checking for classical passive Nagios checks (custom_checks)

1.2.2b3:
    Checks & Agents:
    * FIX: Fixed date parsing code ignoring the seconds value in several checks
           (ad_replication, cups_queues, heartbeat_crm, mssql_backup, smbios_sel)
    * FIX: Fixed pnp template for apc_symmetra check when using multiple rrds

    Multisite:
    * FIX: Removed uuid module dependency to be compatible to python < 2.5
    * FIX: remove Javascript debug popup from multi-string input fields
    * FIX: list of strings (e.g. host list in rule editor) didn't work anymore

1.2.2b2:
    Checks & Agents:
    * Added dynamic thresholds to the oracle_tablespace check depending on the
      size of the tablespaces.

    BI:
    * FIX: fix exception in BI-Boxes views of host groups
    * FIX: fix problem where BI-Boxes were invisible if not previously unfolded

    Event Console:
    * FIX: support non-Ascii characters in matching expressions. Note:
           you need to edit and save each affected rule once in order
           to make the fix work.
    * FIX: Fixed exception when logging actions exectuted by mkeventd
    * FIX: etc/init.d/mkeventd flush did not work when mkeventd was stopped

    Multisite:
    * FIX: Fixed several minor IE7 related layout bugs
    * FIX: title of pages was truncated and now isn't anymore
    * Cleanup form for executing commands on hosts/services

    WATO:
    * FIX: Fixed layout of rulelist table in IE*
    * FIX: Fixed adding explicit host names to rules in IE7
    * Add: Improved navigation convenience when plugin output contains [running on ... ]

1.2.2b1:
    Core:
    * cmk --notify: added notification script to generate HTML mails including
      the performance graphs of hosts and services
    * cmk --notify: added the macros NOTIFY_LASTHOSTSTATECHANGE, NOTIFY_HOSTSTATEID,
      NOTIFY_LASTSERVICESTATECHANGE, NOTIFY_SERVICESTATEID, NOTIFY_NOTIFICATIONCOMMENT,
      NOTIFY_NOTIFICATIONAUTHOR, NOTIFY_NOTIFICATIONAUTHORNAME, NOTIFY_NOTIFICATIONAUTHORALIAS
    * FIX: more robust deletion of precompiled files to ensure the correct 
      creation of the files (Thanks to Guido Günther)
    * FIX: Inventory for cluster nodes who are part of multiple clusters 
    * cmk --notify: added plugin for sms notification
    * FIX: precompiled checks: correct handling of sys.exit() call when using python2.4 
    * cmk --notify: improved logging on wrong notification type
    * RPM: Added check_mk-agent-scriptless package (Same as normal agent rpm,
      but without RPM post scripts)

    Checks & Agents:
    * winperf_processor now outputs float usage instead of integer
    * FIX: mssql_counters.file_sizes - Fixed wrong value for "Log Files" in output
    * FIX: drbd: Parameters for expected roles and disk states can now be set to 
           None to disable alerting on changed values
    * printer_supply_ricoh: New check for Ricoh printer supply levels
    * jolokia_metrics.mem: now supports warn/crit levels for heap, nonheap, totalheap
    * jolokia_metrics.mem: add dedicated PNP graph
    * FIX: logwatch.ec: use UNIX socket instead of Pipe for forwarding into EC 
    * FIX: logwatch.ec: fixed exception when forwarding "OK" lines
    * FIX: logwatch.ec: fixed forwarding of single log lines to event console
    * Improved performance of logwatch.ec check in case of many messages
    * livestatus_status: new check for monitoring performance of monitoring
    * FIX: diskstat.include: fix computation of queue length on windows
      (thanks to K.H. Fiebig)
    * lnx_bonding: new check for bonding interfaces on Linux
    * ovs_bonding: new check for bonding interfaces on Linux / Open vSwitch
    * if: Inventory settings can now be set host based
    * FIX: lnx_bonding/ovs_bonding: correct definition of bonding.include
    * Add: if check now able to handle interface groups  (if_groups)
    * Add: New check for DB2 instance memory levels
    * Add: winperf_phydisk can now output IOPS
    * Add: oracle_tablespace now with flexible warn/crit levels(magic number)
    
    Livestatus:
    * Add: new column in hosts/services table: comments_with_extra_info
    Adds the entry type and entry time

    Multisite:
    * Added comment painter to notification related views
    * Added compatibility code to use hashlib.md5() instead of md5.md5(), which
      is deprecated in python > 2.5 to prevent warning messages in apache error log
    * Added host filter for "last host state change" and "last host check"
    * FIX: Preventing autocomplete in password fields of "edit profile" dialog
    * The ldap member attribute of groups is now configruable via WATO
    * Added option to enforce lower User-IDs during LDAP sync
    * Improved debug logging of ldap syncs (Now writing duration of queries to log)
    * Displaying date/time of comments in comment icon hover menu (Please
      note: You need to update your livestatus to current version to make this work)
    * FIX: Making "action" context link unclickable during handling actions / confirms

    BI:
    * Use Ajax to delay rendering of invisible parts of the tree (this
      saves lots of HTML code)

    WATO:
    * Added hr_mem check to the memory checkgroup to make it configurable in WATO
    * Make page_header configurable in global settings
    * FIX: Fixed some typos in ldap error messages
    * FIX: Fixed problem on user profile page when no alias set for a user
    * FIX: list valuespecs could not be extended after once saving
    * FIX: fix title of foldable areas contained in list valuespecs
    * FIX: Fixed bug where pending log was not removed in multisite setup
    * FIX: Fixed generation of auth.php (Needed for NagVis Multisite Authorisation)
    * FIX: Fixed missing general.* permissions in auth.php on slave sites in 
      case of distributed WATO setups
    * Added oracle_tablespaces configuration to the application checkgroup
    * FIX: Fixed synchronisation of mkeventd configs in distributed WATO setups
    * FIX: "Sync & Restart" did not perform restart in distributed WATO setups
    * FIX: Fixed exception in editing code of ldap group to rule plugin
    * FIX: Don't execute ldap sync while performing actions on users page

    Event Console:
    * Added UNIX socket for sending events to the EC
    * Speed up rule matches in some special cases by factor of 100 and more
    * Init-Script: Improved handling of stale pidfiles
    * Init-Script: Detecting and reporting already running processes
    * WATO: Added hook to make the mkeventd reload in distributed WATO setups
      during "activate changes" process
    * Added hook mkeventd-activate-changes to add custom actions to the mkeventd
      "activate changes" GUI function
    * FIX: When a single rule matching raises an exception, the line is now
      matched agains the following rules instead of being skipped. The
      exception is logged to mkeventd.log

1.2.1i5:
    Core:
    * Improved handling of CTRL+C (SIGINT) to terminate long runnining tasks 
      (e.g.  inventory of SNMP hosts)
    * FIX: PING services on clusters are treated like the host check of clusters
    * cmk --notify: new environment variable NOTIFY_WHAT which has HOST or SERVICE as value
    * cmk --notify: removing service related envvars in case of host notifications
    * cmk --notify: added test code to help developing nitofication plugins.
      Can be called with "cmk --notify fake-service debug" for example

    Checks & Agents:
    * Linux Agent, diskstat: Now supporting /dev/emcpower* devices (Thanks to Claas Rockmann-Buchterkirche)
    * FIX: winperf_processor: Showing 0% on "cmk -nv" now instead of 100%
    * FIX: win_dhcp_pools: removed faulty output on non-german windows 2003 servers 
           with no dhcp server installed (Thanks to Mathias Decker)
    * Add: fileinfo is now supported by the solaris agent. Thanks to Daniel Roettgermann
    * Logwatch: unknown eventlog level ('u') from windows agent treated as warning
    * FIX: logwatch_ec: Added state undefined as priority
    * Add: New Check for Raritan EMX Devices
    * Add: mailman_lists - New check to gather statistics of mailman mailinglists
    * FIX: megaraid_bbu - Handle missing charge information (ignoring them)
    * FIX: myssql_tablespaces - fix PNP graph (thanks to Christian Zock)
    * kernel.util: add "Average" information to PNP graph
    * Windows Agent: Fix startup crash on adding a logfiles pattern, but no logfile specified
    * Windows Agent: check_mk.example.ini: commented logfiles section

    Multisite:
    * FIX: Fixed rendering of dashboard globes in opera
    * When having row selections enabled and no selected and performing
      actions an error message is displayed instead of performing the action on
      all rows
    * Storing row selections in user files, cleaned up row selection 
      handling to single files. Cleaned up GET/POST mixups in confirm dialogs
    * Add: New user_options to limit seen nagios objects even the role is set to see all
    * Fix: On site configaration changes, only relevant sites are marked as dirty
    * Fix: Distributed setup: Correct cleanup of pending changes logfile after "Activate changes"
    * FIX: LDAP: Fixed problem with special chars in LDAP queries when having
    contactgroup sync plugin enabled
    * FIX: LDAP: OpenLDAP - Changed default filter for users
    * FIX: LDAP: OpenLDAP - Using uniqueMember instead of member when searching for groups of a user
    * FIX: LDAP: Fixed encoding problem of ldap retrieved usernames
    * LDAP: Role sync plugin validates the given group DNs with the group base dn now
    * LDAP: Using roles defined in default user profile in role sync plugin processing
    * LDAP: Improved error handling in case of misconfigurations
    * LDAP: Reduced number of ldap querys during a single page request / sync process
    * LDAP: Implemnted some kind of debug logging for LDAP communication
    * FIX: Re-added an empty file as auth.py (wato plugin) to prevent problems during update 

    WATO:
    * CPU load ruleset does now accept float values
    * Added valuespec for cisco_mem check to configure thresholds via WATO
    * FIX: Fixed displaying of tag selections when creating a rule in the ruleeditor
    * FIX: Rulesets are always cloned in the same folder
    * Flexibile notifications: removed "debug notification" script from GUI (you can make it
      executable to be choosable again)
    * Flexibile notifications: added plain mail notification which uses the
      mail templates from global settings dialog

    BI:
    * Added FOREACH_SERVICE capability to leaf nodes
    * Add: Bi views now support debug of livestatus queries

1.2.1i4:
    Core:
    * Better exception handling when executing "Check_MK"-Check. Printing python
      exception to status output and traceback to long output now.
    * Added HOSTTAGS to notification macros which contains all Check_MK-Tags
      separated by spaces
    * Output better error message in case of old inventory function
    * Do object cache precompile for monitoring core on cmk -R/-O
    * Avoid duplicate verification of monitoring config on cmk -R/-O
    * FIX: Parameter --cleanup-autochecks (long for -u) works now like suggested in help
    * FIX: Added error handling when trying to --restore with a non existant file

    Notifications:
    * Fix flexible notifications on non-OMD systems
    
    Checks & Agents:
    * Linux Agent, mk_postgres: Supporting pgsql and postgres as user
    * Linux Agent, mk_postgres: Fixed database stats query to be compatible
      with more versions of postgres
    * apache_status: Modified to be usable on python < 2.6 (eg RHEL 5.x)
    * apache_status: Fixed handling of PIDs with more than 4 numbers
    * Add: New Check for Rittal CMC PSM-M devices
    * Smart plugin: Only use relevant numbers of serial
    * Add: ibm_xraid_pdisks - new check for agentless monitoring of disks on IBM SystemX servers.
    * Add: hp_proliant_da_cntlr check for disk controllers in HP Proliant servers
    * Add: Check to monitor Storage System Drive Box Groups attached to HP servers
    * Add: check to monitor the summary status of HP EML tape libraries
    * Add: apc_rackpdu_status - monitor the power consumption on APC rack PDUs
    * Add: sym_brightmail_queues - monitor the queue levels on Symantec Brightmail mail scanners.
    * Add: plesk_domains - List domains configured in plesk installations
    * Add: plesk_backups - Monitor backup spaces configured for domains in plesk
    * Add: mysql_connections - Monitor number of parallel connections to mysql daemon
    * Add: flexible notifcations: filter by hostname
    * New script multisite_to_mrpe for exporting services from a remote system
    * FIX: postgres_sessions: handle case of no active/no idle sessions
    * FIX: correct backslash representation of windows logwatch files
    * FIX: postgres_sessions: handle case of no active/no idle sessions
    * FIX: zfsget: fix exception on snapshot volumes (where available is '-')
    * FIX: zfsget: handle passed-through filesystems (need agent update)
    * FIX: loading notification scripts in local directory for real
    * FIX: oracle_version: return valid check result in case of missing agent info
    * FIX: apache_status: fixed bug with missing 'url', wrote man page
    * FIX: fixed missing localisation in check_parameteres.py 
    * FIX: userdb/ldap.py: fixed invalid call site.getsitepackages() for python 2.6
    * FIX: zpool_status: fixed crash when spare devices were available
    * FIX: hr_fs: handle negative values in order to larger disks (thanks to Christof Musik)
    * FIX: mssql_backup: Fixed wrong calculation of backup age in seconds


    Multisite:
    * Implemented LDAP integration of Multisite. You can now authenticate your
      users using the form based authentication with LDAP. It is also possible
      to synchronize some attributes like mail addresses, names and roles from
      LDAP into multisite.
    * Restructured cookie auth cookies (all auth cookies will be invalid
      after update -> all users have to login again)
    * Modularized login and cookie validation
    * Logwatch: Added buttons to acknowledge all logs of all hosts or really
      all logs which currently have a problem
    * Check reschedule icon now works on services containing an \
    * Now showing correct representation of SI unit kilo ( k )
    * if perfometer now differs between byte and bit output
    * Use pprint when writing global settings (makes files more readable)
    * New script for settings/removing downtimes: doc/treasures/downtime
    * New option when setting host downtimes for also including child hosts
    * Option dials (refresh, number of columns) now turnable by mouse wheel
    * Views: Commands/Checkboxes buttons are now activated dynamically (depending on data displayed)
    * FIX: warn / crit levels in if-check when using "bit" as unit
    * FIX: Fixed changing own password when notifications are disabled
    * FIX: On page reload, now updating the row field in the headline
    * FIX: ListOfStrings Fields now correctly autoappend on focus
    * FIX: Reloading of sidebar after activate changes
    * FIX: Main Frame without sidebar: reload after activate changes
    * FIX: output_format json: handle newlines correctly
    * FIX: handle ldap logins with ',' in distinguished name
    * FIX: quote HTML variable names, fixes potential JS injection
    * FIX: Sidebar not raising exceptions on configured but not available snapins
    * FIX: Quicksearch: Fixed Up/Down arrow handling in chrome
    * FIX: Speedometer: Terminating data updates when snapin is removed from sidebar
    * FIX: Views: toggling forms does not disable the checkbox button anymore
    * FIX: Dashboard: Fixed wrong display options in links after data reloads
    * FIX: Fixed "remove all downtimes" button in views when no downtimes to be deleted 
    * FIX: Services in hosttables now use the service name as header (if no custom title set)
    * New filter for host_contact and service_contact
    
    WATO:
    * Add: Creating a new rule immediately opens its edit formular
    * The rules formular now uses POST as transaction method
    * Modularized the authentication and user management code
    * Default config: add contact group 'all' and put all hosts into it
    * Reverse order of Condition, Value and General options in rule editor
    * Allowing "%" and "+" in mail prefixes of contacts now
    * FIX: Fixed generated manual check definitions for checks without items
      like ntp_time and tcp_conn_stats
    * FIX: Persisting changing of folder titles when only the title has changed
    * FIX: Fixed rendering bug after folder editing

    Event Console:
    * Replication slave can now copy rules from master into local configuration
      via a new button in WATO.
    * Speedup access to event history by earlier filtering and prefiltering with grep
    * New builtin syslog server! Please refer to online docu for details.
    * Icon to events of host links to view that has context button to host
    * FIX: remove event pipe on program shutdown, prevents syslog freeze
    * FIX: hostnames in livestatus query now being utf8 encoded
    * FIX: fixed a nastiness when reading from local pipe
    * FIX: fix exception in rules that use facility local7
    * FIX: fix event icon in case of using TCP access to EC
    * FIX: Allowing ":" in application field (e.g. needed for windows logfiles)
    * FIX: fix bug in Filter "Hostname/IP-Address of original event"

    Livestatus:
    * FIX: Changed logging output "Time to process request" to be debug output

1.2.1i3:
    Core:
    * added HOST/SERVICEPROBLEMID to notification macros
    * New configuration check_periods for limiting execution of
      Check_MK checks to a certain time period.

    Checks & Agents:
    * Windows agent: persist offsets for logfile monitoring

    Notifications:
    * fix two errors in code that broke some service notifications

    Event Console:
    * New performance counter for client request processing time
    * FIX: fixed bug in rule optimizer with ranges of syslog priorities

    WATO:
    * Cloning of contact/host/service groups (without members)

    Checks & Agents:
    * logwatch: Fixed confusion with ignore/ok states of log messages
    * AIX Agent: now possible to specify -d flag. Please test :)

1.2.1i2:
    Core:
    * Improved validation of inventory data reported by checks
    * Added -d option to precompiled checks to enable debug mode
    * doc/treasures: added script for printing RRD statistics

    Notifications:
    * New system of custom notification, with WATO support

    Event Console:
    * Moved source of Event Console into Check_MK project 
    * New button for resetting all rule hits counters
    * When saving a rule then its hits counter is always reset
    * New feature of hiding certain actions from the commands in the status GUI
    * FIX: rule simulator ("Try out") now handles cancelling rules correctly
    * New global option for enabling log entries for rule hits (debugging)
    * New icon linking to event views for the event services
    * check_mkevents outputs last worst line in service output
    * Max. number of queued connections on status sockets is configurable now
    * check_mkevents: new option -a for ignoring acknowledged events
    * New sub-permissions for changing comment and contact while updating an event
    * New button for generating test events directly via WATO
    * Allow Event Console to replicate from another (master) console for
      fast failover.
    * Allow event expiration also on acknowledged events (configurable)

    Multisite:
    * Enable automation login with _username= and _secret=, while
      _secret is the content of var/check_mk/web/$USER/automation.secret
    * FIX: Fixed releasing of locks and livestatus connections when logging out
    * FIX: Fixed login/login confusions with index page caching
    * FIX: Speed-o-meter: Fixed calculation of Check_MK passive check invervals
    * Removed focus of "Full name" attribute on editing a contact
    * Quicksearch: Convert search text to regex when accessing livestatus
    * FIX: WATO Folder filter not available when WATO disabled
    * WATO Folder Filter no longer available in single host views
    * Added new painters "Service check command expanded" and
      "Host check command expanded"
    * FIX: Corrected garbled description for sorter "Service Performance data" 
    * Dashboard globes can now be filtered by host_contact_group/service_contact_group
    * Dashboard "iframe" attribute can now be rendered dynamically using the
      "iframefunc" attribute in the dashlet declaration
    * Dashboard header can now be hidden by setting "title" to None
    * Better error handling in PNP-Graph hover menus in case of invalid responses

    Livestatus:
    * Added new table statehist, used for SLA queries
    * Added new column check_command_expanded in table hosts
    * Added new column check_command_expanded in table services
    * New columns livestatus_threads, livestatus_{active,queued}_connections

    BI:
    * Added missing localizations
    * Added option bi_precompile_on_demand to split compilations of
      the aggregations in several fragments. If possible only the needed
      aggregations are compiled to reduce the time a user has to wait for
      BI based view. This optimizes BI related views which display
      information for a specific list of hosts or aggregation groups.
    * Added new config option bi_compile_log to collect statistics about
      aggregation compilations
    * Aggregations can now be part of more than one aggregation group
      (just configure a list of group names instead of a group name string)
    * Correct representation of (!), (!!) and (?) markers in check output
    * Corrected representation of assumed state in box layout
    * Feature: Using parameters for hosttags

    WATO:
    * Added progress indicator in single site WATO "Activate Changes"
    * Users & Contacts: Case-insensitive sorting of 'Full name' column
    * ntp/ntp.time parameters are now configurable via WATO
    * FIX: Implemented basic non HTTP 200 status code response handling in interactive
           progress dialogs (e.g. bulk inventory mode)
    * FIX: Fixed editing of icon_image rules
    * Added support of locked hosts and folders ( created by CMDB )
    * Logwatch: logwatch agents/plugins now with ok pattern support 
    * Valuespec: Alternative Value Spec now shows helptext of its elements
    * Valuespec: DropdownChoice, fixed exception on validate_datatype

    Checks & Agents:
    * New check mssql_counters.locks: Monitors locking related information of
      MSSQL tablespaces
    * Check_MK service is now able to output additional performance data
      user_time, system_time, children_user_time, children_system time
    * windows_updates agent plugin: Fetching data in background mode, caching
      update information for 30 minutes
    * Windows agent: output ullTotalVirtual and ullAvailVirtual (not yet
      being used by check)
    * Solaris agent: add <<<uptime>>> section (thanks to Daniel Roettgermann)
    * Added new WATO configurable option inventory_services_rules for the
      windows services inventory check
    * Added new WATO configurable option inventory_processes_rules for the
      ps and ps.perf inventory
    * FIX: mssql_counters checks now really only inventorize percentage based
      counters if a base value is set
    * win_dhcp_pools: do not inventorize empty pools any more. You can switch
      back to old behaviour with win_dhcp_pools_inventorize_empty = True
    * Added new Check for Eaton UPS Devices
    * zfsget: new check for monitoring ZFS disk usage for Linux, Solaris, FreeBSD
      (you need to update your agent as well)
    * Added new Checks for Gude PDU Units
    * logwatch: Working around confusion with OK/Ignore handling in logwatch_rules
    * logwatch_ec: Added new subcheck to forward all incoming logwatch messages
      to the event console. With this check you can use the Event Console 
      mechanisms and GUIs instead of the classic logwatch GUI. It can be 
      enabled on "Global Settings" page in WATO for your whole installation.
      After enabling it you need to reinventorize your hosts.
    * Windows Update Check: Now with caching, Thanks to Phil Randal and Patrick Schlüter
    * Windows Check_MK Agent: Now able to parse textfiles for logwatch output
    * Added new Checks sni_octopuse_cpu, sni_octopuse_status, sni_octopuse_trunks: These
      allow monitoring Siemens HiPath 3000/5000 series PBX.
    * if-checks now support "bit" as measurement unit
    * winperf_phydisk: monitor average queue length for read/write

1.2.0p5:
    Checks & Agents:
    * FIX: windows agent: fixed possible crash in eventlog section

    BI:
    * FIX: fixed bug in aggregation count (thanks Neil) 

1.2.0p4:
    WATO:
    * FIX: fixed detection of existing groups when creating new groups
    * FIX: allow email addresses like test@test.test-test.com
    * FIX: Fixed Password saving problem in user settings

    Checks & Agents:
    * FIX: postgres_sessions: handle case of no active/no idle sessions
    * FIX: winperf_processor: handle parameters "None" (as WATO creates)
    * FIX: mssql_counters: remove debug output, fix bytes output
    * FIX: mssql_tablespaces: gracefully handle garbled agent output

    Multisite:
    * FIX: performeter_temparature now returns unicode string, because of °C
    * FIX: output_format json in webservices now using " as quotes

    Livestatus:
    * FIX: fix two problems when reloading module in Icinga (thanks to Ronny Biering)

1.2.0p3:
    Mulitisite
    * Added "view" parameter to dashlet_pnpgraph webservice
    * FIX: BI: Assuming "OK" for hosts is now possible
    * FIX: Fixed error in makeuri() calls when no parameters in URL
    * FIX: Try out mode in view editor does not show context buttons anymore
    * FIX: WATO Folder filter not available when WATO disabled
    * FIX: WATO Folder Filter no longer available in single host views
    * FIX: Quicksearch converts search text to regex when accessing livestatus
    * FIX: Fixed "access denied" problem with multisite authorization in PNP/NagVis
           in new OMD sites which use the multisite authorization
    * FIX: Localize option for not OMD Environments

    WATO:
    * FIX: Users & Contacts uses case-insensitive sorting of 'Full name' column  
    * FIX: Removed focus of "Full name" attribute on editing a contact
    * FIX: fix layout bug in ValueSpec ListOfStrings (e.g. used in
           list of explicit host/services in rules)
    * FIX: fix inheritation of contactgroups from folder to hosts
    * FIX: fix sorting of users, fix lost user alias in some situations
    * FIX: Sites not using distritubed WATO now being skipped when determining
           the prefered peer
    * FIX: Updating internal variables after moving hosts correctly
      (fixes problems with hosts tree processed in hooks)

    BI:
    * FIX: Correct representation of (!), (!!) and (?) markers in check output

    Livestatus:
    * FIX: check_icmp: fixed calculation of remaining length of output buffer
    * FIX: check_icmp: removed possible buffer overflow on do_output_char()
    
    Livecheck:
    * FIX: fixed problem with long plugin output
    * FIX: added /0 termination to strings
    * FIX: changed check_type to be always active (0)
    * FIX: fix bug in assignment of livecheck helpers 
    * FIX: close inherited unused filedescriptors after fork()
    * FIX: kill process group of called plugin if timeout is reached
           -> preventing possible freeze of livecheck
    * FIX: correct escaping of character / in nagios checkresult file
    * FIX: fixed SIGSEGV on hosts without defined check_command
    * FIX: now providing correct output buffer size when calling check_icmp 

    Checks & Agents:
    * FIX: Linux mk_logwatch: iregex Parameter was never used
    * FIX: Windows agent: quote '%' in plugin output correctly
    * FIX: multipath check now handles '-' in "user friendly names"
    * New check mssql_counters.locks: Monitors locking related information of
      MSSQL tablespaces
    * FIX: mssql_counters checks now really only inventorize percentage based
      counters if a base value is set
    * windows_updates agent plugin: Fetching data in background mode, caching
      update information for 30 minutes
    * FIX: netapp_vfiler: fix inventory function (thanks to Falk Krentzlin)
    * FIX: netapp_cluster: fix inventory function
    * FIX: ps: avoid exception, when CPU% is missing (Zombies on Solaris)
    * FIX: win_dhcp_pools: fixed calculation of perc_free
    * FIX: mssql_counters: fixed wrong log size output

1.2.0p3:
    Multisite:
    * Added "view" parameter to dashlet_pnpgraph webservice

    WATO:
    * FIX: It is now possible to create clusters in empty folders
    * FIX: Fixed problem with complaining empty ListOf() valuespecs

    Livestatus:
    * FIX: comments_with_info in service table was always empty

1.2.1i1:
    Core:
    * Allow to add options to rules. Currently the options "disabled" and
      "comment" are allowed. Options are kept in an optional dict at the
      end of each rule.
    * parent scan: skip gateways that are reachable via PING
    * Allow subcheck to be in a separate file (e.g. foo.bar)
    * Contacts can now define *_notification_commands attributes which can now
      override the default notification command check-mk-notify
    * SNMP scan: fixed case where = was contained in SNMP info
    * check_imap_folder: new active check for searching for certain subjects
      in an IMAP folder
    * cmk -D shows multiple agent types e.g. when using SNMP and TCP on one host

    Checks & Agents:
    * New Checks for Siemens Blades (BX600)
    * New Checks for Fortigate Firewalls
    * Netapp Checks for CPU Util an FC Port throughput
    * FIX: megaraid_pdisks: handle case where no enclosure device exists
    * FIX: megaraid_bbu: handle the controller's learn cycle. No errors in that period.
    * mysql_capacity: cleaned up check, levels are in MB now
    * jolokia_info, jolokia_metrics: new rewritten checks for jolokia (formerly
      jmx4perl). You need the new plugin mk_jokokia for using them
    * added preliminary agent for OpenVMS (refer to agents/README.OpenVMS) 
    * vms_diskstat.df: new check file usage of OpenVMS disks
    * vms_users: new check for number of interactive sessions on OpenVMS
    * vms_cpu: new check for CPU utilization on OpenVMS
    * vms_if: new check for network interfaces on OpenVMS
    * vms_system.ios: new check for total direct/buffered IOs on OpenVMS
    * vms_system.procs: new check for number of processes on OpenVMS
    * vms_queuejobs: new check for monitoring current VMS queue jobs
    * FIX: mssql_backup: Fixed problems with datetime/timezone calculations
    * FIX: mssql agent: Added compatibility code for MSSQL 9
    * FIX: mssql agent: Fixed connection to default instances ("MSSQLSERVER")
    * FIX: mssql agent: Fixed check of databases with names starting with numbers
    * FIX: mssql agent: Fixed handling of databases with spaces in names
    * f5_bigip_temp: add performance data
    * added perf-o-meters for a lot of temperature checks
    * cmctc_lcp.*: added new checks for Rittal CMC-TC LCP
    * FIX: diskstat (linux): Don't inventorize check when data empty
    * Cisco: Added Check for mem an cpu util
    * New check for f5 bigip network interfaces
    * cmctc.temp: added parameters for warn/crit, use now WATO rule
      "Room temperature (external thermal sensors)"
    * cisco_asa_failover: New Check for clustered Cisco ASA Firewalls 
    * cbl_airlaser.status: New Check for CBL Airlaser IP1000 laser bridge.
    * cbl_airlaser.hardware: New Check for CBL Airlaser IP1000 laser bridge.
      Check monitors the status info and allows alerting based on temperature.
    * df, hr_fs, etc.: Filesystem checks now support grouping (pools)
      Please refer to the check manpage of df for details
    * FIX: windows agent: try to fix crash in event log handling
    * FreeBSD Agent: Added swapinfo call to mem section to make mem check work again
    * windows_multipath: Added the missing check for multipath.vbs (Please test)
    * carel_uniflair_cooling: new check for monitoring datacenter air conditioning by "CAREL"
    * Added Agent for OpenBSD
    * Added Checks for UPS devices
    * cisco_hsrp: New Check for monitoring HSRP groups on Cisco Routers. (SMIv2 version)
    * zypper: new check and plugin mk_zypper for checking zypper updates.
    * aironet_clients: Added support for further Cisco WLAN APs (Thanks to Stefan Eriksson for OIDs)
    * aironet_errors: Added support for further Cisco WLAN APs
    * apache_status: New check to monitor apache servers which have the status-module enabled.
      This check needs the linux agent plugin "apache_status" installed on the target host.

    WATO:
    * Added permission to control the "clone host" feature in WATO
    * Added new role/permission matrix page in WATO to compare
      permissions of roles
    * FIX: remove line about number of rules in rule set overview
      (that garbled the logical layout)
    * Rules now have an optional comment and an URL for linking to 
      documntation
    * Rule now can be disabled without deleting them.
    * Added new hook "sites-saved"
    * Allow @ in user names (needed for some Kerberos setups)
    * Implemented new option in WATO attributes: editable
      When set to False the attribute can only be changed during creation
      of a new object. When editing an object this attribute is only displayed.
    * new: search for rules in "Host & Service Configuration"
    * parent scan: new option "ping probes", that allows skipping 
      unreachable gateways.
    * User managament: Added fields for editing host/service notification commands
    * Added new active check configuration for check_smtp
    * Improved visualization of ruleset lists/dictionaries
    * Encoding special chars in RegExp valuespec (e.g. logwatch patterns)
    * Added check_interval and retry_interval rules for host checks
    * Removed wmic_process rule from "inventory services" as the check does not support inventory
    * Made more rulegroup titles localizable
    * FIX: Fixed localization of default permissions
    * FIX: Removed double collect_hosts() call in activate changes hook
    * FIX: Fixed double hook execution when using localized multisite
    * FIX: User list shows names of contactgroups when no alias given
    * FIX: Reflecting alternative mode of check_http (check ssl certificate
    age) in WATO rule editor
    * FIX: Fixed monitoring of slave hosts in master site in case of special
      distributed wato configurations
    * FIX: Remove also user settings and event console rule on factory reset
    * FIX: complex list widgets (ListOf) failed back to old value when
           complaining
    * FIX: complex list widgets (ListOf) lost remaining entries after deleting one
    * FIX: Fixed error in printer_supply valuespec which lead to an exception
           when defining host/service specific rules
    * FIX: Fixed button url icon in docu-url link

    BI:
    * Great speed up of rule compilation in large environments

    Multisite:
    * Added css class="dashboard_<name>" to the dashboard div for easier
    customization of the dashboard style of a special dashboard
    * Dashboard: Param wato_folder="" means WATO root folder, use it and also
      display the title of this folder
    * Sidebar: Sorting aggregation groups in BI snapin now
    * Sidebar: Sorting sites in master control snapin case insensitive
    * Added some missing localizations (error messages, view editor)
    * Introducted multisite config option hide_languages to remove available
      languages from the multisite selection dialogs. To hide the builtin
      english language simply add None to the list of hidden languages.
    * FIX: fixed localization of general permissions
    * FIX: show multisite warning messages even after page reload
    * FIX: fix bug in Age ValueSpec: days had been ignored
    * FIX: fixed bug showing only sidebar after re-login in multisite
    * FIX: fixed logwatch loosing the master_url parameter in distributed setups
    * FIX: Fixed doubled var "site" in view editor (site and siteopt filter)
    * FIX: Don't crash on requests without User-Agent HTTP header
    * Downtimes: new conveniance function for downtime from now for ___ minutes.
      This is especially conveniant for scripting.
    * FIX: fixed layout of login dialog when showing up error messages
    * FIX: Fixed styling of wato quickaccess snapin preview
    * FIX: Made printer_supply perfometer a bit more robust against bad perfdata
    * FIX: Removed duplicate url parameters e.g. in dashboard (display_options)
    * FIX: Dashboard: If original request showed no "max rows"-message, the
           page rendered during reload does not show the message anymore
    * FIX: Fixed bug in alert statistics view (only last 1000 lines were
           processed for calculating the statistics)
    * FIX: Added missing downtime icon for comment view
    * FIX: Fixed handling of filter configuration in view editor where filters
           are using same variable names. Overlaping filters are now disabled
	   in the editor.
    * FIX: Totally hiding hidden filters from view editor now

    Livecheck:
    * FIX: Compile livecheck also if diet libc is missing

1.2.0p2:
    Core:
    * simulation_mode: legacy_checks, custom_checks and active_checks
      are replaced with dummy checks always being OK
    * FIX: Precisely define order of reading of configuration files. This
      fixes a WATO rule precedence problem

    Checks & Agents:
    * FIX: Fixed syntax errors in a bunch of man pages
    * if_lancom: silently ignore Point-To-Point interfaces
    * if_lancom: add SSID to logical WLAN interface names
    * Added a collection of MSSQL checks for monitoring MSSQL servers
      (backups, tablespaces, counters)
    * New check wut_webio_io: Monitor the IO input channels on W&T Web-IO 
      devices
    * nfsmounts: reclassify "Stale NFS handle" from WARN to CRIT
    * ORACLE agent/checks: better error handling. Let SQL errors get
      through into check output, output sections even if no database
      is running.
    * oracle_version: new check outputting the version of an ORACLE
      database - and using uncached direct SQL output.
    * ORACLE agent: fix handling of EXCLUDE, new variable ONLY_SIDS
      for explicitely listing SIDs to monitor
    * mk_logwatch on Linux: new options regex and iregex for file selection
    * remove obsolete ORACLE checks where no agent plugins where available
    * FIX: printer_supply: Fix problem on DELL printers with "S/N" in output
      (thanks to Sebastian Talmon)
    * FIX: winperf_phydisk: Fix typo (lead to WATO rule not being applied)
    * Windows agent: new [global] option crash_debug (see online docu)
    * AIX agent: new check for LVM volume status in rootvg.
    * PostgreSQL plugin: agent is now modified to work with PostgreSQL 
      versions newer than 8.1. (multiple reports, thanks!)

    Multisite:
    * Show number of rows and number of selected rows in header line
      (also for WATO hosts table)
    * FIX: fix problem in showing exceptions (due to help function)
    * FIX: fixed several localization problems in view/command processing
    * FIX: fixed duplicated settings in WATO when using localisation
    * FIX: fixed exception when refering to a language which does not exist
    * FIX: Removing all downtimes of a host/service is now possible again
    * FIX: The refresh time in footer is updated now when changing the value
    * FIX: view editor shows "(Mobile)" hint in view titles when linking to views

    WATO: 
    * Main menu of ruleeditor (Host & Service Parameters) now has
      a topic for "Used rules" - a short overview of all non-empty
      rulesets.
    * FIX: add missing context help to host details dialog
    * FIX: set new site dirty is host move due to change of
      folder attributes
    * FIX: fix exception on unknown value in DropdownChoice
    * FIX: add service specification to ruleset Delay service notifications
    * FIX: fixed problem with disabled sites in WATO
    * FIX: massive speedup when changing roles/users and activing changes
      (especially when you have a larger number of users and folders)
    * Add variable CONTACTPAGER to allowed macros in notifications
    * FIX: fixed default setting if "Hide names of configuration variables"
      in WATO
    * FIX: ListOfString Textboxes (e.g. parents of folders) do now extend in IE
    * FIX: fixed duplicated sections of permissions in rule editor

    BI:
    * New iterators FOREACH_CHILD and FOREACH_PARENT
    * FIX: fix handling of FOREACH_ in leaf nodes (remove hard coded
      $HOST$, replace with $1$, $2$, ..., apply argument substitution)
    * New logical datatable for aggregations that have the same name
      as a host. Converted view "BI Boxes" to this new table. This allows
      for Host-Aggregations containing data of other hosts as well.
    * count_ok: allow percentages, e.g. "count_ok!70%!50%"

1.2.0p1:
    Core:
    * Added macros $DATE$, $SHORTDATETIME$ and $LONGDATETIME$' to
      notification macros

    Checks & Agents:
    * FIX: diskstat: handle output 'No Devices Found' - avoiding exception
    * 3ware_units: Following states now lead to WARNING state instead of
      CRITICAL: "VERIFY-PAUSED", "VERIFYING", "REBUILDING"
    * New checks tsm_stagingpools, tsm_drive and tsm_storagepools
      Linux/UNIX
    * hpux_fchba: new check for monitoring FibreChannel HBAs und HP-UX

    Multisite:
    * FIX: fix severe exception in all views on older Python versions
      (like RedHat 5.5).

    WATO:
    * FIX: fix order of rule execution: subfolders now take precedence
      as they should.

1.2.0:
    Setup:
    * FIX: fix building of RPM packages (due to mk_mysql, mk_postgres)

    Core:
    * FIX: fix error message in case of duplicate custom check

    WATO:
    * FIX: add missing icon on cluster hosts to WATO in Multisite views
    * FIX: fix search field in host table if more than 10 hosts are shown
    * FIX: fix bulk edit and form properties (visibility of attributes was broken)
    * FIX: fix negating hosts in rule editor

    Checks & Agents: 
    * fileinfo: added this check to Linux agent. Simply put your
      file patterns into /etc/check_mk/fileinfo.cfg for configuration.
    * mysql.sessions: New check for MySQL sessions (need new plugin mk_mysql)
    * mysql.innodb_io: New check for Disk-IO of InnoDB
    * mysql_capacity: New check for used/free capacity of MySQL databases
    * postgres_sessions: New check for PostgreSQL number of sessions
    * postgres_stat_database: New check for PostgreSQL database statistics
    * postgres_stat_database.size: New check for PostgreSQL database size
    * FIX: hpux_if: convert_to_hex was missing on non-SNMP-hosts -replace
      with inline implementation
    * tcp_conn_stats: handle state BOUND (found on Solaris)
    * diskstat: support for checking latency, LVM and VxVM on Linux (needs 
      updated agent)
    * avoid duplicate checks cisco_temp_perf and cisco_sensor_temp

1.2.0b6:
    Multisite:
    * FIX: Fixed layout of some dropdown fields in view filters
    * Make heading in each page clickable -> reload page
    * FIX: Edit view: couldn't edit filter settings
    * FIX: Fixed styling of links in multisite context help
    * FIX: Fixed "select all" button for IE
    * FIX: Context links added by hooks are now hidden by the display
           option "B" again
    * FIX: preselected "refresh" option did not reflect view settings
           but was simply the first available option - usually 30.
    * FIX: fixed exception with custom views created by normal users

    WATO:
    * FIX: Fixed "select all" button in hosts & folders for IE
    * Optically mark modified variables in global settings
    * Swapped icons for rule match and previous rule match (makes for sense)

    Core:
    * FIX: Fixed "make_utf is not defined" error when having custom
           timeperiods defined in WATO

    Checks & Agents: 
    * MacOS X: Agent for MacOS (Thanks to Christian Zigotzky)
    * AIX: New check aix_multipath: Supports checking native AIX multipathing from AIX 5.2 onward
    * Solaris: New check solaris_multipath: Supports checking native Solaris multipath from Solaris10 and up.
    * Solaris: The ZFS Zpool status check now looks more closely at the reported messages. (It's also tested to work on Linux now)

1.2.0b5:
    Core:
    * FIX: handle UTF-8 encoded binary strings correctly (e.g. in host alias)
    * FIX: fix configuration of passive checks via custom_checks
    * Added NOTIFICATIONTYPE to host/service mail bodies

    WATO:
    * Site management: "disabled" only applies to Livestatus now
    * FIX: fix folding problems with dependent host tags
    * FIX: Detecting duplicate tag ids between regular tags and auxtags
    * FIX: Fixed layout problem of "new special rule" button in rule editor
    * FIX: Fixed layout problem on "activate changes" page
    * FIX: Added check if contacts belong to contactgroup before contactgroup deletion
    * FIX: fix site configuration for local site in Multisite environments
    * FIX: "(no not monitor)" setting in distributed WATO now works
    * FIX: Site management: replication setting was lost after re-editing
    * FIX: fixed problems after changing D/WATO-configuration
    * FIX: D/WATO: mark site dirty after host deletion
    * FIX: D/WATO: replicate auth.secret, so that login on one site also
           is valid on the replication slaves
    * FIX: implement locking in order to prevent data corruption on
           concurrent changes
    * FIX: Fixed handling of validation errors in cascading dropdown fields
    * FIX: fix cloning of users
    * Keep track of changes made by other users before activating changes,
      let user confirm this, new permission can be used to prevent a user
      from activating foreign changes.
    * FIX: Allowing german umlauts in users mail addresses
    * Allow list of aux tags to be missing in host tag definitions. This
      makes migration from older version easier.
    * FIX: user management modules can now deal with empty lines in htpasswd
    * FIX: Fixed js error on hostlist page with search form

    Multisite:
    * New display type 'boxes-omit-root' for BI views
    * Hostgroup view BI Boxes omits the root level
    * Finalized layout if view options and commands/filters/painteroptions.
    * Broken plugins prevent plugin caching now
    * FIX: remove refresh button from dashboard.
    * FIX: remove use of old option defaults.checkmk_web_uri
    * FIX: fixed outgoing bandwidth in fc port perfometer
    * FIX: remove nasty JS error in sidebar
    * FIX: fix folding in custom links (directories would not open)
    * FIX: animation of rotation treeangle in trees works again
    * FIX: Logwatch: Changed font color back to black
    * FIX: show toggle button for checkboxes in deactivated state
    * FIX: fix repeated stacked refresh when toggling columns
    * FIX: disable checkbox button in non-checkboxable layouts
    * FIX: fix table layout for views (gaps where missing sometimes)
    * FIX: Fixed sorting views by perfdata values which contain floats
    * FIX: fix sometimes-broken sizing of sidebar and dashboard on Chrome
    * FIX: fix dashboard layout on iPad
    * FIX: Fixed styling issues of sidebar in IE7
    * FIX: fix problem where filter settings (of checkboxes) are not effective
           when it comes to executing commands
    * FIX: Fixed styling issues of view filters with dropdown fields
    * FIX: multisite login can now deal with empty lines in htpasswd
    * FIX: Fixed a bunch of js/css errors

    Mobile:
    * FIX: Fixed logtime filter settings in all mobile views
    * FIX: fix some layout problems

    BI:
    * New aggregation function count_ok, that counts the number
      of nodes in state OK.
    * FIX: Removed debug output int count_ok aggregation

    Checks & Agents:
    * Linux: Modified cluster section to allow pacemaker/corosync clusters without heartbeat
    * AIX: convert NIC check to lnx_if (now being compatible with if/if64)
    * AIX: new check for CPU utilization (using section lparstat_aix)
    * ntp checks: Changed default value of time offsets to be 200ms (WARN) / 500ms (CRIT)
    * aironet_{errors,clients}: detect new kinds of devices (Thanks to Tiago Sousa)
    * check_http, check_tcp: allow to omit -I and use dynamic DNS name instead

1.2.0b4:
    Core:
    * New configuration variable snmp_timing, allowing to 
      configure timeout and retries for SNMP requests (also via WATO)
    * New configuration variable custom_checks. This is mainly for
      WATO but also usable in main.mk It's a variant of legacy_checks that
      automatically creates the required "define command" sections.

    WATO:
    * ps and ps.perf configurable via WATO now (without inventory)
    * New layout of main menu and a couple of other similar menus
    * New layout of ruleset overviews
    * Hide check_mk variable names per default now (change via global settings)
    * New layout of global settings
    * Folder layout: show contact groups of folder
    * Folder movement: always show complete path to target folder
    * Sidebar snapin: show pending changes
    * New rule for configuring custom_checks - allowing to run arbitrary
      active checks even if not yet formalized (like HTTP and TCP)
    * Added automation_commands to make automations pluginable
    * New layout and new internal implementation of input forms
    * New layout for view overview and view editor
    * Split up host search in two distinct pages
    * Use dynamic items in rule editor for hosts and items (making use
      of ListOfStrings())
    * FIX: audit log was not shown if no entry for today existed
    * FIX: fix parent scan on single site installations
    * FIX: fix folder visibility permission handling
    * FIX: honor folder-permissions when creating, deleting 
           and modifiying rules
    * FIX: detect non-local site even if unix: is being used
    * FIX: better error message if not logged into site during 
           action that needs remote access
    * FIX: send automation data via POST not GET. This fixes inventory
           on hosts with more than 500 services.
    * FIX: make config options directly active after resetting them
           to their defaults (didn't work for start_url, etc.
    * FIX: Fixed editing of ListOf in valuespec editors (e.g. used in logwatch
    pattern editor)
    * FIX: Reimplemented correct behaviour of the logwatch pattern "ignore"
    state which is used to drop the matching log lines

    Multisite:
    * FIX: fixed filter of recent event views (4 hours didn't catch)
    * FIX: convert more buttons to new graphical style
    * FIX: Logwatch handles logs with only OK lines in it correctly in logfile list views
    * FIX: Fixed syntax error in "Single-Host Problems" view definition
    * New help button at top right of each page now toggles help texts
    * Snapin Custom Links allows to specify HTTP link target
    * Redesign of bar with Display/Filter/Commands/X/1,2,3,4,6,8/30,60,90/Edit

    Mobile GUI:
    * FIX: commands can be executed again
    * FIX: fixed styling of buttons

    Checks & Agents:
    * FIX: Logwatch: fixed missing linebreak during reclassifing lines of logfiles
    * FIX: Logwatch: Logwatch services in rules configured using WATO must be
      given as item, not as whole service name
    * New active check via WATO: check_ldap
    * printer_alerts: new configuration variable printer_alerts_text_map. Make
      'Energiesparen' on Brother printers an OK state.
    * services: This check can now be parameterized in a way that it warn if
      a certain service is running. WATO formalization is available.

    BI:
    * FIX: make rotating folding arrows black (white was not visible)
    * Display format 'boxes' now in all BI views available
    * Display format 'boxes' now persists folding state

1.2.0b3:
    Core:
    * FIX: fixed SNMP info declaration in checks: could be garbled
      up in rare cases
    * avoid duplicate parents definition, when using 'parents' and
      extra_host_conf["parents"] at the same time. The later one has
      precedence.

    Multisite:
    * Logwatch: Colorizing OK state blocks correctly
    * FIX: allow web plugins to be byte compiled (*.pyc). Those
      are preferred over *.py if existing
    * View Editor: Fixed jump to top of the page after moving painters during
      editing views
    * FIX: Fixed login redirection problem after relogging
    * Filter for times now accept ranges (from ... until)
    * New view setting for page header: repeat. This repeats the
      column headers every 20'th row.
    * FIX: Fixed problem with new eval/pickle
    * FIX: Fixed commands in host/service search views

    Checks & Agents:
    * FIX: Made logwatch parsing mechanism a little more robust
      (Had problems with emtpy sections from windows agent)
    * FIX: brocade_fcport: Configuration of portsates now possible  
    * if_lancom: special version for if64 for LANCOM devices (uses
      ifName instead of ifDescr)


    WATO:
    * Reimplemented folder listing in host/folders module
    * Redesigned the breadcrumb navigation
    * Global settings: make boolean switches directly togglable
    * New button "Recursive Inventory" on folder: Allows to do
      a recursive inventory over all hosts. Also allows to selectively
      retry only hosts that have failed in a previous inventory.
    * You can configure parents now (via a host attribute, no rules are
      neccessary).
    * You can now do an automated scan for parents and layer 3 (IP)
    * You can configure active checks (check_tcp, ...) via WATO now
    * FIX: fix page header after confirmation dialogs
    * FIX: Fixed umlaut problem in host aliases and ip addresses created by WATO
    * FIX: Fixed exception caused by validation problems during editing tags in WATO
    * FIX: create sample config only if both rules.mk and hosttags.mk are missing
    * FIX: do not loose host tags when both using WATO-configured and 
      manual ones (via multisite.mk)
    * Timeperiods: Make list of exceptions dynamic, not fixed to 10 entries
    * Timeperiods: Configure exclusion of other timeperiods
    * Configuration of notification_delay and notification_interval

1.2.0b2:
    Core:
    * FIX: Cluster host checks were UNKNOWN all the time
    * FIX: reset counter in case of (broken) future time
    * FIX: Automation try-inventory: Fixed problem on where checks which
      produce equal service descriptions could lead to invalid inventory
      results on cluster hosts.
    * FIX: do not create contacts if they won't be assigned to any host
      or service. Do *not* assign to dummy catch-all group "check_mk".

    WATO:
    * Added new permission "move hosts" to allow/deny moving of hosts in WATO
    * Also write out contact definitions for users without contactgroups to
      have the mail addresses and other notification options persisted
    * FIX: deletion of automation accounts now works
    * FIX: Disabling notifications for users does work now
    * New main overview for rule editor
    * New multisite.mk option wato_hide_varnames for hiding Check_MK 
      configuration variable names from the user
    * New module "Logwatch Pattern Analyzer" to verify logwatch rules
    * Added new variable logwatch_rules which can also be managed through the
      WATO ruleset editor (Host/Service Parameters > Parameters and rules for
      inventorized checks > Various applications > Logwatch Patterns)
    * Users & Contacts: Added new option wato_hidden_users which holds a list
      of userids to hide the listed users from the WATO user management GUI.
    * WATO API: Added new method rewrite_configuration to trigger a rewrite of
      all host related wato configuration files to distribute changed tags
    * Added new internal hook pre-activate-changes to execute custom
      code BEFORE Check_MK is called to restart Nagios
    * FIX: Only showing sudo hint message on sudo error message in automation
      command
    * FIX: Fixed js eror in IE7 on WATO host edit page
    * FIX: Using pickle instead of repr/eval when reading data structures from
      urls to prevent too big security issues
    * Rule editor: improve sorting of groups and rulesets
    * FIX: Escaping single quotes in strings when writing auth.php
    * FIX: Fix resorting of host tags (was bug in ListOf)

    Multisite
    * Added config option default_ts_format to configure default timestamp
      output format in multisite
    * Layout and design update
    * Quicksearch: display site name if more than one different site
      is present in the current search result list
    * FIX: Fixed encoding problem in "custom notification" message
    * New configuration parameter page_heading for the HTML page heads
      of the main frameset (%s will be replaced with OMD site name)
    * FIX: Fix problem where snapins where invisible
    * FIX: Fixed multisite timeout errors when nagios not running
    * Sidebar: some new layout improvements
    * Login page is not shown in framesets anymore (redirects framed page to
      full screen login page)
    * FIX: fix exception when disallowing changing display options
    * FIX: Automatically redirect from login page to target page when already
      logged in
    * FIX: Updating the dashboard header time when the dashlets refresh

    BI:
    * Added new painter "affected hosts (link to host page)" to show all
      host names with links to the "hosts" view
    * FIX: Fixed filtering of Single-Host Aggregations
    * New sorter for aggregation group
    * FIX: fix sorting of Single-Host Aggregations after group
    * Avoid duplicate rule incarnations when using FOREACH_*
    * BI Boxes: allow closing boxes (not yet persisted)
    * New filter for services (not) contained in any aggregate
    * Configure sorting for all BI views

    Checks & Agents:
    * FIX: snmp_uptime handles empty snmp information without exception
    * FIX: Oracle checks try to handle ORA-* errors reported by the agent
      All oracle checks will return UNKNOWN when finding an ORA-* message
    * FIX: filesystem levels set via WATO didn't work, but do now
    * FIX: Group filters can handle groups without aliases now
    * nfsmounts: Added nfs4 support thanks to Thorsten Hintemann
    * megaraid_pdisks megaraid_ldisks: Support for Windows.  Thanks to Josef Hack

1.2.0b1:
    Core, Setup, etc.:
    * new tool 'livedump' for dumping configuration and status
      information from one monitoring core and importing this
      into another.
    * Enable new check registration API (not yet used in checks)
    * FIX: fix handling of prefix-tag rules (+), needed for WATO
    * FIX: handle buggy SNMP devices with non-consecutive OIDS
      (such as BINTEC routers)
    * Check API allows a check to get node information
    * FIX: fix problem with check includes in subchecks
    * Option --checks now also applies to ad-hoc check (e.g.
      cmk --checks=mrpe,df -v somehost)
    * check_mk_templates.cfg: added s to notification options
      of host and service (= downtime alerts)

    WATO:
    * Hosttag-editor: allow reordering of tags
    * Create very basic sample configuration when using
      WATO the first time (three tag groups, two rules)
    * Much more checks are configurable via WATO now
    * Distributed WATO: Made all URL calls using curl now
    * FIX: fix bug in inventory in validate_datatype()
    * Better output in case of inventory error
    * FIX: fix bug in host_icon rule on non OMD
    * FIX: do not use isdisjoint() (was in rule editor on Lenny)
    * FIX: allow UTF-8 encoded permission translations
    * FIX: Fixed several problems in OMD apache shared mode
    * FIX: Do not use None$ as item when creating new rules
    * FIX: Do load *all* users from htpasswd, so passwords from
      users not created via WATO will not be lost.
    * FIX: honor site disabling in replication module
    * FIX: honor write permissions on folder in "bulk delete"
    * FIX: honor permissions for "bulk cleanup" and "bulk edit"
    * FIX: honor write permissions and source folder when moving hosts
    * FIX: honor permissions on hosts also on bulk inventory
    * Only create contacts in Nagios if they are member of at
      least one contact group.
    * It is now possible to configure auxiliary tags via WATO
      (formerly also called secondary tags)
    * FIX: Fixed wrong label "Main Overview" shown for moved WATO folders
      in foldertree snapin
    * FIX: Fixed localization of empty host tags
    * FIX: User alias and notification enabling was not saved

    Checks & Agents:
    * hpux_if: fix missing default parameter errors
    * hpux_if: make configurable via WATO
    * if.include: fix handling of NIC with index 0
    * hpux_lunstats: new check for disk IO on HP-UX
    * windows - mk_oracle tablespace: Added missing sid column
    * diskstat: make inventory mode configurable via WATO
    * added new checks for Fujitsu ETERNUS DX80 S2 
      (thanks to Philipp Höfflin)
    * New checks: lgp_info, lgp_pdu_info and lgp_pdu_aux to monitor Liebert
      MPH/MPX devices
    * Fix Perf-O-Meter of fileage
    * hpux_snmp_cs.cpu: new SNMP check for CPU utilization
      on HP-UX.
    * if/if64: inventory also picks up type 62 (fastEther). This
      is needed on Cisco WLC 21xx series (thanks to Ralf Ertzinger)
    * FIX: fix inventory of f5_bigip_temp
    * mk_oracle (lnx+win): Fixed TEMP tablespace size calculations
    * ps: output node process is running on (only for clusters)
    * FIX: Linux Agent: Fixed ipmi-sensors handling of Power_Unit data
    * hr_mem: handle rare case where more than one entry is present
      (this prevents an exception of pfSense)
    * statgrab_load: level is now checked against 15min average - 
      in order to be consistent with the Linux load check
    * dell_powerconnect_cpu: hopefully correctly handle incomplete
      output from agent now.
    * ntp: do not check 'when' anymore since it can produce false
      alarms.
    * postfix_mailq: handle output with 'Total requests:' in last line
    * FIX: check_mk-hp_blade_psu.php: allow more than 4 power supplies
    * FIX: smart plugin: handle cases with missing vendor (thanks
      to Stefan Kärst)
    * FIX: megaraid_bbu: fix problem with alternative agent output
      (thanks to Daniel Tuecks)
    * mk_oracle: fix quoting problem, replace sessions with version,
      use /bin/bash instead of /bin/sh

    Multisite:
    * Added several missing localization strings
    * IE: Fixed problem with clicking SELECT fields in the new wato foldertree snapin
    * Fixed problem when trying to visit dashboards from new wato foldertree snapin
    * Chrome: Fixed styling problem of foldertree snapin
    * Views: Only show the commands and row selection options for views where
      commands are possible
    * The login mask honors the default_language definition now
    * check_bi_local.py: works now with cookie based authentication
    * FIX: Fixed wrong redirection after login in some cases
    * FIX: Fixed missing stats grouping in alert statistics view
    * FIX: Fixed preview table styling in view editor
    * FIX: Multisite authed users without permission to multisite are
      automatically logged out after showing the error message
    * Retry livestatus connect until timeout is used up. This avoids
      error messages when the core is being restarted
    * Events view now shows icon and text for "flapping" events
    * Use buffer for HTML creation (this speeds up esp. HTTPS a lot)
    * FIX: Fixed state filter in log views

    Livestatus:
    * Add missing column check_freshness to services table

    BI:
    * New column (painter) for simplistic box display of tree.
      This is used in a view for a single hostgroup.

1.1.13i3:
    Core, Setup, etc.:
    * *_contactgroups lists: Single group rules are all appended. When a list
      is found as a value this first list is used exclusively. All other
      matching rules are ignored
    * cmk -d does now honor --cache and --no-tcp
    * cmk -O/-R now uses omd re{start,load} core if using OMD
    * FIX: setup.sh now setups up permissions for conf.d/wato
      correctly
    * cmk --localize update supports an optional ALIAS which is used as
      display string in the multisite GUI
    * FIX: Fixed encoding problems with umlauts in group aliases
    * FIX: honor extra_summary_host_conf (was ignored)
    * new config variable snmpv2c_hosts that allows to enable SNMP v2c
      but *not* bulkwalk (for some broken devices). bulkwalk_hosts still
      implies v2c.

    Checks & Agents:
    * Windows agent: output eventlog texts in UTF-8 encoding. This
      should fix problems with german umlauts in message texts.
    * Windows agent: Added installer for the windows agent (install_agent.exe)
    * Windows agent: Added dmi_sysinfo.bat plugin (Thanks to Arne-Nils Kromer for sharing)
    * Disabled obsolete checks fc_brocade_port and fc_brocade_port_detailed.
      Please use brocade_fcport instead.
    * aironet_errors, statgrab_disk, statgrab_net: Performance data has
      been converted from counters to rates. You might need to delete your
      existing RRDs of these checks. Sorry, but these have been that last
      checks still using counters...
    * ibm_imm_health: added last missing scan function
    * Filesystem checks: trend performance data is now normalized to MB/24h.
      If you have changed the trend range, then your historic values will
      be displayed in a wrong scale. On the other hand - from now on changes
      in the range-setting will not affect the graph anymore.
    * if/if64/lnx_if: pad port numbers with zeros in order to sort correctly.
      This can be turned off with if_inventory_pad_portnumbers = False.
    * Linux agent: wrap freeipmi with lock in order to avoid cache corruption
    * New check: megaraid_bbu - check existance & status of LSI MegaRaid BBU module
    * HP-UX Agent: fix mrpe (remove echo -e and test -e, thanks to Philipp Lemke)
    * FIX: ntp checks: output numeric data also if stratum too high
    * Linux agent: new check for dmraid-based "bios raid" (agent part as plugin)
    * FIX: if64 now uses ifHighSpeed instead of ifSpeed for determining the
      link speed (fixes speed of 10GBit/s and 20GBit/s ports, thanks Marco Poet)
    * cmctc.temp: serivce has been renamed from "CMC Temperature %s" to just
      "Temperature %s", in order to be consistent with the other checks.
    * mounts: exclude changes of the commit option (might change on laptops),
      make only switch to ro critical, other changes warning.
    * cisco_temp_sensor: new check for temperature sensors of Cisco NEXUS
      and other new Cisco devices
    * oracle_tablespace: Fixed tablespace size/free space calculations
    * FIX: if/if64: omit check result on counter wrap if bandwidth traffic levels
      are used.

    Multisite:
    * Improve transaction handling and reload detection: user can have 
      multiple action threads in parallel now
    * Sounds in views are now enabled per default. The new configuration
      variable enable_sounds can be set to False in multisite.mk in order
      to disable sounds.
    * Added filter for log state (UP,DOWN,OK,CRIT...) to all log views
    * New painter for normal and retry check interval (added to detail views)
    * Site filter shows "(local)" in case of non multi-site setup
    * Made "wato folder" columns sortable
    * Hiding site filter in multisite views in single site setups
    * Replaced "wato" sidebar snapin which mixed up WATO and status GUIs with
      the new "wato_foldertree" snapin which only links to the status views
      filtered by the WATO folder.
    * Added "Dashboard" section to views snapin which shows a list of all dashboards
    * FIX: Fixed auth problem when following logwatch icon links while using
      the form based auth
    * FIX: Fix problem with Umlaut in contact alias
    * FIX: Creating auth.php file on first login dialog based login to ensure
      it exists after login when it is first needed
    * Dashboard: link problem views to *unhandled* views (this was
      inconsistent)
    * Localization: Fixed detection of gettext template file when using the
      local/ hierarchy in OMD

    Mobile:
    * Improved sorting of views in main page 
    * Fix: Use all the availiable space in header
    * Fix: Navigation with Android Hardwarekeys now working
    * Fix: Links to pnp4nagios now work better
    * Fix: Host and Service Icons now finger friendly
    * Fix: Corrected some buildin views

    WATO:
    * Removed IP-Address attribute from folders
    * Supporting localized tag titles
    * Using Username as default value for full names when editing users
    * Snapshot/Factory Reset is possible even with a broken config
    * Added error messages to user edit dialog to prevent notification problems
      caused by incomplete configuration
    * Activate Changes: Wato can also reload instead of restarting nagios
    * Replication: Can now handle replication sites which use the form based auth
    * Replication: Added option to ignore problems with the ssl certificates
                   used in ssl secured replications
    * WATO now supports configuring Check_MK clusters
    * FIX: Fixed missing folders in "move to" dropdown fields
    * FIX: Fixed "move to target folders" after CSV import
    * FIX: Fixed problem with duplicate extra_buttons when using the i18n of multiisite
    * FIX: Fixed problem with duplicate permissions when using the i18n of multiisite
    * FIX: Writing single host_contactgroups rules for each selected
      contactgroup in host edit dialog
    * FIX: Fixed wrong folder contacgroup related permissions in auth.php api
    * FIX: Fixed not up-to-date role permission data in roles_saved hook
    * FIX: Fixed duplicate custom columns in WATO after switching languages

    BI:
    * improve doc/treasures/check_bi_local.py: local check that creates
      Nagios services out of BI aggregates

    Livestatus:
    * ColumnHeaders: on is now able to switch column header on even if Stats:
      headers are used. Artifical header names stats_1, stats_2, etc. are
      begin used. Important: Use "ColumnHeaders: on" after Columns: and 
      after Stats:.

1.1.13i2:
    Core, Setup, etc.:
    * cmk -I: accept host tags and cluster names

    Checks & Agents:
    * linux agent - ipmi: Creating directory of cache file if not exists
    * dell_powerconnect_cpu: renamed service from CPU to "CPU utilization", in
      order to be consistent with other checks
    
    Multisite:
    * Several cleanups to prevent css/js warning messages in e.g. Firefox
    * Made texts in selectable rows selectable again
    * Adding reschedule icon to all Check_MK based services. Clicks on these
      icons will simply trigger a reschedule of the Check_MK service
    * FIX: ship missing CSS files for mobile GUI
    * FIX: rename check_mk.js into checkmk.js in order to avoid browser
      caching problems during version update

    WATO:
    * Optimized wraps in host lists tag column
    * Bulk inventory: Remove leading pipe signs in progress bar on main
      folder inventory
    * NagVis auhtorization file generation is also executed on activate_changes
    * Implemented a new inclusion based API for using multisite permissions
      in other addons
    * Inventory of SNMP devices: force implicit full scan if no services
      are configured yet
    * FIX: Calling activate_changes hook also in distributed WATO setups
    * FIX: Fixed display bug in host tags drop down menu after POST of form
    * FIX: Fixed javascript errors when doing replication in distributed
      wato environments when not having the sidebar open
    * FIX: Fixed search form dependant attribute handling
    * FIX: Fixed search form styling issues
    * You can now move folders to other folders
    * FIX: Distributed WATO: Supressing site sync progress output written in
      the apache error log

1.1.13i1:
    Multisite:
    * New nifty sidebar snapin "Speed-O-Meter"
    * Implemented new cookie based login mechanism including a fancy login GUI
    * Implemented logout functionality for basic auth and the new cookie based auth
    * Implemented user profile management page for changing the user password and
      the default language (if available)
    * New filter for the (new) state in host/service alerts
    * New command for sending custom notifications
    * FIX: Fixed encoding problem when opening dashboard
    * New icon on a service whos host is in downtime
    * Only show most frequently used context buttons (configurable
      in multisite.mk via context_buttons_to_show)
    * Show icon if user has modified a view's filter settings
    * New config option debug_livestatus_queries, normal debug
      mode does not include this anymore
    * Icons with link to page URL at bottom of each page
    * Logwatch: Switched strings in logwatch to i18n strings
    * Logwatch: Fixed styling of context button when acknowleding log messages
    * Logwatch: Implemented overview page to show all problematic logfiles
    * Add Snapin page: show previews of all snapins
    * Add Snapin page: Trying to prevent dragging confusions by using other click event
    * New (hidden) button for reloading a snapin (left to the close button)
    * Automatically falling back to hardcoded default language if configured
    language is not available
    * Repair layout of Perf-O-Meter in single dataset layout
    * FIX: Fixed duplicate view plugin loading when using localized multisite
    * FIX: Host-/Servicegroup snapin: Showing group names when no alias is available
    * FIX: Removed double "/" from pnp graph image urls in views

    BI:
    * Host/Service elements are now iterable via FOREACH_HOST, e.g.
      (FOREACH_HOST, ['server'], ALL_HOSTS, "$HOST$", "Kernel" ),
    * FIX: Assuming host states is possible again (exception: list index "3")

    WATO:
    * Evolved to full featured monitoring configuration tool!
    * Major internal code cleanup
    * Hosts can now be created directly in folders. The concept of host lists
      has been dropped (see migration notes!)
    * Configuration of global configuration variables of Check_MK via WATO
    * Configuration of main.mk rules
    * Configuration of Nagios objects and attributes
    * Configuration of users and roles
    * Configuration of host tags
    * Distributed WATO: replication of the configuration to slaves and peers
    * Added missing API function update_host_attributes() to change the
      attributes of a host
    * Added API function num_hosts_in_folder() to count the number of hosts
      below the given folder
    * Added option to download "latest" snapshot
    * extra_buttons can now register a function to gather the URL to link to
    * Implemented NagVis Authorisation management using WATO users/permissions

    Livestatus:
    * Experimental feature: livecheck -> super fast active check execution
      by making use of external helper processes. Set livecheck=PATH_TO_bin/livecheck
      in nagios.cfg where you load Livestatus. Optional set num_livecheck_helpers=NUM
      to set number of processes. Nagios will not fork() anymore for check exection.
    * New columns num_hosts and num_services in status table
    * New aggregation functions suminv and avginv (see Documentation)

    Core, Setup, etc.:
    * New configuration variable static_checks[] (used by WATO)
    * New configuration variable checkgroup_parameters (mainly for WATO)
    * check_submission defaults now to "file" (was "pipe")
    * Added pre-configured notification via cmk --notify
    * Drop RRA-configuration files for PNP4Nagios completely
    * New configuration variable ping_levels for configuring parameters
      for the host checks.
    * cmk --notify: new macros $MONITORING_HOST$, $OMD_ROOT$ and $OMD_SITE$
    * make ping_levels also apply to PING services for ping-only hosts
      (thanks to Bernhard Schmidt)

    Checks & Agents:
    * if/if64: new ruleset if_disable_if64_hosts, that force if on
      hosts the seem to support if64
    * Windows agent: new config variable "sections" in [global], that
      allows to configure which sections are being output.
    * Windows agent: in [logwatch] you can now configure which logfiles
      to process and which levels of messages to send.
    * Windows agent: new config variable "host" in all sections that
      restricts the folling entries to certain hosts.
    * Windows agent: finally implemented <<<mrpe>>. See check_mk.ini
      for examples.
    * Windows agent: do not execute *.txt and *.dir in <<<plugins>>> and
      <<<local>>>
    * Windows agent: make extensions to execute configurable (see
      example check_mk.ini)
    * Windows agent: agent now reuses TCP port even when taskkill'ed, so
      a system reboot is (hopefully) not neccessary anymore
    * Windows agent: section <<<df>>> now also outputs junctions (windows
      mount points). No external plugin is needed.
    * Windows agent: new section <<<fileinfo>>> for monitoring file sizes
      (and later possible ages)
    * logwatch: allow to classify messages based on their count (see
      man page of logwatch for details)
    * fileinfo: new check for monitoring age and size of files
    * heartbeat_crm: apply patches from Václav Ovsík, so that the check
      should work on Debian now.
    * ad_replication: added warninglevel 
    * fsc_*: added missing scan functions
    * printer_alerts: added further state codes (thanks to Matthew Stew)
    * Solaris agent: changed shell to /usr/bin/bash (fixes problems with LC_ALL=C)

1.1.12p7:
    Multisite:
    * FIX: detail view of host was missing column headers
    * FIX: fix problem on IE with background color 'white'
    * FIX: fix hitting enter in host search form on IE
    * FIX: fix problem in ipmi_sensors perfometer

    Checks & Agents:
    * FIX: fixed man pages of h3c_lanswitch_sensors and statgrab_cpu
    * FIX: netapp_volumes: added raid4 as allowed state (thanks to Michaël Coquard)

    Livestatus
    * FIX: fix type column in 'GET columns' for dict-type columns (bug found
      by Gerhard Lausser)

1.1.12p6:
    Checks & Agents:
    * FIX: lnx_if: remove debug output (left over from 1.1.12p5)
    
1.1.12p5:
    Multisite:
    * FIX: fix hitting enter in Quicksearch on IE 8
    * FIX: event/log views: reverse sorting, so that newest entries
      are shown first
    * FIX: fix dashboard dashlet background on IE
    * FIX: fix row highlight in status GUI on IE 7/8
    * FIX: fix row highlight after status page reload
    * FIX: single dataset layout honors column header settings
    * FIX: quote '#' in PNP links (when # is contained in services)
    * FIX: quote '#' in PNP image links also
    * FIX: add notifications to host/service event view

    Checks & Agents:
    * FIX: lnx_if: assume interfaces as up if ethtool is missing or
      not working but interface has been used since last reboot. This
      fixes the problem where interface are not found by inventory.
    * FIX: snmp_uptime: handels alternative timeformat
    * FIX: netapp_*: scan functions now detect IBM versions of firmware
    * FIX: bluecoat_diskcpu: repair scan function
    * FIX: mem.vmalloc: fix default levels (32 and 64 was swapped)
    * FIX: smart: make levels work (thanks to Bernhard Schmidt)
    * FIX: PNP template if if/if64: reset LC_ALL, avoids syntax error
    * FIX: dell_powerconnect_cpu: handle sporadic incomplete output
      from SNMP agent

1.1.12p4:
    Multisite:
    * FIX: sidebar snapin Hostgroups and Servicegroups sometimes
           failed with non-existing "available_views".
    * FIX: Fix host related WATO context button links to point to the hosts site
    * FIX: Fixed view editor redirection to new view after changing the view_name
    * FIX: Made icon painter usable when displaying hostgroup rows
    * Logwatch: Switched strings in logwatch to i18n strings
    * Logwatch: Fixed styling of context button when acknowleding log messages
    * Logwatch: Implemented overview page to show all problematic logfiles

    WATO:
    * FIX: add missing icon_csv.png
    * FIX: WATO did not write values of custom macros to extra_host_conf definitions

1.1.12p3:
    Core, Setup, etc.:
    * FIX: really suppress precompiling on PING-only hosts now

1.1.12p2:
    Core, Setup, etc.:
    * FIX: fix handling of empty suboids
    * FIX: do not create precomiled checks for host without Check_MK services

    Checks & Agents:
    * FIX: mem.win: Default levels now works, check not always OK
    * FIX: blade_health: fix OID specification
    * FIX: blade_bays: fix naming of item and man page

    Multisite:
    * FIX: Fixed styling of view header in older IE browsers
    * FIX: Do not show WATO button in views if WATO is disabled
    * FIX: Remove WATO Folder filter if WATO is disabled 
    * FIX: Snapin 'Performance': fix text align for numbers
    * FIX: Disallow setting downtimes that end in the past
    * FIX: Fix links to downtime services in dashboard
    * FIX: Fix popup help of reschedule icon

1.1.12p1:
    Core, Setup, etc.:
    * FIX: fix aggregate_check_mk (Summary host agent status)

    Checks & Agents:
    * FIX: mk_oracle now also detects XE databases
    * FIX: printer_alerts: handle 0-entries of Brother printers
    * FIX: printer_supply: fix Perf-O-Meter if no max known
    * FIX: Added id parameter to render_statistics() method to allow more than
      one pie dashlet for host/service stats
    * FIX: drbd: fixed inventory functions
    * FIX: printer_supply: handle output of Brother printers
    * FIX: ps.perf PNP template: show memory usage per process and not
      summed up. This is needed in situations where one process forks itself
      in irregular intervals and rates but you are interested just in the
      memory usage of the main process.

    Multisite:
    * FIX: finally fixed long-wanted "NagStaMon create hundreds
      of Apache processes" problem!
    * FIX: query crashed when sorting after a join columns without
      an explicit title.
    * FIX: filter for WATO file/folder was not always working.
    * Added filter for hard services states to search and service
      problems view
    * FIX: dashboard problem views now ignore notification period,
      just as tactical overview and normal problem views do
    * FIX: Loading dashboard plugins in dashboard module
 

1.1.12:
    Checks & Agents:
    * dell_powerconnect_*: final fixed, added PNP-templates
    * ps.perf: better error handling in PNP template

    Multisite:
    * Dashboard: fix font size of service statistics table
    * Dashboard: insert links to views into statistics
    * Dashboard: add links to PNP when using PNP graphs
    
1.1.12b2:
    Core, Setup, etc.:
    * FIX: fix crash with umlauts in host aliases
    * FIX: remove duplicate alias from Nagios config

    Checks & Agents:
    * services: better handling of invalid patterns
    * FIX: multipath: fix for another UUID format
    * AIX agent: fix implementation of thread count
    * blade_bays: detect more than 16 bays
    * statgrab_*: added missing inventory functions
    * FIX: fix smart.temp WARN/CRIT levels were off by one degree

    Multisite:
    * Remove Check_MK logo from default dashboard
    * Let dashboard use 10 more pixels right and bottom
    * FIX: do not show WATO icon if no WATO permission
    * Sidebar sitestatus: Sorting sites by sitealias
    * FIX: removed redundant calls of view_linktitle()

    WATO:
    * FIX: fix update of file/folder title after title property change

    Livestatus:
    * FIX: fix crash on imcomplete log lines (i.e. as
      as result of a full disk)
    * FIX: Livestatus-API: fix COMMAND via persistent connections
	

1.1.12b1:
    Core, Setup, etc.:
    * FIX: fix cmk -D on cluster hosts
    * Made profile output file configurable (Variable: g_profile_path)

    Checks & Agents:
    * FIX: j4p_performance: fix inventory functions 
    * FIX: mk_oracle: fix race condition in cache file handling (agent data
      was missing sections in certain situations)
    * mrpe: make check cluster-aware and work as clustered_service
    * cups_queues: Run agent part only on directly on CUPS servers,
      not on clients
    * FIX: mbg_lantime_state: Fixed output UOM to really be miliseconds
    * FIX: ntp: Handling large times in "poll" column correctly
    * New check dmi_sysinfo to gather basic hardware information
    * New check bintec_info to gather the software version and serial number
    of bintec routers

    Multisite:
    * FIX: fix rescheduling of host check
    * FIX: fix exception when using status_host while local site is offline
    * FIX: Fixed not updating pnp graphs on dashboard in some browsers (like chrome)
    * FIX: fix URL-too-long in permissions page
    * FIX: fix permission computation
    * FIX: fixed sorting of service perfdata columns
    * FIX: fixed sorting of multiple joined columns in some cases
    * FIX: fixed some localisation strings
    * Cleanup permissions page optically, add comments for views and snapins
    * Added some missing i18n strings in general HTML functions
    * Added display_option "w" to disable limit messages and livestatus errors in views
    * Service Perfdata Sorters are sorting correctly now
    * Added "Administration" snapin to default sidebar
    * Tactical Overview: make link clickable even if count is zero
    * Minor cleanup in default dashboard
    * Dashboard: new dashlet attribute title_url lets you make a title into a link
    * Dashboard: make numbers match "Tactical Overview" snapin

    Livestatus:
    * Write messages after initialization into an own livestatus.log

    WATO:
    * FIX: "bulk move to" at the top of wato hostlists works again
    * FIX: IE<9: Fixed problem with checkbox events when editing a host
    * FIX: "move to" dropdown in IE9 works again

1.1.11i4:
    Core, Setup, etc.:
    * FIX: use hostgroups instead of host_groups in Nagios configuration.
      This fixes a problem with Shinken
    * --scan-parents: detected parent hosts are now tagged with 'ping', so
      that no agent will be contacted on those hosts

    Checks & Agents:
    * Added 4 new checks dell_powerconnect_* by Chris Bowlby
    * ipmi_sensors: correctly handle further positive status texts
      (thanks to Sebastian Talmon)
    * FIX: nfsmounts handles zero-sized volumes correctly
    * AIX agent now outputs the user and performance data in <<<ps>>>

    Multisite:
    * FIX: WATO filtered status GUIs did not update the title after changing
      the title of the file/folder in WATO
    * FIX: Removed new python syntax which is incompatible with old python versions
    * FIX: Made bulk inventory work in IE
    * FIX: Fixed js errors in IE when having not enough space on dashboard 
    * FIX: fix error when using non-Ascii characters in view title
    * FIX: fix error on comment page caused by missing sorter
    * FIX: endless javascript when fetching pnp graphs on host/service detail pages
    * FIX: Not showing the action form in "try" mode of the view editor
    * FIX: Preventing up-then-over effect while loading the dashboard in firefox
    * Added missing i18n strings in command form and list of views
    * Views are not reloaded completely anymore. The data tables are reloaded
      on their own.
    * Open tabs in views do not prevent reloading the displayed data anymore
    * Added display_option "L" to enable/disable column title sortings
    * Sorting by joined columns is now possible
    * Added missing sorters for "service nth service perfdata" painters
    * Implemented row selection in views to select only a subset of shown data
      for actions
    * Sort titles in views can be enabled by clicking on the whole cells now
    * Submitting the view editor via ENTER key saves the view now instead of try mode
    * Host comments have red backgrounded rows when host is down
    * Implemented hook api to draw custom link buttons in views

    WATO:
    * Changed row selection in WATO to new row selection mechanism
    * Bulk action buttons are shown at the top of hostlists too when the lists
      have more than 10 list items
    * New function for backup and restore of the configuration

    Livestatus:
    * FIX: fix compile error in TableLog.cc by including stddef.h
    * FIX: tables comments and downtimes now honor AuthUser
    * Table log honors AuthUser for entries that belong to hosts
      (not for external commands, though. Sorry...)
    * FIX: fix Stats: sum/min/max/avg for columns of type time

1.1.11i3:
    Core, Setup, etc.:
    * FIX: allow host names to have spaces
    * --snmpwalk: fix missing space in case of HEX strings
    * cmk --restore: be aware of counters and cache being symbolic links
    * do_rrd_update: direct RRD updates have completely been removed.
      Please use rrdcached in case of performance problems.
    * install_nagios.sh has finally been removed (was not maintained anyway).
      Please use OMD instead.
    * Inventory functions now only take the single argument 'info'. The old
      style FUNC(checkname, info) is still supported but deprecated.
    * Show datasource program on cmk -D
    * Remove .f12 compile helper files from agents directory
    * Output missing sections in case of "WARNING - Only __ output of __..."
    * Remove obsolete code of snmp_info_single
    * Remove 'Agent version (unknown)' for SNMP-only hosts
    * Options --version, --help, --man, --list-checks and --packager now
      work even with errors in the configuration files
    * Minor layout fix in check man-pages

    Checks & Agents:
    * FIX: hr_mem: take into account cache and buffers
    * FIX: printer_pages: workaround for trailing-zero bug in HP Jetdirect
    * mk_logwatch: allow to set limits in processing time and number of
      new log messages per log file
    * Windows Agent: Now supports direct execution of powershell scripts
    * local: PNP template now supports multiple performance values
    * lnx_if: make lnx_if the default interface check for Linux
    * printer_supply: support non-Ascii characters in items like
      "Resttonerbehälter". You need to define snmp_character_encodings in main.mk
    * mem.win: new dedicated memory check for Windows (see Migration notes)
    * hr_mem: added Perf-O-Meter
    * Renamed all temperature checks to "Temperature %s". Please
      read the migration notes!
    * df and friends: enabled trend performance data per default. Please
      carefully read the migration notes!
    * diskstat: make summary mode the default behavious (one check per host)

    MK Livestatus:
    * WaitObject: allow to separate host name and service with a semicolon.
      That makes host names containing spaces possible.
    * Better error messages in case of unimplemented operators

    Multisite:
    * FIX: reschedule now works for host names containing spaces
    * FIX: correctly sort log views in case of multi site setups
    * FIX: avoid seven broken images in case of missing PNP graphs
    * FIX: Fixed javascript errors when opening dashboard in IE below 9
    * FIX: Views: Handling deprecated value "perpage" for option
      column_headers correctly
    * FIX: Fixed javascript error when saving edited views without sidebar
    * FIX: Showing up PNP hover menus above perfometers
    * Host/Service Icon column is now modularized and can be extended using
      the multisite_icons list.
    * New sorters for time and line number of logfile entries
    * Bookmarks snapin: save relative URLs whenever possible
    * Man-Pages of Check_MK checks shown in Multisite honor OMD's local hierarchy
    * nicer output of substates, translate (!) and (!!) into HTML code
    * new command for clearing modified attributes (red cross, green checkmark)
    * Perf-O-Meters: strip away arguments from check_command (e.g.
      "check-foo!17!31" -> "check-foo").
    * Added several missing i18n strings in view editor
    * Views can now be sorted by the users by clicking on the table headers.
      The user sort options are not persisted.
    * Perf-O-Meters are now aware if there really is a PNP graph

    WATO:
    * Show error message in case of empty inventory due to agent error
    * Commited audit log entries are now pages based on days
    * Added download link to download the WATO audit log in CSV format

1.1.11i2:
    Core, Setup, etc.:
    * FIX: sort output of cmk --list-hosts alphabetically
    * FIX: automatically remove leading and trailing space from service names
      (this fixes a problem with printer_pages and an empty item)
    * Great speed up of cmk -N/-C/-U/-R, especially when number of hosts is
      large.
    * new main.mk option delay_precompile: if True, check_mk will skip Python 
      precompilation during cmk -C or cmk -R, but will do this the first 
      time the host is checked.  This speeds up restarts. Default is False.
      Nagios user needs write access in precompiled directory!
    * new config variable agent_ports, allowing to specify the agent's
      TCP port (default is 6556) on a per-host basis.
    * new config variable snmp_ports, allowing to specify the UDP port
      to used with SNMP, on a per-host basis.
    * new config variable dyndns_hosts. Hosts listed in this configuration
      list (compatible to bulkwalk_hosts) use their hostname as IP address.
    
    Checks & Agents:
    * FIX: AIX agent: output name of template in case of MRPE
    * FIX: cisco_temp: skip non-present sensors at inventory
    * FIX: apc_symmetra: fix remaining runtime calculation (by factor 100)
    * FIX: Added PNP-template for winperf_phydisk
    * FIX: if64: fix UNKNOWN in case of non-unique ifAlias
    * FIX: lnx_if/if/if64: ignore percentual traffic levels on NICs without
           speed information.
    * FIX: cisco_temp_perf: add critical level to performance data
    * FIX: windows agent: hopefully fix case with quotes in directory name
    * FIX: printer_supply: fixed logic of Perf-O-Meter (mixed up crit with ok)
    * FIX: Solaris agent: reset localization to C, fixes problems with statgrab
    * FIX: blade_*: fix SNMP scan function for newer firmwares (thanks to Carlos Peón)
    * snmp_uptime, snmp_info: added scan functions. These checks will now
      always be added. Please use ingored_checktypes to disable, if non needed.
    * brocade_port: check for Brocade FC ports has been rewritten with
      lots of new features.
    * AIX agent now simulates <<<netctr>>> output (by Jörg Linge)
    * mbg_lantime_state: Handling refclock offsets correctly now; Changed
      default thresholds to 5/10 refclock offset
    * brocade_port: parameter for phystate, opstate and admstate can now
      also be lists of allowed states.
    * lnx_if: treat interfaces without information from ethtool as
      softwareLoopback interface. The will not be found by inventory now.
    * vbox_guest: new check for checking guest additions of Linux virtual box hosts
    * if/if64: Fixed bug in operstate detection when using old tuple based params
    * if/if64: Fixed bug in operstate detection when using tuple of valid operstates
    * mk_oracle: Added caching of results to prevent problems with long
    running SQL queries. Cache is controlled by CACHE_MAXAGE var which is preset to
    120 seconds 
    * mk_oracle: EXCLUDE_<sid>=ALL or EXCLUDE_<sid>=oracle_sessions can be
    used to exclude specific checks now
    * mk_oracle: Added optional configuration file to configure the new options
    * j4p_performance agent plugin: Supports basic/digest auth now
    * New checks j4p_performance.threads and j4p_performance.uptime which
      track the number of threads and the uptime of a JMX process
    * j4p_performance can fetch app and servlet specific status data. Fetching
      the running state, number of sessions and number of requests now. Can be
      extended via agent configuration (j4p.cfg).
    * Added some preflight checks to --scan-parents code
    * New checks netapp_cluster, netapp_vfiler for checking NetAPP filer 
      running as cluster or running vfilers.
    * megaraid_pdisks: Better handling of MegaCli output (Thanks to Bastian Kuhn)
    * Windows: agent now also sends start type (auto/demand/disabled/boot/system)
    * Windows: inventory_services now allowes regexes, depends and state/start type
      and also allows host tags.

    Multisite:
    * FIX: make non-Ascii characters in services names work again
    * FIX: Avoid exceptions in sidebar on Nagios restart
    * FIX: printer_supply perfometer: Using white font for black toners
    * FIX: ipmi: Skipping items with invalid data (0.000 val, "unspecified" unit) in summary mode
    * FIX: ipmi: Improved output formating in summary mode
    * FIX: BI - fixed wrong variable in running_on aggregation function
    * FIX: "view_name" variable missing error message when opening view.py
      while using the "BI Aggregation Groups" and "Hosts" snapins in sidebar
    * FIX: Fixed styling of form input elements in IE + styling improvements
    * FIX: Fixed initial folding state on page loading on pages with multiple foldings opened
    * Introduced basic infrastructure for multilanguage support in Multisite
    * Make 'Views' snapin foldable
    * Replace old main view by dashboard
    * Sidebar: Snapins can register for a triggered reload after a nagios
      restart has been detected. Check interval is 30 seconds for now.
    * Quicksearch snapin: Reloads host lists after a detected nagios restart.
    * New config directory multisite.d/ - similar to conf.d/
    * great speed up of HTML rendering
    * support for Python profiling (set profile = True in multisite.mk, profile
      will be in var/check_mk/web)
    * WATO: Added new hook "active-changes" which calls the registered hosts
      with a dict of "dirty" hosts
    * Added column painter for host contacts
    * Added column painters for contact groups, added those to detail views
    * Added filters for host and service contact groups
    * Detail views of host/service now show contacts
    * Fix playing of sounds: All problem views now have play_sounds activated,
      all other deactivated.
    * Rescheduling of Check_MK: introduce a short sleep of 0.7 sec. This increases
      the chance of the passive services being updated before the repaint.
    * Added missing i18n strings in filter section of view editor
    * Added filter and painter for the contact_name in log table
    * Added several views to display the notification logs of Nagios

    WATO:
    * Configration files can now be administered via the WEB UI
      (config_files in multisite.mk is obsolete)
    * Snapin is tree-based and foldable
    * Bulk operation on host lists (inventory, tags changed, etc)
    * Easy search operation in host lists
    * Dialog for global host search
    * Services dialog now tries to use cached data. On SNMP hosts
      no scan will be done until new button "Full Scan" is pressed.

    BI:
    * FIX: Fixed displaying of host states (after i18n introduction)h
    * FiX: Fixed filter for aggregation group
    * FIX: Fixed assumption button for services with non-Ascii-characters

    MK Livestatus:
    * FIX: fix compile problem on Debian unstable (Thanks to Sven Velt)
    * Column aggregation (Stats) now also works for perf_data
    * New configuration variable data_encoding and full UTF-8 support.
    * New column contact_groups in table hosts and services (thanks to
      Matthew Kent)
    * New headers Negate:, StatsNegate: and WaitConditionNegate:

1.1.11i1:
    Core, Setup, etc.:
    * FIX: Avoid duplicate SNMP scan of checktypes containing a period
    * FIX: honor ignored_checktypes also on SNMP scan
    * FIX: cmk -II also refreshes cluster checks, if all nodes are specified
    * FIX: avoid floating points with 'e' in performance data
    * FIX: cmk -D: drop obsolete (and always empty) Notification:
    * FIX: better handling of broken checks returning empty services
    * FIX: fix computation of weight when averaging
    * FIX: fix detection of missing OIDs (led to empty lines) 
    * SNMP scan functions can now call oid(".1.3.6.1.4.1.9.9.13.1.3.1.3.*")
      That will return the *first* OID beginning with .1.3.6.1.4.1.9.9.13.1.3.1.3
    * New config option: Set check_submission = "file" in order to write
      check result files instead of using Nagios command pipe (safes
      CPU ressources)
    * Agent simulation mode (for internal use and check development)
    * Call snmpgetnext with the option -Cf (fixes some client errors)
    * Call snmp(bulk)walk always with the option -Cc (fixes problems in some
      cases where OIDs are missing)
    * Allow merging of dictionary based check parameters
    * --debug now implies -v
    * new option --profile: creates execution profile of check_mk itself
    * sped up use of stored snmp walks
    * find configuration file in subdirectories of conf.d also
    * check_mk_templates.cfg: make check-mk-ping take arguments

    Multisite:
    * FIX: Display limit-exceeded message also in multi site setups
    * FIX: Tactical Overview: fix unhandled host problems view
    * FIX: customlinks snapin: Suppressing exception when no links configured
    * FIX: webservice: suppress livestatus errors in multi-site setups
    * FIX: install missing example icons in web/htdocs/images/icons
    * FIX: Nagios-Snapin: avoid duplicate slash in URL
    * FIX: custom_style_sheet now also honored by sidebar
    * FIX: ignore case when sorting groups in ...groups snapin
    * FIX: Fixed handling of embedded graphs to support the changes made to
    * FIX: avoid duplicate import of plugins in OMD local installation
    the PNP webservice
    * FIX: Added host_is_active and host_flapping columns for NagStaMon views
    * Added snmp_uptime, uptime and printer_supply perfometers
    * Allow for displaying service data in host tables
    * View editor foldable states are now permament per user
    * New config variable filter_columns (default is 2)

    BI:
    * Added new component BI to Multisite.

    WATO:
    * FIX: fix crash when saving services after migration from old version
    * Allow moving hosts from one to another config file

    Checks & Agents:
    * FIX: hr_mem: ignore devices that report zero memory
    * FIX: cisco_power: fix syntax error in man page (broke also Multisite)
    * FIX: local: fixed search for custom templates PNP template
    * FIX: if/if64: always generate unique items (in case ifAlias is used)
    * FIX: ipmi: fix ugly ouput in case of warning and error
    * FIX: vms_df: fix, was completely broken due to conversion to df.include
    * FIX: blade_bays: add missing SNMP OIDs (check was always UNKNOWN)
    * FIX: df: fix layout problems in PNP template
    * FIX: df: fix trend computation (thanks to Sebastian Talmon)
    * FIX: df: fix status in case of critical trend and warning used
    * FIX: df: fix display of trend warn/crit in PNP-graph
    * FIX: cmctc: fix inventory in case of incomplete entries
    * FIX: cmctc: add scan function
    * FIX: ucd_cpu_load and ucd_cpu_util: make scan function find Rittal
    * FIX: ucd_cpu_util: fix check in case of missing hi, si and st
    * FIX: mk_logwatch: improve implementation in order to save RAM
    * FIX: mk_oracle: Updated tablespace query to use 'used blocks' instead of 'user blocks'
    * FIX: mk_oracle: Fixed computation for TEMP table spaces
    * FIX: bluecoat_sensors: Using scale parameter provided by the host for reported values
    * FIX: fjdarye60_devencs, fjdarye60_disks.summary: added snmp scan functions
    * FIX: decru_*: added snmp scan functions
    * FIX: heartbeat_rscstatus handles empty agent output correctly
    * FIX: hp_procurve_cpu: fix synatx error in man page
    * FIX: hp_procurve_memory: fix syntax error in man page
    * FIX: fc_brocade_port_detailed: fix PNP template in MULTIPLE mode
    * FIX: ad_replication.bat only generates output on domain controllers now.
           This is useful to prevent checks on non DC hosts (Thanks to Alex Greenwood)
    * FIX: cisco_temp_perf: handle sensors without names correctly
    * printer_supply: Changed order of tests. When a printer reports -3 this
      is used before the check if maxlevel is -2.
    * printer_supply: Skipping inventory of supplies which have current value
    and maxlevel both set to -2.
    * cisco_locif: The check has been removed. Please switch to if/if64
      has not the index 1
    * cisco_temp/cisco_temp_perf: scan function handles sensors not beginning
      with index 1
    * df: split PNP graphs for growth/trend into two graphs
    * omd_status: new check for checking status of OMD sites
    * printer_alerts: Added new check for monitoring alert states reported by
      printers using the PRINTER-MIB
    * diskstat: rewritten check: now show different devices, r+w in one check
    * canon_pages: Added new check for monitoring processed pages on canon
    printer/multi-function devices
    * strem1_sensors: added check to monitor sensors attached to Sensatorinc EM1 devices
    * windows_update: Added check to monitor windows update states on windows
      clients. The check monitors the number of pending updates and checks if
      a reboot is needed after updates have been installed.
    * lnx_if: new check for Linux NICs compatible with if/if64 replacing 
      netif.* and netctr.
    * if/if64: also output performance data if operstate not as expected
    * if/if64: scan function now also detects devices where the first port
    * if/if64: also show perf-o-meter if speed is unknown
    * f5_bigip_pool: status of F5 BIP/ip load balancing pools
    * f5_bigip_vserver: status of F5 BIP/ip virtual servers
    * ipmi: new configuration variable ipmi_ignored_sensors (see man page)
    * hp_procurve_cpu: rename services description to CPU utilization
    * ipmi: Linux agent now (asynchronously) caches output of ipmitool for 20 minutes
    * windows: agent has new output format for performance counters
    * winperf_process.util: new version of winperf.cpuusage supporting new agent
    * winperf_system.diskio: new version of winperf.diskstat supporting new agent
    * winperf_msx_queues: new check for MS Exchange message queues
    * winperf_phydisk: new check compatible with Linux diskstat (Disk IO per device!)
    * smart.temp/smart.stats: added new check for monitoring health of HDDs
      using S.M.A.R.T
    * mcdata_fcport: new check for ports of MCData FC Switches
    * hp_procurve_cpu: add PNP template
    * hp_procurve_cpu: rename load to utilization, rename service to CPU utilizition
    * df,df_netapp,df_netapp32,hr_fs,vms_df: convert to mergeable dictionaries
    * mbg_lantime_state,mbg_lantime_refclock: added new checks to monitor 
      Meinberg LANTIME GPS clocks

    Livestatus:
    * Updated Perl API to version 0.74 (thanks to Sven Nierlein)

1.1.10:
    Core, Setup, etc.:
    * --flush now also deletes all autochecks 
    
    Checks & Agents:
    * FIX: hr_cpu: fix inventory on 1-CPU systems (thanks to Ulrich Kiermayr)


1.1.10b2:
    Core, Setup, etc.:
    * FIX: setup.sh on OMD: fix paths for cache and counters
    * FIX: check_mk -D did bail out if host had no ip address
    * cleanup: all OIDs in checks now begin with ".1.3.6", not "1.3.6"

    WATO:
    * FIX: Fixed bug that lost autochecks when using WATO and cmk -II together

    Checks & Agents:
    * Added check man pages for systemtime, multipath, snmp_info, sylo,
      ad_replication, fsc_fans, fsc_temp, fsc_subsystems
    * Added SNMP uptime check which behaves identical to the agent uptime check


1.1.10b1:
    Core, Setup, etc.:
    * FIX: do not assume 127.0.0.1 as IP address for usewalk_hosts if
      they are not SNMP hosts.
    * FIX: precompile: make sure check includes are added before actual
      checks
    * FIX: setup.sh: do not prepend current directory to url_prefix
    * FIX: output agent version also for mixed (tcp|snmp) hosts
    * RPM: use BuildArch: noarch in spec file rather than as a command
      line option (thanks to Ulrich Kiermayr)
    * setup.sh: Allow to install Check_MK into existing OMD site (>= 0.46).
      This is still experimental!

    Checks & Agents:
    * FIX: Windows agent: fix output of event ID of log messages
    * FIX: if/if64: output speed correctly (1.50MB/s instead of 1MB/s)
    * FIX: drbd now handles output of older version without an ep field
    * FIX: repaired df_netapp32
    * FIX: Added SNMP scan function of df_netapp and df_netapp32
    * FIX: repaired apc_symmetra (was broken due to new option -Ot 
      for SNMP)
    * FIX: df, hr_fs and other filesystem checks: fix bug if using
      magic number. levels_low is now honored.
    * FIX: scan function avoids hr_cpu and ucd_cpu_utilization
      at the same time
    * FIX: HP-UX agent: fixed output of df for long mount points
      (thanks to Claas Rockmann-Buchterkirche)
    * FIX: df_netapp/32: fixed output of used percentage (was always
      0% due to integer division)
    * FIX: fixed manual of df (magic_norm -> magic_normsize)
    * FIX: removed filesystem_trend_perfdata. It didn't work. Use
      now df-parameter "trend_perfdata" (see new man page of df)
    * FIX: cisco_temp_perf: fix return state in case of WARNING (was 0 = OK)
    * FIX: repair PNP template for df when using trends
    * FIX: cisco_qos: fix WATO exception (was due to print command in check)
    * FIX: check_mk check: fixed template for execution time
    * FIX: blade_health, fc_brocade_port_detailed removed debug outputs
    * FIX: netapp_volumes: The check handled 64-bit aggregates correctly
    * FIX: netapp_volumes: Fixed snmp scan function
    * FIX: blade_*: Fixed snmp scan function
    * FIX: nfsmount: fix exception in check in case of 'hanging'
    * systemtime: new simple check for time synchronization on Windows
      (needs agent update)
    * Added Perf-O-Meter for non-df filesystem checks (e.g. netapp)
    * hp_proliant_*: improve scan function (now just looks for "proliant")

    Multisite:
    * FIX: fix json/python Webservice

1.1.9i9:
    Core, Setup, etc.:
    * FIX: check_mk_templates.cfg: add missing check_period for hosts
      (needed for Shinken)
    * FIX: read *.include files before checks. Fixes df_netapp not finding
      its check function
    * FIX: inventory checks on SNMP+TCP hosts ignored new TCP checks
    * local.mk: This file is read after final.mk and *not* backup up
      or restored
    * read all files in conf.d/*.mk in alphabetical order now.
    * use snmp commands always with -Ot: output time stamps as UNIX epoch
      (thanks to Ulrich Kiermayr)

    Checks & Agents:
    * ucd_cpu_load: new check for CPU load via UCD SNMP agent
    * ucd_cpu_util: new check for CPU utilization via UCD SNMP agent
    * steelhead_status: new check for overall health of Riverbed Steelhead appliance
    * steelhead_connections: new check for Riverbed Steelhead connections
    * df, df_netapp, df_netapp32, hr_fs, vms_df: all filesystem checks now support
      trends. Please look at check manpage of df for details.
    * FIX: heartbeat_nodes: Fixed error handling when node is active but at least one link is dead
    * 3ware_units: Handling INITIALIZING state as warning now
    * FIX: 3ware_units: Better handling of outputs from different tw_cli versions now
    * FIX: local: PNP template for local now looks in all template directories for
      specific templates (thanks to Patrick Schaaf)

    Multisite:
    * FIX: fix "too many values to unpack" when editing views in single layout
      mode (such as host or service detail)
    * FIX: fix PNP icon in cases where host and service icons are displayed in 
      same view (found by Wolfgang Barth)
    * FIX: Fixed view column editor forgetting pending changes to other form
           fields
    * FIX: Customlinks snapin persists folding states again
    * FIX: PNP timerange painter option field takes selected value as default now
    * FIX: Fixed perfometer styling in single dataset layouts
    * FIX: Tooltips work in group headers now
    * FIX: Catching exceptions caused by unset bandwidth in interface perfometer

    WATO:
    * FIX: fix problem with vanishing services on Windows. Affected were services
      containing colons (such as fs_C:/).

    Livestatus:
    * FIX: fix most compiler warnings (thanks to patch by Sami Kerola)
    * FIX: fix memory leak. The leak caused increasing check latency in some
      situations
    
1.1.9i8:
    Multisite:
    * New "web service" for retrieving data from views as JSON or 
      Python objects. This allows to connect with NagStaMon 
      (requires patch in NagStaMon). Simply add &output_format=json
      or &output_format=python to your view URL.
    * Added two builtin views for NagStaMon.
    * Acknowledgement of problem now has checkboxes for sticky,
      send notification and persisten comment
    * Downtimes: allow to specify fixed/flexible downtime
    * new display_options d/D for switching on/off the tab "Display"
    * Improved builtin views for downtimes
    * Bugfix: Servicegroups can be searched with the quicksearch snapin using
      the 'sg:' prefix again

    WATO:
    * Fixed problem appearing at restart on older Python version (RH)

1.1.9i7:
    Core, Setup, etc.:
    * Fix crash on Python 2.4 (e.g. RedHat) with fake_file
    * Fixed clustering of SNMP hosts
    * Fix status output of Check_MK check in mixed cluster setups

    Checks & Agents:
    * PNP templates for if/if64: fix bugs: outgoing packets had been
      same as incoming, errors and discards were swapped (thanks to 
      Paul Freeman)
    * Linux Agent: Added suport for vdx and xvdx volumes (KVM+Virtio, XEN+xvda)

    Multisite:
    * Fix encoding problem when host/service groups contain non-ascii
      characters.

    WATO:
    * Fix too-long-URL problem in cases of many services on one host


1.1.9i6:
    INCOMPATIBLE CHANGES:
    * Removed out-dated checks blade_misc, ironport_misc and snia_sml. Replaced
      with dummy checks begin always UNKNOWN.

    Core, Setup, etc.:
    * cmk -D: show ip address of host 
    * Fix SNMP inventory find snmp misc checks inspite of negative scan function
    * Fix output of MB and GB values (fraction part was zero)

    Checks & Agents:
    * megaraid_ldisks: remove debug output
    * fc_brocade_port: hide on SNMP scan, prefer fc_brocade_port_detailed
    * fc_brocade_port_detailed: improve scan function, find more devices
    * New agent for HP-UX
    * hpux_cpu: new check for monitoring CPU load average on HP-UX
    * hpux_if: New check for monitoring NICs on HP-UX (compatible to if/if64)
    * hpux_multipath: New check for monitoring Multipathing on HP-UX
    * hpux_lvm: New check for monitoring LVM mirror state on HP-UX
    * hpux_serviceguard: new check for monitoring HP-UX Serviceguard
    * drbd: Fixed var typo which prevented inventory of drbd general check
      (Thanks to Andreas Behler)
    * mk_oracle: new agent plugin for monitoring ORACLE (currently only
      on Linux and HP-UX, but easily portable to other Unices)
    * oracle_sessions: new check for monitoring the current number of active
      database sessions.
    * oracle_logswitches: new check for monitoring the number of logswitches
      of an ORACLE instances in the last 60 minutes.
    * oracle_tablespaces: new check for monitoring size, state and autoextension
      of ORACLE tablespaces.
    * h3c_lanswitch_cpu: new check for monitoring CPU usage of H3C/HP/3COM switches
    * h3c_lanswitch_sensors: new check for monitoring hardware sensors of H3C/HP/3COM switches
    * superstack3_sensors: new check for monitoring hardware sensors of 3COM Superstack 3 switches

    Multisite:
    * Fixed aligns/widths of snapin contents and several small styling issues
    * Fixed links and border-styling of host matrix snapin
    * Removed jQuery hover menu and replaced it with own code

1.1.9i5:
    Multisite:
    * custom notes: new macros $URL_PREFIX$ and $SITE$, making 
      multi site setups easier
    * new intelligent logwatch icon, using url_prefix in multi site
      setups


1.1.9i4:
    Core, Setup, etc.:
    * added missing 'register 0' to host template
    * setup: fix creation of symlink cmk if already existing

    Multisite:
    * New reschedule icon now also works for non-local sites.
    * painter options are now persisted on a per-user-base
    * new optional column for displaying host and service comments
      (not used in shipped views but available in view editor)

    Livestatus:
    * Check for buffer overflows (replace strcat with strncat, etc.)
    * Reduce number of log messages (reclassify to debug)

    Checks & Agents:
    * apc_symmetra: handle empty SNMP variables and treat as 0.


1.1.9i3:
    INCOMPATIBLE CHANGES:
    * You need a current version of Livestatus for Multisite to work!
    * Multisite: removed (undocumented) view parameters show_buttons and show_controls.
      Please use display_options instead.
    * Finally removed deprecated filesystem_levels. Please use check_parameters instead.
    * Livestatus: The StatsGroupBy: header is still working but now deprecated.
      Please simply use Columns: instead. If your query contains at least one Stats:-
      header than Columns: has the meaning of the old StatsGroupBy: header

    Core, Setup, etc.:
    * Create alias 'cmk' for check_mk in bin/ (easier typing)
    * Create alias 'mkp' for check_mk -P in bin/ (easier typing) 

    Multisite:
    * Each column can now have a tooltip showing another painter (e.g.
      show the IP address of a host when hovering over its name)
    * Finally show host/services icons from the nagios value "icon_image".
      Put your icon files in /usr/share/check_mk/web/htdocs/images/icons.
      OMD users put the icons into ~/local/share/check_mk/web/htdocs/images/icons.
    * New automatic PNP-link icons: These icons automatically appear, if
      the new livestatus is configured correctly (see below). 
    * new view property "hidebutton": allow to hide context button to a view.
    * Defaults views 'Services: OK', 'Services: WARN, etc. do now not create
      context buttons (cleans up button bar).
    * new HTML parameter display_options, which allows to switch off several
      parts of the output (e.g. the HTML header, external links, etc).
    * View hoststatus: show PNP graph of host (usually ping stats)
    * new tab "Display": here the user can choose time stamp
      display format and PNP graph ranges
    * new column "host_tags", showing the Check_MK host tags of a host
    * new datasource "alert_stats" for computing alert statistics
    * new view "Alert Statistics" showing alert statistics for all hosts
      and services
    * Sidebar: Fixed snapin movement to the bottom of the snapin list in Opera
    * Sidebar: Fixed scroll position saving in Opera
    * Fixed reloading button animation in Chrome/IE (Changed request to async mode)
    * Sidebar: Removed scrollbars of in older IE versions and IE8 with compat mode
    * Sidebar: Fixed scrolling problem in IE8 with compat mode (or maybe older IE versions)
      which broke the snapin titles and also the tactical overview table
    * Sidebar: Fixed bulletlist positioning
    * Sidebar: The sidebar quicksearch snapin is case insensitive again
    * Fixed header displaying on views when the edit button is not shown to the user
    * View pages are not refreshed when at least one form (Filter, Commands,
      Display Options) is open
    * Catching javascript errors when pages from other domain are opened in content frame
    * Columns in view editor can now be added/removed/moved easily

    Checks & Agents:
    * Fixed problem with OnlyFrom: in Linux agent (df didn't work properly)
    * cups_queues: fixed plugin error due to invalid import of datetime,
      converted other checks from 'from datetime import...' to 'import datetime'.
    * printer_supply: handle the case where the current value is missing
    * megaraid_ldisks: Fixed item detection to be compatible with different versions of megaraid
    * Linux Agent: Added new 3ware agent code to support multiple controllers
      (Re-inventory of 3ware checks needed due to changed check item names)

    Livestatus:
    * new column pnpgraph_present in table host and service. In order for this
      column to work you need to specify the base directory of the PNP graphs
      with the module option pnp_path=, e.g. pnp_path=/omd/sites/wato/var/pnp4nagios/perfdata
    * Allow more than one column for StatsGroupBy:
    * Do not use function is_contact_member_of_contactgroup anymore (get compatible
      with Nagios CVS)
    * Livestatus: log timeperiod transitions (active <-> inactive) into Nagios
      log file. This will enable us to create availability reports more simple
      in future.

    Multisite:
    * allow include('somefile.mk') in multisite.mk: Include other files.
      Paths not beginning with '/' are interpreted relative to the directory
      of multisite.mk

    Livestatus:
    * new columns services_with_info: similar to services_with_state but with
      the plugin output appended as additional tuple element. This tuple may
      grow in future so do not depend on its length!

1.1.9i2:
    Checks & Agents:
    * ibm_imm_health: fix inventory function
    * if/if64: fix average line in PNP-template, fix display of speed for 20MBit
      lines (e.g. Frame Relay)

    Multisite:
    * WATO: Fixed omd mode/site detection and help for /etc/sudoers
    * WATO: Use and show common log for pending changes 
    * Sidebar Quicksearch: Now really disabling browser built-in completion
      dropdown selections
    
1.1.9i1:
    INCOMPATIBLE CHANGES:
    * TCP / SNMP: hosts using TCP and SNMP now must use the tags 'tcp'
      and 'snmp'. Hosts with the tag 'ping' will not inventorize any
      service. New configuration variable tcp_hosts.
    * Inventory: The call syntax for inventory has been simplified. Just
      call check_mk -I HOSTNAME now. Omit the "tcp" or "snmp". If you
      want to do inventory just for certain check types, type "check_mk --checks=snmp_info,if -I hostnames..."
      instead
    * perfdata_format now defaults to "pnp". Previous default was "standard".
      You might have to change that in main.mk if you are not using PNP (only
      relevant for MRPE checks)
    * inventory_check_severity defaults to 1 now (WARNING)
    * aggregation_output_format now defaults to "multiline"
    * Removed non_bulkwalk_hosts. You can use bulkwalk_hosts with NEGATE
      instead (see docu)
    * snmp_communites is now initialized with [], not with {}. It cannot
      be a dict any longer.
    * bulkwalk_hosts is now initizlized with []. You can do += here just
      as with all other rule variables.
    * Configuration check (-X) is now always done. It is now impossible to
      call any Check_MK action with an invalid configuration. This saves
      you against mistyped variables.
    * Check kernel: converted performance data from counters to rates. This
      fixes RRD problems (spikes) on reboots and also allows better access 
      to the peformance data for the Perf-O-Meters.  Also changed service 
      descriptions. You need to reinventurize the kernel checks. Your old
      RRDs will not be deleted, new ones will be created.
    * Multisite: parameters nagios_url, nagios_cgi_url and pnp_url are now
      obsolete. Instead the new parameter url_prefix is used (which must
      end with a /).

    Core, Setup, etc.:
    * Improve error handling: if hosts are monitored with SNMP *and* TCP,
      then after an error with one of those two agents checks from the
      other haven't been executed. This is fixed now. Inventory check
      is still not complete in that error condition.
    * Packages (MKP): Allow to create and install packages within OMD!
      Files are installed below ~/local/share/check_mk. No root permissions
      are neccessary
    * Inventory: Better error handling on invalid inventory result of checks
    * setup.sh: fix problem with missing package_info (only appears if setup
      is called from another directory)
    * ALL_SERVICES: Instead of [ "" ] you can now write ALL_SERVICES
    * debug_log: also output Check_MK version, check item and check parameters
    * Make sure, host has no duplicate service - this is possible e.g. by
      monitoring via agent and snmp in parallel. duplicate services will
      make Nagios reject the configuration.
    * --snmpwalk: do not translate anymore, use numbers. All checks work
      with numbers now anyway.
    * check_mk -I snmp will now try all checktypes not having an snmp scan
      function. That way all possible checks should be inventorized.
    * new variable ignored_checks: Similar to ignored_checktypes, but allows
      per-host configuration
    * allow check implementations to use common include files. See if/if64
      for an example
    * Better handling for removed checks: Removed exceptions in check_mk calls
      when some configured checks have been removed/renamed

    Checks & Agents:
    * Renamed check functions of imm_health check from test_imm to imm_health
      to have valid function and check names. Please remove remove from
      inventory and re-inventory those checks.
    * fc_brocade_port_detailed: allow to specify port state combinations not 
      to be critical
    * megaraid_pdisks: Using the real enclosure number as check item now
    * if/if64: allow to configure averaging of traffic over time (e.g. 15 min) 
      and apply traffic levels and averaged values. Also allow to specify relative
      traffic levels. Allow new parameter configuration via dictionary. Also
      allow to monitor unused ports and/or to ignore link status.
    * if/if64: Added expected interface speed to warning output
    * if/if64: Allow to ignore speed setting (set target speed to None)
    * wut_webtherm: handle more variants of WuT Webtherms (thanks to Lefty)
    * cisco_fan: Does not inventorize 'notPresent' sensors anymore. Improved output
    * cisco_power: Not using power source as threshold anymore. Improved output
    * cisco_fan: Does not inventorize 'notPresent' sensors anymore. Improved output
    * cisco_power: Not using power source as threshold anymore. Improved output
    * cisco_power: Excluding 'notPresent' devices from inventory now
    * cisco_temp_perf: Do not crash if device does not send current temperature
    * tcp_conn_stats: new check for monitoring number of current TCP connections
    * blade_*: Added snmp scan functions for better automatic inventory
    * blade_bays: Also inventorizes standby blades and has a little more
                  verbose output.
    * blade_blowers: Can handle responses without rpm values now. Improved output
    * blade_health: More detailed output on problems
    * blade_blades: Added new check for checking the health-, present- and
                    power-state of IBM Bladecenter blades
    * win_dhcp_pools: Several cleanups in check
    * Windows agent: allow restriction to ip addresses with only_hosts (like xinetd)
    * heartbeat_rscstatus: Catching empty output from agent correctly
    * tcp_conn_stats: Fixed inventory function when no conn stats can be inventoried
    * heartbeat_nodes: fix Linux agent for hostname with upper case letters (thanks to
            Thorsten Robers)
    * heartbeat_rscstatus: Catching empty output from agent correctly
    * heartbeat_rscstatus: Allowing a list as expected state to expect multiple OK states
    * win_dhcp_pools agent plugin: Filtering additional error message on
      systems without dhcp server
    * j4p_performance: Added experimental agent plugin fetching data via 
      jmx4perl agent (does not need jmx4perl on Nagios)
    * j4p_performance.mem: added new experimental check for memory usage via JMX.
    * if/if64: added Perf-O-Meter for Multisite
    * sylo: fix performance data: on first execution (counter wrap) the check did
      output only one value instead of three. That lead to an invalid RRD.
    * Cleaned up several checks to meet the variable naming conventions
    * drbd: Handling unconfigured drbd devices correctly. These devices are
      ignored during nventory
    * printer_supply: In case of OKI c5900 devices the name of the supply units ins not
      unique. The color of the supply unit is reported in a dedicated OID and added to the
      check item name to have a unique name now.
    * printer_supply: Added simple pnp template to have better graph formating for the check results
    * check_mk.only_from: new check for monitoring the IP address access restriction of the
      agent. The current Linux and Windows agents provide this information.
    * snmp_info check: Recoded not to use snmp_info_single anymore
    * Linux Agent: Fixed <<<cpu>>> output on SPARC machines with openSUSE
    * df_netapp/df_netapp32: Made check inventory resistant against empty size values
    * df_netapp32: Added better detection for possible 32bit counter wrap
    * fc_brocade_port_detailed: Made check handle phystate "noSystemControlAccessToSlot" (10)
      The check also handles unknown states better now
    * printer_supply: Added new parameter "printer_supply_some_remaining_status" to
      configure the reported state on small remaining capacity.
    * Windows agent: .vbs scripts in agents plugins/ directory are executed
      automatically with "cscript.exe /Nologo" to prevent wrong file handlers
    * aironet_clients: Only counting clients which don't have empty values for strength
    * statgrab_disk: Fixed byte calculation in plugin output
    * statgrab_disk: Added inventory function
    * 3ware_disks: Ignoring devices in state NOT-PRESENT during inventory

    Multisite:
    * The custom open/close states of custom links are now stored for each
      user
    * Setting doctype in sidebar frame now
    * Fixed invalid sidebar css height/width definition
    * Fixed repositioning the sidebar scroll state after refreshing the page
    * Fixed mousewheel scrolling in opera/chrome
    * Fixed resize bug on refresh in chrome
    * New view for all services of a site
    * Sidebar snapin site_status: make link target configurable
    * Multisite view "Recently changed services": sort newest first
    * Added options show_header and show_controls to remove the page headers
      from views
    * Cool: new button for an immediate reschedule of a host or service
      check: the view is redisplayed exactly at the point of time when
      Nagios has finished the check. This makes use of MK Livestatus'
      unique waiting feature.

   Livestatus:
    * Added no_more_notifications and check_flapping_recovery_notification
      fields to host table and no_more_notifications field to service table.
      Thanks to Matthew Kent

1.1.8:
    Core, Setup, etc.:
    * setup.sh: turn off Python debugging
    * Cleaned up documentation directory
    * cluster host: use real IP address for host check if cluster has
      one (e.g. service IP address)

    Checks & Agents:
    * Added missing PNP template for check_mk-hr_cpu
    * hr_fs: inventory now ignores filesystem with size 0,
      check does not longer crash on filesystems with size 0
    * logwatch: Fixed typo in 'too many unacknowledged logs' error message
    * ps: fix bug: inventory with fixed user name now correctly puts
      that user name into the resulting check - not None.
    * ps: inventory with GRAB_USER: service description may contain
      %u. That will be replaced with the user name and thus makes the
      service description unique.
    * win_dhcp_pools: better handle invalid agent output
    * hp_proliant_psu: Fixed multiple PSU detection on one system (Thanks to Andreas Döhler)
    * megaraid_pdisks: Fixed coding error
    * cisco_fan: fixed check bug in case of critical state
    * nfsmounts: fix output (free and used was swapped), make output identical to df

    Livestatus:
    * Prohibit { and } in regular expressions. This avoids a segmentation
      fault caused by regcomp in glibc for certain (very unusual) regular
      expressions.
    * Table status: new columns external_command_buffer_slots,
      external_command_buffer_usage and external_command_buffer_max
      (this was implemented according to an idea and special request of
       Heinz Fiebig. Please sue him if this breaks anything for you. I was
       against it, but he thinks that it is absolutely neccessary to have
       this in version 1.1.8...)
    * Table status: new columns external_commands and external_commands_rate
      (also due to Mr. Fiebig - he would have quit our workshop otherwise...)
    * Table downtimes/comments: new column is_service

    Multisite:
    * Snapin Performance: show external command per second and usage and
      size of external command buffer
    * Downtimes view: Group by hosts and services - just like comments
    * Fix links for items containing + (e.g. service descriptionen including
      spaces)
    * Allow non-ASCII character in downtimes and comments
    * Added nagvis_base_url to multisite.mk example configuration
    * Filter for host/service groups: use name instead of alias if 
      user has no permissions for groups

1.1.8b3:
    Core, Setup, etc.:
    * Added some Livestatus LQL examples to documentation
    * Removed cleanup_autochecks.py. Please use check_mk -u now.
    * RRA configuration for PNP: install in separate directory and do not
      use per default, since they use an undocumented feature of PNP.

    Checks & Agents:
    * postfix_mailq: Changed limit last 6 lines which includes all needed
		information
    * hp_proliant_temp/hp_proliant_fans: Fixed wrong variable name
    * hp_procurve_mem: Fixed wrong mem usage calculation
    * ad_replication: Works no with domain controller hostnames like DC02,DC02
    * aironet_client: fix crash on empty variable from SNMP output
    * 3ware_disks, 3ware_units: hopefully repaired those checks
    * added rudimentary agent for HP-UX (found in docs/)

    Multisite:
    * added Perf-O-Meter to "Problems of Host" view
    * added Perf-O-Meter to "All Services" view
    * fix bug with cleaning up persistent connections
    * Multisite now only fetches the available PNP Graphs of hosts/services
    * Quicksearch: limit number of items in dropdown to 80
      (configurable via quicksearch_dropdown_limit)
    * Views of hosts: make counts of OK/WARN/CRIT klickable, new views
      for services of host in a certain state
    * Multisite: sort context buttons in views alphabetically
    * Sidebar drag scrolling: Trying to compensate lost mouse events when
	leaving the sidebar frame while dragging

    Livestatus:
    * check for event_broker_options on start
    * Fix memory leakage caused by Filter: headers using regular expressions
    * Fix two memory leaks in logfile parser

1.1.8b2:
    Core, Setup, etc.:
    * Inventory: skip SNMP-only hosts on non-SNMP checktypes (avoids timeouts)
    * Improve error output for invalid checks
    
    Checks & Agents:
    * fix bug: run local and plugins also when spaces are in path name
      (such as C:\Program Files\Check_MK\plugins
    * mem.vmalloc: Do not create a check for 64 bit architectures, where
      vmalloc is always plenty
    * postfix_mailq: limit output to 1000 lines
    * multipath: handle output of SLES 11 SP1 better
    * if/if64: output operstatus in check output
    * if/if64: inventory now detects type 117 (gigabitEthernet) for 3COM
    * sylo: better handling of counter wraps.

    Multisite:
    * cleanup implementation of how user settings are written to disk
    * fix broken links in 'Edit view -> Try out' situation
    * new macros $HOSTNAME_LOWER$, $HOSTNAME_UPPER$ and $HOSTNAME_TITLE$ for
      custom notes

1.1.8b1:
    Core, Setup, etc.:
    * SNMPv3: allow privProtocol and privPassword to be specified (thanks
      to Josef Hack)
    * install_nagios.sh: fix problem with broken filenames produced by wget
    * install_nagios.sh: updated software to newest versions
    * install_nagios.sh: fix Apache configuration problem
    * install_nagios.sh: fix configuration vor PNP4Nagios 0.6.6
    * config generation: fix host check of cluster hosts
    * config generation: add missing contact groups for summary hosts
    * RPM package of agent: do not overwrite xinetd.d/check_mk, but install
      new version with .rpmnew, if admin has changed his one
    * legacy_checks: fix missing perfdata, template references where in wrong
      direction (thanks Daniel Nauck for his precise investigation)

    Checks & Agents:
    * New check imm_health by Michael Nieporte
    * rsa_health: fix bug: detection of WARNING state didn't work (was UNKNOWN
            instead)
    * check_mk_agent.solaris: statgrab now excludes filesystems. This avoids hanging
      in case of an NFS problem. Thanks to Divan Santana.
    * multipath: Handle new output of multipath -l (found on SLES11 SP1)
    * ntp: fix typo in variable ntp_inventory_mode (fixes inventory problem)
    * if64: improve output formatting of link speed
    * cisco_power: inventory function now ignores non-redundant power supplies
    * zpool_status: new check from Darin Perusich for Solaris zpools

    Multisite:
    * fix several UTF-8 problems: allow non-ascii characters in host names
      (must be UTF 8 encoded!)
    * improve compatibility with Python 2.3
    * Allow loading custom style sheet overriding Check_MK styles by setting
      custom_style_sheet in multisite.mk
    * Host icons show link to detail host, on summary hosts.
    * Fix sidebar problem: Master Control did not display data correctly
    * status_host: honor states even if sites hosting status hosts is disabled
      (so dead-detection works even if local site is disabled)
    * new config variable start_url: set url for welcome page
    * Snapin Quicksearch: if no host is matching, automatically search for
      services
    * Remove links to legacy Nagios GUI (can be added by user if needed)
    * Sidebar Quicksearch: fix several annoyances
    * Views with services of one host: add title with host name and status

    Livestatus:
    * fix memory leak: lost ~4K on memory on each StatsAnd: or StatsOr:
      header (found by Sven Nierlein)
    * fix invalid json output for empty responses (found by Sven Nierlein)
    * fix Stats: avg ___ for 0 matching elements. Output was '-nan' and is
      now '0.0'
    * fix output of floating point numbers: always use exponent and make
      sure a decimal point is contained (this makes JSON/Python detect
      the correct type)

1.1.7i5:
    Core, Setup, etc.:
    * SNMP: do not load any MIB files (speeds up snmpwalk a lot!)
    * legacy_checks: new config variable allowing creating classical
      non-Check_MK checks while using host tags and config options
    * check_mk_objects.cfg: beautify output, use tabs instead of spaces
    * check_mk -II: delete only specified checktypes, allow to reinventorize
      all hosts
    * New option -O, --reload: Does the same as -R, but reloads Nagios
      instead of restarting it.
    * SNMP: Fixed string detection in --snmpwalk calls
    * SNMP: --snmpwalk does walk the enterprises tree correctly now
    * SNMP: Fixed missing OID detection in SNMP check processing. There was a problem
      when the first column had OID gaps in the middle. This affected e.g. the cisco_locif check.
    * install_nagios.sh: correctly detect Ubuntu 10.04.1
    * Config output: make order of service deterministic
    * fix problem with missing default hostgroup

    Multisite:
    * Sidebar: Improved the quicksearch snapin. It can search for services, 
      servicegroups and hostgroups now. Simply add a prefix "s:", "sg:" or "hg:"
      to search for other objects than hosts.
    * View editor: fix bug which made it impossible to add more than 10 columns
    * Service details: for Check_MK checks show description from check manual in
      service details
    * Notes: new column 'Custom notes' which allows customizable notes
      on a per host / per service base (see online docu for details)
    * Configuration: new variable show_livestatus_errors which can be set
      to False in order to hide error about unreachable sites
    * hiding views: new configuration variables hidden_views and visible_views
    * View "Service problems": hide problems of down or unreachable hosts. This
      makes the view consistant with "Tactical Overview"

    Checks & Agents:
    * Two new checks: akcp_sensor_humidity and akcp_sensor_temp (Thanks to Michael Nieporte)
    * PNP-template for kernel: show average of displayed range
    * ntp and ntp.time: Inventory now per default just creates checks for ntp.time (summary check).
      This is controlled by the new variable ntp_inventory_mode (see check manuals).
    * 3ware: Three new checks by Radoslav Bak: 3ware_disks, 3ware_units, 3ware_info
    * nvidia: agent now only queries GPUCoreTemp and GPUErrors. This avoids
      a vmalloc leakage of 32kB per call (bug in NVIDIA driver)
    * Make all SNMP based checks independent of standard MIB files
    * ad_replication: Fixed syntax errors and unhandled date output when
      not replicated yet
    * ifoperstatus: Allowing multiple target states as a list now
    * cisco_qos: Added new check to monitor traffic in QoS classes on Cisco routers
    * cisco_power: Added scan function
    * if64/if/cisco_qos: Traffic is displayed in variable byte scales B/s,KB/s,MB/s,GB/s
      depending on traffic amount.
    * if64: really using ifDescr with option if_inventory_uses_description = True
    * if64: Added option if_inventory_uses_alias to using ifAlias for the item names
    * if64/if: Fixed bug displaying the out traffic (Perfdata was ok)
    * if64/if: Added WARN/CRIT thresholds for the bandwidth usage to be given as rates
    * if64/if: Improved PNP-Templates
    * if64/if: The ifoperstatus check in if64/if can now check for multiple target states
    * if64/if: Removing all null bytes during hex string parsing (These signs Confuse nagios pipe)
    * Fixed hr_mem and hr_fs checks to work with new SNMP format
    * ups_*: Inventory works now on Riello UPS systems
    * ups_power: Working arround wrong implemented RFC in some Riello UPS systems (Fixing negative power
      consumption values)
    * FreeBSD Agent: Added sections: df mount mem netctr ipmitool (Thanks to Florian Heigl)
    * AIX: exclude NFS and CIFS from df (thanks to Jörg Linge)
    * cisco_locif: Using the interface index as item when no interface name or description are set

    Livestatus:
    * table columns: fix type of num_service_* etc.: was list, is now int (thanks to Gerhard Laußer)
    * table hosts: repair semantics of hard_state (thanks to Michael Kraus). Transition was one
      cycle to late in certain situations.

1.1.7i4:
    Core, Setup, etc.:
    * Fixed automatic creation of host contactgroups
    * templates: make PNP links work without rewrite

    Multisite:
    * Make page handler modular: this allows for custom pages embedded into
      the Multisite frame work and thus using Multisite for other tasks as
      well.
    * status_host: new state "waiting", if status host is still pending
    * make PNP links work without rewrite
    * Fix visibility problem: in multisite setups all users could see
      all objects.

1.1.7i3:
    Core, Setup, etc.:
    * Fix extra_nagios_conf: did not work in 1.1.7i2
    * Service Check_MK now displays overall processing time including
      agent communication and adds this as performance data
    * Fix bug: define_contactgroups was always assumed True. That led to duplicate
      definitions in case of manual definitions in Nagios 

    Checks & Agents:
    * New Check: hp_proliant_da_phydrv for monitoring the state of physical disks
      in HP Proliant Servers
    * New Check: hp_proliant_mem for monitoring the state of memory modules in
      HP Proliant Servers
    * New Check: hp_proliant_psu for monitoring the state of power supplies in
      HP Proliant Servers
    * PNP-templates: fix several templates not working with MULTIPLE rrds
    * new check mem.vmalloc for monitoring vmalloc address space in Linux kernel.
    * Linux agent: add timeout of 2 secs to ntpq 
    * wmic_process: make check OK if no matching process is found

    Livestatus:
    * Remove obsolete parameter 'accept_timeout'
    * Allow disabling idle_timeout and query_timeout by setting them to 0.

    Multisite:
    * logwatch page: wrap long log lines

1.1.7i2:
    Incompatible Changes:
    * Remove config option define_timeperiods and option --timeperiods.
      Check_MK does not longer define timeperiod definitions. Please
      define them manually in Nagios.
    * host_notification_period has been removed. Use host_extra_conf["notification_period"]
      instead. Same holds for service_notification_periods, summary_host_notification_periods
      and summary_service_notification_periods.
    * Removed modes -H and -S for creating config data. This now does
      the new option -N. Please set generate_hostconf = False if you
      want only services to be defined.

    Core, Setup, etc.:
    * New config option usewalk_hosts, triggers --usewalk during
      normal checking for selected hosts.
    * new option --scan-parents for automatically finding and 
      configuring parent hosts (see online docu for details)
    * inventory check: put detailed list of unchecked items into long
      plugin output (to be seen in status details)
    * New configuration variable check_parameters, that allows to
      override default parameters set by inventory, without defining 
      manual checks!

    Checks & Agents:
    * drbd: changed check parameters (please re-inventorize!)
    * New check ad_replication: Checks active directory replications
      of domain controllers by using repadm
    * New check postifx_mailq: Checks mailqueue lengths of postifx mailserves
    * New check hp_procurve_cpu: Checks the CPU load on HP Procurve switches
    * New check hp_procurve_mem: Checks the memory usage on HP Procurve switches
    * New check hp_procurve_sensors: Checks the health of PSUs, FANs and
      Temperature on HP Procurve switches
    * New check heartbeat_crm: Monitors the general state of heartbeat clusters
      using the CRM
    * New check heartbeat_crm_resources: Monitors the state of resources and nodes
      in heartbeat clusters using the CRM
    * *nix agents: output AgentOS: in header
    * New agent for FreeBSD: It is based on the linux agent. Most of the sections
      could not be ported easily so the FreeBSD agent provides information for less
      checks than the linux agent.
    * heartbeat_crm and heartbeat_crm.resources: Change handling of check parameters.
      Please reinvenurize and read the updated man page of those checks
    * New check hp_proliant_cpu: Check the physical state of CPUs in HP Proliant servers
    * New check hp_proliant_temp: Check the temperature sensors of HP Proliant servers
    * New check hp_proliant_fans: Check the FAN sensors of HP Proliant servers

    Multisite:
    * fix chown problem (when nagios user own files to be written
      by the web server)
    * Sidebar: Fixed snapin movement problem using older firefox
      than 3.5.
    * Sidebar: Fixed IE8 and Chrome snapin movement problems
    * Sidebar: Fixed IE problem where sidebar is too small
    * Multisite: improve performance in multi site environments by sending
      queries to sites in parallel
    * Multisite: improve performance in high latency situations by
      allowing persistent Livestatus connections (set "persist" : True 
      in sites, use current Livestatus version)

    Livestatus:
    * Fix problems with in_*_period. Introduce global
      timeperiod cache. This also improves performance
    * Table timeperiods: new column 'in' which is 0/1 if/not the
      timeperiod is currently active
    * New module option idle_timeout. It sets the time in ms
      Livestatus waits for the next query. Default is 300000 ms (5 min).
    * New module option query_timeout. It limits the time between
      two lines of a query (in ms). Default is 10000 ms (10 sec).

1.1.7i1: Core, Setup, etc.:
    * New option -u for reordering autochecks in per-host-files
      (please refer to updated documentation about inventory for
       details)
    * Fix exception if check_mk is called without arguments. Show
      usage in that case.
    * install_nagios.sh: Updated to NagVis 1.5 and fixed download URL
    * New options --snmpwalk and --usewalk help implemeting checks
      for SNMP hardware which is not present
    * SNMP: Automatically detect missing entries. That fixes if64
      on some CISCO switches.
    * SNMP: Fix hex string detection (hopefully)
    * Do chown only if running as root (avoid error messages)
    * SNMP: SNMPv3 support: use 4-tuple of security level, auth protocol,
      security name and password instead of a string in snmp_communities
      for V3 hosts.
    * SNMP: Fixed hexstring detection on empty strings
    * New option -II: Is like -I, but removes all previous autochecks
      from inventorized hosts
    * install_nagios.sh: Fix detection of PNP4Nagios URL and URL of
      NagVis
    * Packager: make sanity check prohibiting creating of package files
      in Check MK's directories
    * install_nagios.sh: Support Ubuntu 10.04 (Thanks to Ben)
      
    Checks & Agents:
    * New check ntp.time: Similar to 'ntp' but only honors the system peer
      (that NTP peer where ntpq -p prints a *).
    * wmic_process: new check for ressource consumption of windows processes
    * Windows agent supports now plugins/ and local/ checks
    * [FIX] ps.perf now correctly detects extended performance data output
      even if number of matching processes is 0
    * renamed check cisco_3640_temp to cisco_temp, renamed cisco_temp
      to cisco_temp_perf, fixed snmp detection of those checks
    * New check hr_cpu - checking the CPU utilization via SNMP
    * New check hr_fs - checking filesystem usage via SNMP
    * New check hr_mem - checking memory usage via SNMP
    * ps: inventory now can configured on a per host / tag base
    * Linux: new check nvidia.temp for monitoring temperature of NVIDIA graphics card
    * Linux: avoid free-ipmi hanging forever on hardware that does not support IPMI
    * SNMP: Instead of an artificial index column, which some checks use, now
      the last component of the OID is used as index. That means that inventory
      will find new services and old services will become UNKNOWN. Please remove
      the outdated checks.
    * if: handle exception on missing OIDs
    * New checks hp_blade* - Checking health of HP BladeSystem Enclosures via SNMP
    * New check drbd - Checking health of drbd nodes
    * New SNMP based checks for printers (page counter, supply), contributed
      by Peter Lauk (many thanks!)
    * New check cups_queues: Checking the state of cups printer queues
    * New check heartbeat_nodes: Checking the node state and state of the links
      of heartbeat nodes
    * New check heartbeat_rscstatus: Checks the local resource status of
      a heartbeat node
    * New check win_dhcp_pools: Checks the usage of Windows DHCP Server lease pools
    * New check netapp_volumes: Checks on/offline-condition and states of netapp volumes 

    Multisite:
    * New view showing all PNP graphs of services with the same description
    * Two new filters for host: notifications_enabled and acknowledged
    * Files created by the webserver (*.mk) are now created with the group
      configured as common group of Nagios and webserver. Group gets write
      permissions on files and directories.
    * New context view: all services of a host group
    * Fix problems with Umlauts (non-Ascii-characters) in performance data
    * New context view: all services of a host group
    * Sidebar snapins can now fetch URLs for the snapin content instead of
      building the snapin contents on their own.
    * Added new nagvis_maps snapin which displays all NagVis maps available
      to the user. Works with NagVis 1.5 and newer.

1.1.6:
    Core, Setup, etc.:
    * Service aggregation: new config option aggregation_output_format.
      Settings this to "multiline" will produce Nagios multiline output
      with one line for each individual check.

    Multisite:
    * New painter for long service plugin output (Currently not used
      by any builtin view)

    Checks & Agents:
    * Linux agent: remove broken check for /dev/ipmi0

1.1.6rc3:
    Core, Setup, etc.:
    * New option --donate for donating live host data to the community.
      Please refer to the online documentation for details.
    * Tactical Overview: Fixed refresh timeout typo
      (Was 16 mins instead of 10 secs)

    Livestatus:
    * Assume strings are UTF-8 encoded in Nagios. Convert from latin-1 only
      on invalid UTF-8 sequences (thanks to Alexander Yegorov)

    Multisite:
    * Correctly display non-ascii characters (fixes exception with 'ascii codec')
      (Please also update Livestatus to 1.1.6rc3)

1.1.6rc2:
    Multisite:
    * Fix bug in Master control: other sites vanished after klicking buttons.
      This was due to connection error detection in livestatus.py (Bug found
      by Benjamin Odenthal)
    * Add theme and baseurl to links to PNP (using features of new PNP4Nagios
      0.6.4)

    Core, Setup, etc.:
    * snmp: hopefully fix HEX/string detection now

    Checks & Agents:
    * md: fix inventory bug on resync=PENDING (Thanks to Darin Perusich)

1.1.6rc1:
    Multisite:
    * Repair Perf-O-Meters on webkit based browsers (e.g. Chrome, Safari)
    * Repair layout on IE7/IE8. Even on IE6 something is working (definitely
      not transparent PNGs though). Thanks to Lars.
    * Display host state correct if host is pending (painter "host with state")
    * Logfile: new filter for plugin output
    * Improve dialog flow when cloning views (button [EDIT] in views snapin)
    * Quicksearch: do not open search list if text did not change (e.g. Shift up),
      close at click into field or snapin.

    Core, Setup, etc.:
    * Included three patched from Jeff Dairiki dealing with compile flags
      and .gitignore removed from tarballs
    * Fix problem with clustered_services_of[]: services of one cluster
      appeared also on others
    * Packager: handle broken files in package dir
    * snmp handling: better error handling in cases where multiple tables
      are merged (e.g. fc_brocade_port_detailed)
    * snmp: new handling of unprintable strings: hex dumps are converted
      into binary strings now. That way all strings can be displayed and
      no information is lost - nevertheless.
      
    Checks & Agents:
    * Solaris agent: fixed rare df problems on Solaris 10, fix problem with test -f
      (thanks to Ulf Hoffmann)
    * Converted all PNP templates to format of 0.6.X. Dropped compatibility
      with 0.4.X.
    * Do not use ipmi-sensors if /dev/ipmi0 is missing. ipmi-sensors tries
      to fiddle around with /dev/mem in that case and miserably fails
      in some cases (infinite loop)
    * fjdary60_run: use new binary encoding of hex strings
    * if64: better error handling for cases where clients do not send all information
    * apc_symmetra: handle status 'smart boost' as OK, not CRITICAL

    Livestatus:
    * Delay starting of threads (and handling of socket) until Nagios has
      started its event loop. This prevents showing services as PENDING 
      a short time during program start.

1.1.6b3:
    Multisite:
    * Quicksearch: hide complete host list if field is emptied via Backspace or Del.
      Also allow handle case where substring match is unique.

1.1.6b2:
    Core, Setup, etc.:
    * Packager: fix unpackaged files (sounds, etc)

    Multisite:
    * Complete new design (by Tobias Roeckl, Kopf & Herz)
    * New filters for last service check and last service state change
    * New views "Recently changed services" and "Unchecked services"
    * New page for adding sidebar snapins
    * Drag & Drop for sidebar snapins (thanks to Lars)
    * Grab & Move for sidebar scrolling (thanks to Lars)
    * Filter out summary hosts in most views.
    * Set browser refresh to 30 secs for most views
    * View host status: added a lot of missing information
    * View service status: also added information here
    * Make sure, enough columns can be selected in view editor
    * Allow user to change num columns and refresh directly in view
    * Get back to where you came after editing views
    * New sidebar snapin "Host Matrix"
    * New feature "status_host" for remote sites: Determine connection
      state to remote side by considering a certain host state. This
      avoids livestatus time outs to dead sites.
    * Sidebar snapin site status: fix reload problem
    * New Perf-O-Meters displaying service performance data
    * New snapin "Custom Links" where you easily configure your own
      links via multisite.mk (see example in new default config file)
    * Fixed problem when using only one site and that is not local

    Livestatus:
    * new statistics columns: log_messages and log_messages_rate
    * make statistics average algorithm more sluggish

1.1.5i3:
     Core, Setup, etc.:
     * New Check_MK packager (check_mk -P)

1.1.5i2:
     Core, Setup, etc.:
     * install_nagios.sh: add missing package php5-iconv for SLES11

     Checks & Agents:
     * if64: new SNMP check for network interfaces. Like if, but uses 64 bit
       counters of modern switches. You might need to configure bulkwalk_hosts.
     * Linux agent: option -d enabled debug output
     * Linux agent: fix ipmi-sensors cache corruption detection
     * New check for temperature on Cisco devices (cisco_3640_temp)
     * recompiled waitmax with dietlibc (fixed incompatibility issues
       on older systems)

     Multisite:
     * Filters for groups are negateable.

1.1.5i1:
     Checks & Agents:
     * uptime: new check for system uptime (Linux)
     * if: new SNMP check for network interfaces with very detailed traffic,
       packet and error statistics - PNP graphs included

     Multisite:
     * direct integration of PNP graphs into Multisite views
     * Host state filter: renamed HTML variables (collision with service state). You
       might need to update custom views using a filter on host states.
     * Tactical overview: exclude services of down hosts from problems, also exclude
       summary hosts
     * View host problems/service problems: exclude summary hosts, exclude services
       of down hosts
     * Simplified implementation of sidebar: sidebar is not any longer embeddeable.
     * Sidebar search: Added host site to be able to see the context links on
       the result page
     * Sidebar search: Hitting enter now closes the hint dropdown in all cases

1.1.5i0:
      Core, Setup, etc.:
      * Ship check-specific rra.cfg's for PNP4Nagios (save much IO and disk space)
      * Allow sections in agent output to apear multiple times
      * cleanup_autochecks.py: new option -f for directly activating new config
      * setup.sh: better detection for PNP4Nagios 0.6
      * snmpwalk: use option -Oa, inhibit strings to be output as hex if an umlaut
        is contained.

      Checks & Agents:
      * local: allow more than once performance value, separated by pipe (|)
      * ps.perf: also send memory and CPU usage (currently on Linux and Solaris)
      * Linux: new check for filesystems mount options
      * Linux: new very detailed check for NTP synchronization
      * ifoperstatus: inventory honors device type, per default only Ethernet ports
        will be monitored now
      * kernel: now inventory is supported and finds pgmajfault, processes (per/s)
        and context switches
      * ipmi_sensors: Suppress performance data for fans (save much IO/space)
      * dual_lan_check: fix problem which using MRPE
      * apc_symmetra: PNP template now uses MIN for capacity (instead of AVERAGE)
      * fc_brocade_port_detailed: PNP template now uses MAX instead of AVERAGE
      * kernel: fix text in PNP template
      * ipmi_sensors: fix timeout in agent (lead to missing items)
      * multipath: allow alias as item instead of uuid
      * caching agent: use /var/cache/check_mk as cache directory (instead of /etc/check_mk)
      * ifoperstatus: is now independent of MIB

      Multisite:
      * New column host painter with link to old Nagios services
      * Multisite: new configuration parameter default_user_role
      
      Livestatus:
      * Add missing LDFLAGS for compiling (useful for -g)

1.1.4:
      Summary:
      * A plentitude of problem fixes (including MRPE exit code bug)
      * Many improvements in new Multisite GUI
      * Stability and performance improvements in Livestatus

      Core, Setup, etc.:
      * Check_MK is looking for main.mk not longer in the current and home
        directory
      * install_nagios.sh: fix link to Check_MK in sidebar
      * install_nagios.sh: switch PNP to version 0.6.3
      * install_nagios.sh: better Apache-Config for Multisite setup
      * do not search main.mk in ~ and . anymore (brought only trouble) 
      * clusters: new variable 'clustered_services_of', allowing for overlapping
         clusters (as proposed by Jörg Linge)
      * install_nagios.sh: install snmp package (needed for snmp based checks)
      * Fix ower/group of tarballs: set them to root/root
      * Remove dependency from debian agent package    
      * Fixed problem with inventory when using clustered_services
      * tcp_connect_timeout: Applies now only for connect(), not for
        time of data transmission once a connection is established
      * setup.sh now also works for Icinga
      * New config parameter debug_log: set this to a filename in main.mk and you
        will get a debug log in case if 'invalid output from plugin...'
      * ping-only-hosts: When ping only hosts are summarized, remove Check_MK and
        add single PING to summary host.
      * Service aggregation: fix state relationship: CRIT now worse than UNKNOWN 
      * Make extra_service_conf work also for autogenerated PING on ping-only-hosts
        (groups, contactgroups still missing)

      Checks & Agents:
      * mrpe in Linux agent: Fix bug introduced in 1.1.3: Exit status of plugins was
        not honored anymore (due to newline handling)
      * mrpe: allow for sending check_command to PNP4Nagios (see MRPE docu)
      * Logwatch GUI: fix problem on Python 2.4 (thanks to Lars)
      * multipath: Check is now less restrictive when parsing header lines with
        the following format: "<alias> (<id>)"
      * fsc_ipmi_mem_status: New check for monitoring memory status (e.g. ECC)
         on FSC TX-120 (and maybe other) systems.
      * ipmi_sensors in Linux agent: Fixed compatibility problem with new ipmi
        output. Using "--legacy-output" parameter with newer freeipmi versions now.
      * mrpe: fix output in Solaris agent (did never work)
      * IBM blade center: new checks for chassis blowers, mediatray and overall health
      * New caching agent (wrapper) for linux, supporting efficient fully redundant
        monitoring (please read notes in agents/check_mk_caching_agent)
      * Added new smbios_sel check for monitoring the System Event Log of SMBIOS.
      * fjdarye60_rluns: added missing case for OK state
      * Linux agent: The xinetd does not log each request anymore. Only
        failures are logged by xinetd now. This can be changed in the xinetd
	configuration files.
      * Check df: handle mountpoints containing spaces correctly 
        (need new inventorization if you have mountpoints with spaces)
      * Check md on Linux: handle spare disks correctly
      * Check md on Linux: fix case where (auto-read-only) separated by space
      * Check md on Linux: exclude RAID 0 devices from inventory (were reported as critical)
      * Check ipmi: new config variable ipmi_ignore_nr
      * Linux agent: df now also excludes NFSv4
      * Wrote man-page for ipmi check
      * Check mrpe: correctly display multiline output in Nagios GUI
      * New check rsa_health for monitoring IBM Remote Supervisor Adapter (RSA)
      * snmp scan: suppress error messages of snmpget
      * New check: cpsecure_sessions for number of sessions on Content Security Gateway
      * Logwatch GUI: move acknowledge button to top, use Multisite layout,
         fix several layout problem, remove list of hosts
      * Check logwatch: limit maximum size of stored log messages (configurable
        be logwatch_max_filesize)
      * AIX agent: fix output of MRPE (state and description was swapped)
      * Linux agent: fixed computation of number of processors on S390
      * check netctr: add missing perfdata (was only sent on OK case)
      * Check sylo: New check for monitoring the sylo state
      
      Livestatus:
      * Table hosts: New column 'services' listing all services of that host
      * Column servicegroups:members: 'AuthUser' is now honored
      * New columns: hosts:services_with_state and servicegroups:members_with_state
      * New column: hostgroup:members_with_state
      * Columns hostgroup:members and hostgroup:members_with_state honor AuthUser
      * New rudimentary API for C++
      * Updates API for Python
      * Make stack size of threads configurable
      * Set stack size of threads per default o 64 KB instead of 8 MB
      * New header Localtime: for compensating time offsets of remote sites
      * New performance counter for fork rate
      * New columns for hosts: last_time_{up,down,unreachable}
      * New columns for services: last_time_{ok,warning,critical,unknown}
      * Columns with counts honor now AuthUser
      * New columns for hosts/services: modified_attributes{,_list}
      * new columns comments_with_info and downtimes_with_info
      * Table log: switch output to reverse chronological order!
      * Fix segfault on filter on comments:host_services
      * Fix missing -lsocket on Solaris
      * Add missing SUN_LEN (fixed compile problem on Solaris)
      * Separators: remote sanitiy check allowing separators to be equal
      * New output format "python": declares strings as UTF-8 correctly
      * Fix segault if module loaded without arguments

      Multisite:
      * Improved many builtin views
      * new builtin views for host- and service groups
      * Number of columns now configurable for each layout (1..50)
      * New layout "tiled"
      * New painters for lists of hosts and services in one column
      * Automatically compensate timezone offsets of remote sites
      * New datasources for downtimes and comments
      * New experimental datasource for log
      * Introduce limitation, this safes you from too large output
      * reimplement host- and service icons more intelligent
      * Output error messages from dead site in Multisite mode
      * Increase wait time for master control buttons from 4s to 10s
      * Views get (per-view) configurable browser automatic reload interval
      * Playing of alarm sounds (configurable per view)
      * Sidebar: fix bookmark deletion problem in bookmark snapin
      * Fixed problem with sticky debug
      * Improve pending services view
      * New column with icon with link to Nagios GUI
      * New icon showing items out of their notification period.
      * Multisite: fix bug in removing all downtimes
      * View "Hostgroups": fix color and table heading
      * New sidebar snapin "Problem hosts"
      * Tactical overview: honor downtimes
      * Removed filter 'limit'. Not longer needed and made problems
        with new auto-limitation.
      * Display umlauts from Nagios comments correctly (assuming Latin-1),
         inhibit entering of umlauts in new comments (fixes exception)
      * Switched sidebar from synchronous to asynchronous requests
      * Reduced complete reloads of the sidebar caused by user actions
      * Fix reload problem in frameset: Browser reload now only reloads
        content frames, not frameset.


1.1.3:

      Core, Setup, etc.:
      * Makefile: make sure all files are world readable
      * Clusters: make real host checks for clusters (using check_icmp with multiple IP addresses)
      * check_mk_templates: remove action_url from cluster and summary hosts (they have no performance data)
      * check_mk_template.cfg: fix typo in notes_url
      * Negation in binary conf lists via NEGATE (clustered_services, ingored_services,
	bulkwalk_hosts, etc).
      * Better handling of wrapping performance counters
      * datasource_programs: allow <HOST> (formerly only <IP>)
      * new config variable: extra_nagios_conf: string simply added to Nagios
        object configuration (for example for define command, etc.)
      * New option --flush: delete runtime data of some or all hosts
      * Abort installation if livestatus does not compile.
      * PNP4Nagios Templates: Fixed bug in template file detection for local checks
      * nagios_install.sh: Added support for Ubuntu 9.10
      * SNMP: handle multiline output of snmpwalk (e.g. Hexdumps)
      * SNMP: handle ugly error output of snmpwalk
      * SNMP: allow snmp_info to fetch multiple tables
      * check_mk -D: sort hostlist before output
      * check_mk -D: fix output: don't show aggregated services for non-aggregated hosts
      * check_mk_templates.cfg: fix syntax error, set notification_options to n

      Checks & Agents:
      * logwatch: fix authorization problem on web pages when acknowledging
      * multipath: Added unhandled multipath output format (UUID with 49 signs)
      * check_mk-df.php: Fix locale setting (error of locale DE on PNP 0.6.2)
      * Make check_mk_agent.linux executable
      * MRPE: Fix problems with quotes in commands
      * multipath: Fixed bug in output parser
      * cpu: fixed bug: apply level on 15min, not on 1min avg
      * New check fc_brocade_port_detailed
      * netctrl: improved handling of wrapped counters
      * winperf: Better handling of wrapping counters
      * aironet_client: New check for number of clients and signal
        quality of CISCO Aironet access points
      * aironet_errors: New check for monitoring CRC errors on
        CISCO Aironet access points
      * logwatch: When Agent does not send a log anymore and no local logwatch
                  file present the state will be UNKNOWN now (Was OK before).
      * fjdarye60_sum: New check for summary status of Fidary-E60 devices
      * fjdarye60_disks: New check for status of physical disks
      * fjdarye60_devencs: New check for status of device enclosures
      * fjdarye60_cadaps: New check for status of channel adapters
      * fjdarye60_cmods: New check for status of channel modules
      * fjdarye60_cmods_flash: New check for status of channel modules flash
      * fjdarye60_cmods_mem: New check for status of channel modules memory
      * fjdarye60_conencs: New check for status of controller enclosures
      * fjdarye60_expanders: New check for status of expanders
      * fjdarye60_inletthmls: New check for status of inlet thermal sensors
      * fjdarye60_thmls: New check for status of thermal sensors
      * fjdarye60_psus: New check for status of PSUs
      * fjdarye60_syscaps: New check for status of System Capacitor Units
      * fjdarye60_rluns: New check for RLUNs
      * lparstat_aix: New check by Joerg Linge
      * mrpe: Handles multiline output correctly (only works on Linux,
	      Agents for AIX, Solaris still need fix).
      * df: limit warning and critical levels to 50/60% when using a magic number
      * fc_brocade_port_detailed: allow setting levels on in/out traffic, detect
         baudrate of inter switch links (ISL). Display warn/crit/baudrate in
	 PNP-template

      MK Livestatus:
      * fix operators !~ and !~~, they didn't work (ever)
      * New headers for waiting (please refer to online documentation)
      * Abort on errors even if header is not fixed16
      * Changed response codes to better match HTTP
      * json output: handle tab and other control characters correctly
      * Fix columns host:worst_service_state and host:worst_service_hard_state
      * New tables servicesbygroup, servicesbyhostgroup and hostsbygroup
      * Allow to select columns with table prefix, e.g. host_name instead of name
        in table hosts. This does not affect the columns headers output by
	ColumnHeaders, though.
      * Fix invalid json output of group list column in tables hosts and services
      * Fix minor compile problem.
      * Fix hangup on AuthUser: at certain columns
      * Fix some compile problems on Solaris

      Multisite:
      * Replaced Multiadmin with Multisite.


1.1.2:
      Summary:
      * Lots of new checks
      * MK Livestatus gives transparent access to log files (nagios.log, archive/*.log)
      * Many bug fixes

      MK Livestatus:
      * Added new table "log", which gives you transparent access to the Nagios log files!
      * Added some new columns about Nagios status data to stable 'status'
      * Added new table "comments"
      * Added logic for count of pending service and hosts
      * Added several new columns in table 'status' 
      * Added new columns flap_detection and obsess_over_services in table services
      * Fixed bug for double columns: filter truncated double to int
      * Added new column status:program_version, showing the Nagios version
      * Added new column num_services_pending in table hosts
      * Fixed several compile problems on AIX
      * Fixed bug: queries could be garbled after interrupted connection
      * Fixed segfault on downtimes:contacts
      * New feature: sum, min, max, avg and std of columns in new syntax of Stats:

      Checks & Agents:
      * Check ps: this check now supports inventory in a very flexible way. This simplifies monitoring a great number of slightly different processes such as with ORACLE or SAP.
      * Check 'md': Consider status active(auto-read-only) as OK
      * Linux Agent: fix bug in vmware_state
      * New Checks for APC Symmetra USV
      * Linux Agent: made <<<meminfo>>> work on RedHat 3.
      * New check ps.perf: Does the same as ps, but without inventory, but with performance data
      * Check kernel: fixed missing performance data
      * Check kernel: make CPU utilization work on Linux 2.4
      * Solaris agent: don't use egrep, removed some bashisms, output filesystem type zfs or ufs
      * Linux agent: fixed problem with nfsmount on SuSE 9.3/10.0
      * Check 'ps': fix incompability with old agent if process is in brackets
      * Linux agent: 'ps' now no longer supresses kernel processes
      * Linux agent: make CPU count work correctly on PPC-Linux
      * Five new checks for monitoring DECRU SANs
      * Some new PNP templates for existing checks that still used the default templates
      * AIX Agent: fix filesystem output
      * Check logwatch: Fix problem occuring at empty log lines
      * New script install_nagios.sh that does the same as install_nagios_on_lenny.sh, but also works on RedHat/CentOS 5.3.
      * New check using the output of ipmi-sensors from freeipmi (Linux)
      * New check for LSI MegaRAID disks and arrays using MegaCli (based on the driver megaraid_sas) (Linux)
      * Added section <<<cpu>>> to AIX and Solaris agents
      * New Check for W&T web thermograph (webthermometer)
      * New Check for output power of APC Symmetra USP
      * New Check for temperature sensors of APC Symmetra WEB/SNMP Management Card.
      * apc_symmetra: add remaining runtime to output
      * New check for UPS'es using the generic UPS-MIB (such as GE SitePro USP)
      * Fix bug in PNP-template for Linux NICs (bytes and megabytes had been mixed up).
      * Windows agent: fix bug in output of performance counters (where sometimes with , instead of .)
      * Windows agent: outputs version if called with 'version'
      
      Core, Setup, etc.:
      * New SNMP scan feature: -I snmp scans all SNMP checks (currently only very few checks support this, though)
      * make non-bulkwalk a default. Please edit bulkwalk_hosts or non_bulkwalk_hosts to change that
      * Improve setup autodetection on RedHat/CentOS.  Also fix problem with Apache config for Mutliadmin: On RedHat Check_MK's Apache conf file must be loaded after mod_python and was thus renamed to zzz_check_mk.conf.
      * Fix problem in Agent-RPM: mark xinetd-configfile with %config -> avoid data loss on update
      * Support PNP4Nagios 0.6.2
      * New setup script "install_nagios.sh" for installing Nagios and everything else on SLES11
      * New option define_contactgroups: will automatically create contactgroup definitions for Nagios

1.1.0:
      * Fixed problems in Windows agent (could lead
        to crash of agent in case of unusal Eventlog
	messages)
      * Fixed problem sind 1.0.39: recompile waitmax for
        32 Bit (also running on 64)
      * Fixed bug in cluster checks: No cache files
        had been used. This can lead to missing logfile
	messages.
      * Check kernel: allow to set levels (e.g. on 
	pgmajfaults)
      * Check ps now allows to check for processes owned
        by a specific user (need update of Linux agent)
      * New configuration option aggregate_check_mk: If
        set to True, the summary hosts will show the
	status auf check_mk (default: False)
      * Check winperf.cpuusage now supports levels
        for warning and critical. Default levels are
	at 101 / 101
      * New check df_netapp32 which must be used
        for Netapps that do not support 64 bit 
	counters. Does the same as df_netapp
      * Symlink PNP templates: df_netapp32 and
        df_netapp use same template as df
      * Fix bug: ifoperstatus does not produce performance
        data but said so.
      * Fix bug in Multiadmin: Sorting according to
        service states did not work
      * Fix two bugs in df_netapp: use 64 bit counters
        (32 counter wrap at 2TB filesystems) and exclude
       	snapshot filesystems with size 0 from inventory.
      * Rudimentary support for monitoring ESX: monitor
        virtual filesystems with 'vdf' (using normal df
	check of check_mk) and monitor state of machines 
	with vcbVmName -s any (new check vmware_state).
      * Fixed bug in MRPE: check failed on empty performance
        data (e.g. from check_snmp: there is emptyness
        after the pipe symbol sometimes)
      * MK Livestatus is now multithreaded an can
        handle up to 10 parallel connections (might
        be configurable in a future version).
      * mk_logwatch -d now processes the complete logfile
        if logwatch.state is missing or not including the
	file (this is easier for testing)
      * Added missing float columns to Livestatus.
      * Livestatus: new header StatsGroupBy:
      * First version with "Check_MK Livestatus Module"!
        setup.sh will compile, install and activate
	Livestatus per default now. If you do not want
	this, please disable it by entering <tt>no</tt>,
	when asked by setup.
      * New Option --paths shows all installation, config
        and data paths of Check_mk and Nagios
      * New configuration variable define_hostgroups and
        define service_groups allow you to automatically
        create host- and service groups - even with aliases.
      * Multiadmin has new filter for 'active checks enabled'.
      * Multiadmin filter for check_command is now a drop down list.
      * Dummy commands output error message when passive services
        are actively checked (by accident)
      * New configuration option service_descriptions allows to
        define customized service descriptions for each check type
      * New configuration options extra_host_conf, extra_summary_host_conf
        and extra_service_conf allow to define arbitrary Nagios options
	in host and service defitions (notes, icon_image, custom variables,
        etc)
      * Fix bug: honor only_hosts also at option -C


1.0.39:
      * New configuration variable only_hosts allows
	you to limit check_mk to a subset of your
	hosts (for testing)
      * New configuration parameter mem_extended_perfdata
	sends more performance data on Linux (see 
	check manual for details)
      * many improvements of Multiadmin web pages: optionally 
	filter out services which are (not) currently in downtime
	(host or service itself), optionally (not) filter out summary
	hosts, show host status (down hosts), new action
	for removing all scheduled downtimes of a service.
	Search results will be refreshed every 90 seconds.
	Choose between two different sorting orders.
	Multadmin now also supports user authentication
      * New configuration option define_timeperiods, which
	allows to create Nagios timeperiod definitions.
	This also enables the Multiadmin tools to filter
	out services which are currently not in their
	notification interval.
      * NIC check for Linux (netctr.combined) now supports
	checking of error rates
      * fc_brocade_port: New possibility of monitoring
	CRC errors and C3 discards
      * Fixed bug: snmp_info_single was missing
        in precompiled host checks
	
1.0.38:
      * New: check_mk's multiadmin tool (Python based
	web page). It allows mass administration of
	services (enable/disable checks/notifications, 
	acknowledgements, downtimes). It does not need
	Nagios service- or host groups but works with
	a freeform search.
      * Remove duplicate <?php from the four new 
	PNP templates of 1.0.37.
      * Linux Agent: Kill hanging NFS with signal 9
	(signal 15 does not always help)
      * Some improvements in autodetection. Also make
	debug mode: ./autodetect.py: This helps to
	find problems in autodetection.
      * New configuration variables generate_hostconf and
	generate_dummy_commands, which allows to suppress
	generation of host definitions for Nagios, or 
	dummy commands, resp.
      * Now also SNMP based checks use cache files.
      * New major options --backup and --restore for
	intelligent backup and restore of configuration
	and runtime data
      * New variable simulation_mode allows you to dry
	run your Nagios with data from another installation.
      * Fixed inventory of Linux cpu.loads and cpu.threads
      * Fixed several examples in checks manpages
      * Fixed problems in install_nagios_on_lenny.sh
      * ./setup.sh now understands option --yes: This
        will not output anything except error messages
	and assumes 'yes' to all questions
      * Fix missing 'default.php' in templates for
	local
	
1.0.37:
      * IMPORTANT: Semantics of check "cpu.loads" has changed.
	Levels are now regarded as *per CPU*. That means, that
	if your warning level is at 4.0 on a 2 CPU machine, then 
	a level of 8.0 is applied.
      * On check_mk -v now also ouputs version of check_mk
      * logfile_patterns can now contain host specific entries.
	Please refer to updated online documentation for details.
      * Handling wrapping of performance counters. 32 and 64 bit
	counters should be autodetected and handled correctly.
	Counters wrapping over twice within one check cycle
	cannot be handled, though.
      * Fixed bug in diskstat: Throughput was computed twice
	too high, since /proc/diskstats counts in sectors (512 Bytes)
	not in KB
      * The new configuration variables bulkwalk_hosts and
	non_bulkwalk_hosts, that allow 	to specify, which hosts 
	support snmpbulkwalk (which is
	faster than snmpwalk) and which not. In previos versions,
	always bulk walk was used, but some devices do not support
	that.
      * New configuration variable non_aggregated_hosts allows
	to exclude hosts generally from service aggregation.
      * New SNMP based check for Rittal CMC TC 
	(ComputerMultiControl-TopConcept) Temperature sensors 
      * Fixed several problems in autodetection of setup
      * Fixed inventory check: exit code was always 0
	for newer Python versions.
      * Fixed optical problem in check manual pages with
	newer version of less.
      * New template check_mk-local.php that tries to
	find and include service name specific templates.
	If none is found, default.php will be used.
      * New PNP templates check_mk-kernel.php for major page
	faults, context switches and process creation
      * New PNP template for cpu.threads (Number of threads)
      * Check nfsmounts now detects stale NFS handles and
	triggers a warning state in that case

1.0.36:
      * New feature of Linux/UNIX Agent: "MRPE" allows
	you to call Nagios plugins by the agent. Please
	refer to online documentation for details.
      * Fix bug in logwatch.php: Logfiles names containing spaces
	now work.
      * Setup.sh now automatically creates cfg_dir if
	none found in nagios.cfg (which is the case for the
	default configuration of a self compiled Nagios)
      * Fix computation of CPU usage for VMS.
      * snmp_hosts now allows config-list syntax. If you do
	not define snmp_hosts at all, all hosts with tag
	'snmp' are considered to be SNMP hosts. That is 
	the new preferred way to do it. Please refer
	to the new online documentation.
      * snmp_communities now also allows config-list syntax
	and is compatible to datasource_programs. This allows
	to define different SNMP communities by making use
	of host tags.
      * Check ifoperstatus: Monitoring of unused ports is
	now controlled via ifoperstatus_monitor_unused.
      * Fix problem in Windows-Agent with cluster filesystems:
	temporarily non-present cluster-filesystems are ignored by
	the agent now.
      * Linux agent now supports /dev/cciss/d0d0... in section
	<<<diskstat>>>
      * host configuration for Nagios creates now a variable
	'name host_$HOSTNAME' for each host. This allows
	you to add custom Nagios settings to specific hosts
	in a quite general way.
      * hosts' parents can now be specified with the
	variable 'parents'. Please look at online documentation
	for details.
      * Summary hosts now automatically get their real host as a
	parent. This also holds for summary cluster hosts.
      * New option -X, --config-check that checks your configuration
	for invalid variables. You still can use your own temporary
	variables if you prefix them with an underscore.
	IMPORTANT: Please check your configuration files with
	this option. The check may become an implicit standard in
	future versions.
      * Fixed problem with inventory check on older Python 
	versions.
      * Updated install_nagios_on_lenny.sh to Nagios version
	3.2.0 and fixed several bugs.

1.0.35:
      * New option -R/--restart that does -S, -H and -C and
	also restarts Nagios, but before that does a Nagios
	config check. If that fails, everything is rolled
	back and Nagios keeps running with the old configuration.
      * PNP template for PING which combines RTA and LOSS into
	one graph.
      * Host check interval set to 1 in default templates.
      * New check for hanging NFS mounts (currently only
	on Linux)
      * Changed check_mk_templates.cfg for PING-only hosts:
	No performance data is processed for the PING-Check
	since the PING data is already processed via the
	host check (avoid duplicate RRDs)
      * Fix broken notes_url for logwatch: Value from setup.sh
	was ignored and always default value taken.
      * Renamed config variable mknagios_port to agent_port
	(please updated main.mk if you use that variable)
      * Renamed config variable mknagios_min_version to
	agent_min_version (update main.mk if used)
      * Renamed config variable mknagios_autochecksdir to 
	autochecksdir (update main.mk if used)
      * configuration directory for Linux/UNIX agents is
	now configurable (default is /etc/check_mk)
      * Add missing configuration variable to precompiled
	checks (fix problem when using clusters)
      * Improved multipath-check: Inventory now determines
	current number of paths. And check output is more
	verbose.
      * Mark config files as config files in RPM. RPM used
	to overwrite main.mk on update!
	
1.0.34:
      * Ship agents for AIX and SunOS/Solaris (beta versions).
      * setup script now autodetects paths and settings of your
	running Nagios
      * Debian package of check_mk itself is now natively build
	with paths matching the prepackaged Nagios on Debian 5.0
      * checks/df: Fix output of check: percentage shown in output
	did include reserved space for root where check logic did
	not. Also fix logic: account reserved space as used - not
	as avail.
      * checks/df: Exclude filesystems with size 0 from inventory.
      * Fix bug with host tags in clusters -> precompile did not
	work.
      * New feature "Inventory Check": Check for new services. Setting
	inventory_check_interval=120 in main.mk will check for new services
	every 2 hours on each host. Refer to online documentation
	for more details.
      * Fixed bug: When agent sends invalid information or check
	has bug, check_mk now handles this gracefully
      * Fixed bug in checks/diskstat and in Linux agent. Also
	IDE disks are found. The inventory does now work correctly
	if now disks are found.
      * Determine common group of Apache and Nagios at setup.
	Auto set new variable www_group which replaces logwatch_groupid.
	Fix bug: logwatch directories are now created with correct
	ownership when check_mk is called manually as root.
      * Default templates: notifications options for hosts and
	services now include also recovery, flapping and warning
	events.
      * Windows agent: changed computation of RAM and SWAP usage
	(now we assume that "totalPageFile" includes RAM *and*
	SWAP).
      * Fix problem with Nagios configuration files: remove
	characters Nagios considers as illegal from service
	descriptions.
      * Processing of performance data (check_icmp) for host
        checks and PING-only-services now set to 1 in default
	templates check_mk_templates.cfg.
      * New SNMP checks for querying FSC ServerView Agent: fsc_fans,
	fsc_temp and fsc_subsystems. Successfully tested with agents
	running	on Windows and Linux.
      * RPM packaged agent tested to be working on VMWare ESX 4.0 
	(simply install RPM package with rpm -i ... and open port 
	in firewall with "esxcfg-firewall -o 6556,tcp,in,check_mk")
      * Improve handling of cache files: inventory now uses cache
	files only if they are current and if the hosts are not
	explicitely specified.
	
1.0.33:
      * Made check_mk run on Python 2.3.4 (as used in CentOS 4.7
	und RedHat 4.7). 
      * New option -M that prints out manual pages of checks.
	Only a few check types are documented yet, but more will
	be following.
      * Package the empty directory /usr/lib/check_mk_agent/plugins
	and ../local into the RPM and DEB package of the agent
      * New feature: service_dependencies. check_mk lets you comfortably
	create Nagios servicedependency definitions for you and also
	supports them by executing the checks in an optimal order.
      * logwatch.php: New button for hiding the context messages.
	This is a global setting for all logfiles and its state is
	stored in a cookie.
	
1.0.32:
      * IMPORTANT: Configuration variable datasource_programs is now
        analogous to that of host_groups. That means: the order of
        program and hostlist must be swapped!
      * New option --fake-dns, useful for tests with non-existing
	hosts.
      * Massive speed improvement for -S, -H and -C
      * Fixed bug in inventory of clusters: Clustered services where
	silently dropped (since introduction of host tags). Fixed now.
      * Fixed minor bug in inventory: Suppress DNS lookup when using
	--no-tcp
      * Fixed bug in cluster handling: Missing function strip_tags()
	in check_mk_base.py was eliminated.
      * Changed semantics of host_groups, summary_host_groups,
	host_contactgroups, and summary_host_groups for clusters. 
	Now the cluster names will be relevant, not
	the names of the nodes. This allows the cluster hosts to
	have different host/contactgroups than the nodes. And it is more
	consistent with other parts of the configuration.
      * Fixed bug: datasource_programs on cluster nodes did not work
	when precompiling

1.0.31:
      * New option -D, --dump that dumps all configuration information
	about one, several or all hosts
	New config variables 'ignored_checktypes' and 'ignored_services',
        which allow to include certain checktypes in general or
        some services from some hosts from inventory
      * Config variable 'clustered_services' now has the same semantics
	as ignored_checktypes and allows to make it host dependent.
      * Allow magic tags PHYSICAL_HOSTS, CLUSTER_HOSTS and ALL_HOSTS at
	all places, where lists of hosts are expected (except checks).
	This fixes various problems that arise when using all_hosts at
	those places:
	  * all_hosts might by changed by another file in conf.d
	  * all_hosts does not contain the cluster hosts
      * Config file 'final.mk' is read after all other config files -
	if it exists. You can put debug code there that prints the
	contents of your variables.
      * Use colored output only, if stdout is a tty. If you have
	problems with colors, then you can pipe the output
	through cat or less
      * Fixed bug with host tags: didn't strip off tags when
	processing configuration lists (occurs when using
	custom host lists)
      * mk_logwatch is now aware of inodes of logfiles. This
	is important for fast rotating files: If the inode
	of a logfile changes between two checks mk_logwatch
	assumes that the complete content is new, even if
	the new file is longer than the old one.
      * check_mk makes sure that you do not have duplicate
	hosts in all_hosts or clusters.

1.0.30:
      * Windows agent now automatically monitors all existing
	event logs, not only "System" and "Application".

1.0.29:
      * Improved default Nagios configuration file:
	added some missing templates, enter correct URLs
	asked at setup time.
      * IMPORANT: If you do not use the new default 
	Nagios configuration file you need to rename
	the template for aggregated services (summary
	services) to check_mk_summarizes (old name
	was 'check_mk_passive-summary'). Aggregated
	services are *always* passive and do *never*
	have performance data.
      * Hopefully fixed CPU usage output on multi-CPU
	machines
      * Fixed Problem in Windows Agent: Eventlog monitoring
	does now also work, if first record has not number 1
	(relevant for larger/older eventlogs)
      * Fixed bug in administration.html: Filename for Nagios
	must be named check_mk.cfg and *not* main.mk. Nagios
	does not read files without the suffix .cfg. 
      * magic factor for df, that allows to automatgically 
        adapt levels for very big or very small filesystems.
      * new concept of host tags simplyfies configuration.
      * IMPORTANT: at all places in the configuration where
	lists of hosts are used those are not any longer
	interpreted as regular expressions. Hostnames
	must match exactly. Therefore the list [ "" ] does
	not any longer represent the list of all hosts.
	It is a bug now. Please write all_hosts instead
	of [ "" ]. The semantics for service expressions
	has not changed.
      * Fixed problem with logwatch.php: Begin with
	<?php, not with <?. This makes some older webservers
	happy.
      * Fixed problem in check ipmi: Handle corrupt output
	from agent
      * Cleaned up code, improved inline documentation
      * Fixed problem with vms_df: default_filesystem_levels,
	filesystem_levels and df magic number now are used
	for df, vms_df and df_netapp together. Works now also
	when precompiled.
	
1.0.28:
      * IMPORTANT: the config file has been renamed from
	check_mk.cfg to main.mk. This has been suggested
	by several of my customers in order to avoid 
	confusion with Nagios configuration files. In addition,
	all check_mk's configuration file have to end in
	'.mk'. This also holds for the autochecks. The 
	setup.sh script will automatically rename all relevant
	files. Users of RPM or DEB installations have to remove
	the files themselves - sorry.
      * Windows agent supports eventlogs. Current all Warning
        and Error messages from 'System' and 'Application' are
        being sent to check_mk. Events can be filtered on the
	Nagios host.
      * Fixed bug: direct RRD update didn't work. Should now.
      * Fixed permission problems when run as root.
      * Agent is expected to send its version in <<<check_mk>>>
	now (not any longer in <<<mknagios>>>
      * Fixed bug in Windows agent. Performance counters now output
	correct values
      * Change checks/winperf: Changed 'ops/sec' into MB/s.
	That measures read and write disk throughput
	(now warn/crit levels possible yet)
      * new SNMP check 'ifoperstatus' for checking link
        of network interfaces via SNMP standard MIB
      * translated setup script into english
      * fixed bug with missing directories in setup script
      * made setup script's output nicer, show version information
      * NEW: mk_logwatch - a new plugin for the linux/UNIX agent
	for watching logfiles
      * Better error handling with Nagios pipe
      * Better handling of global error: make check_mk return
	CRIT, when no data can retrieved at all.
      * Added missing template 'check_mk_pingonly' in sample
	Nagios config file (is needed for hosts without checks)
	
1.0.27:
      * Ship source code of windows agent
      * fix several typos
      * fix bug: option --list-hosts did not work
      * fix bug: precompile "-C" did not work because
	of missing extension .py
      * new option -U,--update: It combines -S, -H and
	-U and writes the Nagios configuration into a
	file (not to stdout).
      * ship templates for PNP4Nagios matching most check_mk-checks.
	Standard installation path is /usr/share/check_mk/pnp-templates
	
1.0.26:
      -	Changed License to GNU GPL Version 2
      * modules check_mk_admin and check_mk_base are both shipped
	uncompiled.
      * source code of windows agent togehter with Makefile shipped
	with normal distribution
      * checks/md now handles rare case where output of /proc/mdstat
	shows three lines per array

1.0.25:
      * setup skript remembers paths

1.0.24:
      * fixed bug with precompile: Version of Agent was always 0

1.0.23:
      * fixed bug: check_config_variables was missing in precompiled
	files
      * new logwatch agent in Python plus new logwatch-check that
	handles both the output from the old and the new agent

1.0.22:
      * Default timeout for TCP transfer increased from 3.0 to 60.0
      * Windows agent supports '<<<mem>>>' that is compatible with Linux
      * Windows agents performance counters output fixed
      * Windows agent can now be cross-compiled with mingw on Linux
      * New checktype winperf.cpuusage that retrieves the percentage
	of CPU usage from windows (still has to be tested on Multi-CPU
	machine)
      * Fixed bug: logwatch_dir and logwatch_groupid got lost when
	precompiling. 
      * arithmetic for CPU usage on VMS multi-CPU machines changed

1.0.21:
      * fixed bug in checks/df: filesystem levels did not work
	with precompiled checks

1.0.20:
      * new administration guide in doc/
      * fixed bug: option -v now works independent of order
      * fixed bug: in statgrab_net: variable was missing (affected -C)
      * fixed bug: added missing variables, imported re (affected -C)
      * check ipmi: new option ipmi_summarize: create only one check for all sensors
      * new pnp-template for ipmi summarized ambient temperature
 
1.0.19:
      * Monitoring of Windows Services
      * Fixed bug with check-specific default parameters
      * Monitoring of VMS (agent not included yet)
      * Retrieving of data via an external programm (e.g. SSH/RSH)
      * setup.sh does not overwrite check_mk.cfg but installs
	the new default file as check_mk.cfg-1.0.19
      * Put hosts into default hostgroup if none is configured<|MERGE_RESOLUTION|>--- conflicted
+++ resolved
@@ -1,11 +1,9 @@
 1.2.5i6p4:
-<<<<<<< HEAD
     Event Console:
     * 1531 FIX: Fixed exception in event history view when displaying CHANGESTATE events
-=======
+
     HW/SW-Inventory:
     * 1547 FIX: win_cpuinfo: fix case where NumberOfCores is missing (Windows 2003)...
->>>>>>> 93ed0b24
 
 
 1.2.5i6p3:
