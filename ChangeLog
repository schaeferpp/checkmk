1.1.4:
      Core, Setup, etc.:
      * Check_MK is looking for main.mk not longer in the current and home
        directory
      * install_nagios.sh: fix link to Check_MK in sidebar
      * install_nagios.sh: switch PNP to version 0.6.3
      * install_nagios.sh: better Apache-Config for Multisite setup
      * do not search main.mk in ~ and . anymore (brought only trouble) 
      * clusters: new variable clustered_services_of, allowing for overlapping
         clusters (as proposed by Jörg Linge)

      Livestatus:
      * Table hosts: New column 'services' listing all services of that host
      * Column servicegroups:members: AuthUser is now honored
      * New columns: hosts:services_with_state and servicegroups:members_with_state
      * New column: hostgroup:members_with_state
      * Columns hostgroup:members and hostgroup:members_with_state honor AuthUser
      * New rudimentary API for C++
      * Updates API for Python
      * Make stack size of threads configurable
      * Set stack size of threads per default o 64 KB instead of 8 MB
      * New header Localtime: for compensating time offsets of remote sites
      * New performance counter for fork rate
      * New columns for hosts: last_time_{up,down,unreachable}
      * New columns for services: last_time_{ok,warning,critical,unknown}
      * Columns with counts honor now AuthUser
      * New columns for hosts/services: modified_attributes{,_list}
      * new columns comments_with_info and downtimes_with_info
      * Table log: switch output to reverse chronological order!

      Multisite:
      * Improved many builtin views
      * new builtin views for host- and service groups
      * Number of columns now configurable for each layout (1..50)
      * New layout "tiled"
      * New painters for lists of hosts and services in one column
      * Automatically compensate timezone offsets of remote sites
      * New datasources for downtimes and comments
      * New experimental datasource for log
      * Introduce limitation, this safes you from too large output
      * reimplement host- and service icons more intelligent
      * Output error messages from dead site in Multisite mode
      * Increase wait time for master control buttons from 4s to 10s

      Checks & Agents:
      * mrpe in Linux agent: Fix bug introduced in 1.1.3: Exit status of plugins was
        not honored anymore (due to newline handling)
      * mrpe: allow for sending check_command to PNP4Nagios (see MRPE docu)
      * Logwatch GUI: fix problem on Python 2.4 (thanks to Lars)
      * multipath: Check is now less restrictive when parsing header lines with
        the following format: "<alias> (<id>)"
<<<<<<< HEAD
      * fsc_ipmi_mem_status: New check for monitoring memory status (e.g. ECC)
         on FSC TX-120 (and maybe other) systems.
      * ipmi_sensors in Linux agent: Fixed compatibility problem with new ipmi
        output. Using "--legacy-output" parameter with newer freeipmi versions now.
=======
      * mrpe: fix output in Solaris agent (did never work)
>>>>>>> aa794f23

1.1.3:

      Core, Setup, etc.:
      * Makefile: make sure all files are world readable
      * Clusters: make real host checks for clusters (using check_icmp with multiple IP addresses)
      * check_mk_templates: remove action_url from cluster and summary hosts (they have no performance data)
      * check_mk_template.cfg: fix typo in notes_url
      * Negation in binary conf lists via NEGATE (clustered_services, ingored_services,
	bulkwalk_hosts, etc).
      * Better handling of wrapping performance counters
      * datasource_programs: allow <HOST> (formerly only <IP>)
      * new config variable: extra_nagios_conf: string simply added to Nagios
        object configuration (for example for define command, etc.)
      * New option --flush: delete runtime data of some or all hosts
      * Abort installation if livestatus does not compile.
      * PNP4Nagios Templates: Fixed bug in template file detection for local checks
      * nagios_install.sh: Added support for Ubuntu 9.10
      * SNMP: handle multiline output of snmpwalk (e.g. Hexdumps)
      * SNMP: handle ugly error output of snmpwalk
      * SNMP: allow snmp_info to fetch multiple tables
      * check_mk -D: sort hostlist before output
      * check_mk -D: fix output: don't show aggregated services for non-aggregated hosts
      * check_mk_templates.cfg: fix syntax error, set notification_options to n

      Checks & Agents:
      * logwatch: fix authorization problem on web pages when acknowledging
      * multipath: Added unhandled multipath output format (UUID with 49 signs)
      * check_mk-df.php: Fix locale setting (error of locale DE on PNP 0.6.2)
      * Make check_mk_agent.linux executable
      * MRPE: Fix problems with quotes in commands
      * multipath: Fixed bug in output parser
      * cpu: fixed bug: apply level on 15min, not on 1min avg
      * New check fc_brocade_port_detailed
      * netctrl: improved handling of wrapped counters
      * winperf: Better handling of wrapping counters
      * aironet_client: New check for number of clients and signal
        quality of CISCO Aironet access points
      * aironet_errors: New check for monitoring CRC errors on
        CISCO Aironet access points
      * logwatch: When Agent does not send a log anymore and no local logwatch
                  file present the state will be UNKNOWN now (Was OK before).
      * fjdarye60_sum: New check for summary status of Fidary-E60 devices
      * fjdarye60_disks: New check for status of physical disks
      * fjdarye60_devencs: New check for status of device enclosures
      * fjdarye60_cadaps: New check for status of channel adapters
      * fjdarye60_cmods: New check for status of channel modules
      * fjdarye60_cmods_flash: New check for status of channel modules flash
      * fjdarye60_cmods_mem: New check for status of channel modules memory
      * fjdarye60_conencs: New check for status of controller enclosures
      * fjdarye60_expanders: New check for status of expanders
      * fjdarye60_inletthmls: New check for status of inlet thermal sensors
      * fjdarye60_thmls: New check for status of thermal sensors
      * fjdarye60_psus: New check for status of PSUs
      * fjdarye60_syscaps: New check for status of System Capacitor Units
      * fjdarye60_rluns: New check for RLUNs
      * lparstat_aix: New check by Joerg Linge
      * mrpe: Handles multiline output correctly (only works on Linux,
	      Agents for AIX, Solaris still need fix).
      * df: limit warning and critical levels to 50/60% when using a magic number
      * fc_brocade_port_detailed: allow setting levels on in/out traffic, detect
         baudrate of inter switch links (ISL). Display warn/crit/baudrate in
	 PNP-template

      MK Livestatus:
      * fix operators !~ and !~~, they didn't work (ever)
      * New headers for waiting (please refer to online documentation)
      * Abort on errors even if header is not fixed16
      * Changed response codes to better match HTTP
      * json output: handle tab and other control characters correctly
      * Fix columns host:worst_service_state and host:worst_service_hard_state
      * New tables servicesbygroup, servicesbyhostgroup and hostsbygroup
      * Allow to select columns with table prefix, e.g. host_name instead of name
        in table hosts. This does not affect the columns headers output by
	ColumnHeaders, though.
      * Fix invalid json output of group list column in tables hosts and services
      * Fix minor compile problem.
      * Fix hangup on AuthUser: at certain columns
      * Fix some compile problems on Solaris

      Multisite:
      * Replaced Multiadmin with Multisite.


1.1.2:
      Summary:
      * Lots of new checks
      * MK Livestatus gives transparent access to log files (nagios.log, archive/*.log)
      * Many bug fixes

      MK Livestatus:
      * Added new table "log", which gives you transparent access to the Nagios log files!
      * Added some new columns about Nagios status data to stable 'status'
      * Added new table "comments"
      * Added logic for count of pending service and hosts
      * Added several new columns in table 'status' 
      * Added new columns flap_detection and obsess_over_services in table services
      * Fixed bug for double columns: filter truncated double to int
      * Added new column status:program_version, showing the Nagios version
      * Added new column num_services_pending in table hosts
      * Fixed several compile problems on AIX
      * Fixed bug: queries could be garbled after interrupted connection
      * Fixed segfault on downtimes:contacts
      * New feature: sum, min, max, avg and std of columns in new syntax of Stats:

      Checks & Agents:
      * Check ps: this check now supports inventory in a very flexible way. This simplifies monitoring a great number of slightly different processes such as with ORACLE or SAP.
      * Check 'md': Consider status active(auto-read-only) as OK
      * Linux Agent: fix bug in vmware_state
      * New Checks for APC Symmetra USV
      * Linux Agent: made <<<meminfo>>> work on RedHat 3.
      * New check ps.perf: Does the same as ps, but without inventory, but with performance data
      * Check kernel: fixed missing performance data
      * Check kernel: make CPU utilization work on Linux 2.4
      * Solaris agent: don't use egrep, removed some bashisms, output filesystem type zfs or ufs
      * Linux agent: fixed problem with nfsmount on SuSE 9.3/10.0
      * Check 'ps': fix incompability with old agent if process is in brackets
      * Linux agent: 'ps' now no longer supresses kernel processes
      * Linux agent: make CPU count work correctly on PPC-Linux
      * Five new checks for monitoring DECRU SANs
      * Some new PNP templates for existing checks that still used the default templates
      * AIX Agent: fix filesystem output
      * Check logwatch: Fix problem occuring at empty log lines
      * New script install_nagios.sh that does the same as install_nagios_on_lenny.sh, but also works on RedHat/CentOS 5.3.
      * New check using the output of ipmi-sensors from freeipmi (Linux)
      * New check for LSI MegaRAID disks and arrays using MegaCli (based on the driver megaraid_sas) (Linux)
      * Added section <<<cpu>>> to AIX and Solaris agents
      * New Check for W&T web thermograph (webthermometer)
      * New Check for output power of APC Symmetra USP
      * New Check for temperature sensors of APC Symmetra WEB/SNMP Management Card.
      * apc_symmetra: add remaining runtime to output
      * New check for UPS'es using the generic UPS-MIB (such as GE SitePro USP)
      * Fix bug in PNP-template for Linux NICs (bytes and megabytes had been mixed up).
      * Windows agent: fix bug in output of performance counters (where sometimes with , instead of .)
      * Windows agent: outputs version if called with 'version'
      
      Core, Setup, etc.:
      * New SNMP scan feature: -I snmp scans all SNMP checks (currently only very few checks support this, though)
      * make non-bulkwalk a default. Please edit bulkwalk_hosts or non_bulkwalk_hosts to change that
      * Improve setup autodetection on RedHat/CentOS.  Also fix problem with Apache config for Mutliadmin: On RedHat Check_MK's Apache conf file must be loaded after mod_python and was thus renamed to zzz_check_mk.conf.
      * Fix problem in Agent-RPM: mark xinetd-configfile with %config -> avoid data loss on update
      * Support PNP4Nagios 0.6.2
      * New setup script "install_nagios.sh" for installing Nagios and everything else on SLES11
      * New option define_contactgroups: will automatically create contactgroup definitions for Nagios

1.1.0:
      * Fixed problems in Windows agent (could lead
        to crash of agent in case of unusal Eventlog
	messages)
      * Fixed problem sind 1.0.39: recompile waitmax for
        32 Bit (also running on 64)
      * Fixed bug in cluster checks: No cache files
        had been used. This can lead to missing logfile
	messages.
      * Check kernel: allow to set levels (e.g. on 
	pgmajfaults)
      * Check ps now allows to check for processes owned
        by a specific user (need update of Linux agent)
      * New configuration option aggregate_check_mk: If
        set to True, the summary hosts will show the
	status auf check_mk (default: False)
      * Check winperf.cpuusage now supports levels
        for warning and critical. Default levels are
	at 101 / 101
      * New check df_netapp32 which must be used
        for Netapps that do not support 64 bit 
	counters. Does the same as df_netapp
      * Symlink PNP templates: df_netapp32 and
        df_netapp use same template as df
      * Fix bug: ifoperstatus does not produce performance
        data but said so.
      * Fix bug in Multiadmin: Sorting according to
        service states did not work
      * Fix two bugs in df_netapp: use 64 bit counters
        (32 counter wrap at 2TB filesystems) and exclude
       	snapshot filesystems with size 0 from inventory.
      * Rudimentary support for monitoring ESX: monitor
        virtual filesystems with 'vdf' (using normal df
	check of check_mk) and monitor state of machines 
	with vcbVmName -s any (new check vmware_state).
      * Fixed bug in MRPE: check failed on empty performance
        data (e.g. from check_snmp: there is emptyness
        after the pipe symbol sometimes)
      * MK Livestatus is now multithreaded an can
        handle up to 10 parallel connections (might
        be configurable in a future version).
      * mk_logwatch -d now processes the complete logfile
        if logwatch.state is missing or not including the
	file (this is easier for testing)
      * Added missing float columns to Livestatus.
      * Livestatus: new header StatsGroupBy:
      * First version with "Check_MK Livestatus Module"!
        setup.sh will compile, install and activate
	Livestatus per default now. If you do not want
	this, please disable it by entering <tt>no</tt>,
	when asked by setup.
      * New Option --paths shows all installation, config
        and data paths of Check_mk and Nagios
      * New configuration variable define_hostgroups and
        define service_groups allow you to automatically
        create host- and service groups - even with aliases.
      * Multiadmin has new filter for 'active checks enabled'.
      * Multiadmin filter for check_command is now a drop down list.
      * Dummy commands output error message when passive services
        are actively checked (by accident)
      * New configuration option service_descriptions allows to
        define customized service descriptions for each check type
      * New configuration options extra_host_conf, extra_summary_host_conf
        and extra_service_conf allow to define arbitrary Nagios options
	in host and service defitions (notes, icon_image, custom variables,
        etc)
      * Fix bug: honor only_hosts also at option -C


1.0.39:
      * New configuration variable only_hosts allows
	you to limit check_mk to a subset of your
	hosts (for testing)
      * New configuration parameter mem_extended_perfdata
	sends more performance data on Linux (see 
	check manual for details)
      * many improvements of Multiadmin web pages: optionally 
	filter out services which are (not) currently in downtime
	(host or service itself), optionally (not) filter out summary
	hosts, show host status (down hosts), new action
	for removing all scheduled downtimes of a service.
	Search results will be refreshed every 90 seconds.
	Choose between two different sorting orders.
	Multadmin now also supports user authentication
      * New configuration option define_timeperiods, which
	allows to create Nagios timeperiod definitions.
	This also enables the Multiadmin tools to filter
	out services which are currently not in their
	notification interval.
      * NIC check for Linux (netctr.combined) now supports
	checking of error rates
      * fc_brocade_port: New possibility of monitoring
	CRC errors and C3 discards
      * Fixed bug: snmp_info_single was missing
        in precompiled host checks
	
1.0.38:
      * New: check_mk's multiadmin tool (Python based
	web page). It allows mass administration of
	services (enable/disable checks/notifications, 
	acknowledgements, downtimes). It does not need
	Nagios service- or host groups but works with
	a freeform search.
      * Remove duplicate <?php from the four new 
	PNP templates of 1.0.37.
      * Linux Agent: Kill hanging NFS with signal 9
	(signal 15 does not always help)
      * Some improvements in autodetection. Also make
	debug mode: ./autodetect.py: This helps to
	find problems in autodetection.
      * New configuration variables generate_hostconf and
	generate_dummy_commands, which allows to suppress
	generation of host definitions for Nagios, or 
	dummy commands, resp.
      * Now also SNMP based checks use cache files.
      * New major options --backup and --restore for
	intelligent backup and restore of configuration
	and runtime data
      * New variable simulation_mode allows you to dry
	run your Nagios with data from another installation.
      * Fixed inventory of Linux cpu.loads and cpu.threads
      * Fixed several examples in checks manpages
      * Fixed problems in install_nagios_on_lenny.sh
      * ./setup.sh now understands option --yes: This
        will not output anything except error messages
	and assumes 'yes' to all questions
      * Fix missing 'default.php' in templates for
	local
	
1.0.37:
      * IMPORTANT: Semantics of check "cpu.loads" has changed.
	Levels are now regarded as *per CPU*. That means, that
	if your warning level is at 4.0 on a 2 CPU machine, then 
	a level of 8.0 is applied.
      * On check_mk -v now also ouputs version of check_mk
      * logfile_patterns can now contain host specific entries.
	Please refer to updated online documentation for details.
      * Handling wrapping of performance counters. 32 and 64 bit
	counters should be autodetected and handled correctly.
	Counters wrapping over twice within one check cycle
	cannot be handled, though.
      * Fixed bug in diskstat: Throughput was computed twice
	too high, since /proc/diskstats counts in sectors (512 Bytes)
	not in KB
      * The new configuration variables bulkwalk_hosts and
	non_bulkwalk_hosts, that allow 	to specify, which hosts 
	support snmpbulkwalk (which is
	faster than snmpwalk) and which not. In previos versions,
	always bulk walk was used, but some devices do not support
	that.
      * New configuration variable non_aggregated_hosts allows
	to exclude hosts generally from service aggregation.
      * New SNMP based check for Rittal CMC TC 
	(ComputerMultiControl-TopConcept) Temperature sensors 
      * Fixed several problems in autodetection of setup
      * Fixed inventory check: exit code was always 0
	for newer Python versions.
      * Fixed optical problem in check manual pages with
	newer version of less.
      * New template check_mk-local.php that tries to
	find and include service name specific templates.
	If none is found, default.php will be used.
      * New PNP templates check_mk-kernel.php for major page
	faults, context switches and process creation
      * New PNP template for cpu.threads (Number of threads)
      * Check nfsmounts now detects stale NFS handles and
	triggers a warning state in that case

1.0.36:
      * New feature of Linux/UNIX Agent: "MRPE" allows
	you to call Nagios plugins by the agent. Please
	refer to online documentation for details.
      * Fix bug in logwatch.php: Logfiles names containing spaces
	now work.
      * Setup.sh now automatically creates cfg_dir if
	none found in nagios.cfg (which is the case for the
	default configuration of a self compiled Nagios)
      * Fix computation of CPU usage for VMS.
      * snmp_hosts now allows config-list syntax. If you do
	not define snmp_hosts at all, all hosts with tag
	'snmp' are considered to be SNMP hosts. That is 
	the new preferred way to do it. Please refer
	to the new online documentation.
      * snmp_communities now also allows config-list syntax
	and is compatible to datasource_programs. This allows
	to define different SNMP communities by making use
	of host tags.
      * Check ifoperstatus: Monitoring of unused ports is
	now controlled via ifoperstatus_monitor_unused.
      * Fix problem in Windows-Agent with cluster filesystems:
	temporarily non-present cluster-filesystems are ignored by
	the agent now.
      * Linux agent now supports /dev/cciss/d0d0... in section
	<<<diskstat>>>
      * host configuration for Nagios creates now a variable
	'name host_$HOSTNAME' for each host. This allows
	you to add custom Nagios settings to specific hosts
	in a quite general way.
      * hosts' parents can now be specified with the
	variable 'parents'. Please look at online documentation
	for details.
      * Summary hosts now automatically get their real host as a
	parent. This also holds for summary cluster hosts.
      * New option -X, --config-check that checks your configuration
	for invalid variables. You still can use your own temporary
	variables if you prefix them with an underscore.
	IMPORTANT: Please check your configuration files with
	this option. The check may become an implicit standard in
	future versions.
      * Fixed problem with inventory check on older Python 
	versions.
      * Updated install_nagios_on_lenny.sh to Nagios version
	3.2.0 and fixed several bugs.

1.0.35:
      * New option -R/--restart that does -S, -H and -C and
	also restarts Nagios, but before that does a Nagios
	config check. If that fails, everything is rolled
	back and Nagios keeps running with the old configuration.
      * PNP template for PING which combines RTA and LOSS into
	one graph.
      * Host check interval set to 1 in default templates.
      * New check for hanging NFS mounts (currently only
	on Linux)
      * Changed check_mk_templates.cfg for PING-only hosts:
	No performance data is processed for the PING-Check
	since the PING data is already processed via the
	host check (avoid duplicate RRDs)
      * Fix broken notes_url for logwatch: Value from setup.sh
	was ignored and always default value taken.
      * Renamed config variable mknagios_port to agent_port
	(please updated main.mk if you use that variable)
      * Renamed config variable mknagios_min_version to
	agent_min_version (update main.mk if used)
      * Renamed config variable mknagios_autochecksdir to 
	autochecksdir (update main.mk if used)
      * configuration directory for Linux/UNIX agents is
	now configurable (default is /etc/check_mk)
      * Add missing configuration variable to precompiled
	checks (fix problem when using clusters)
      * Improved multipath-check: Inventory now determines
	current number of paths. And check output is more
	verbose.
      * Mark config files as config files in RPM. RPM used
	to overwrite main.mk on update!
	
1.0.34:
      * Ship agents for AIX and SunOS/Solaris (beta versions).
      * setup script now autodetects paths and settings of your
	running Nagios
      * Debian package of check_mk itself is now natively build
	with paths matching the prepackaged Nagios on Debian 5.0
      * checks/df: Fix output of check: percentage shown in output
	did include reserved space for root where check logic did
	not. Also fix logic: account reserved space as used - not
	as avail.
      * checks/df: Exclude filesystems with size 0 from inventory.
      * Fix bug with host tags in clusters -> precompile did not
	work.
      * New feature "Inventory Check": Check for new services. Setting
	inventory_check_interval=120 in main.mk will check for new services
	every 2 hours on each host. Refer to online documentation
	for more details.
      * Fixed bug: When agent sends invalid information or check
	has bug, check_mk now handles this gracefully
      * Fixed bug in checks/diskstat and in Linux agent. Also
	IDE disks are found. The inventory does now work correctly
	if now disks are found.
      * Determine common group of Apache and Nagios at setup.
	Auto set new variable www_group which replaces logwatch_groupid.
	Fix bug: logwatch directories are now created with correct
	ownership when check_mk is called manually as root.
      * Default templates: notifications options for hosts and
	services now include also recovery, flapping and warning
	events.
      * Windows agent: changed computation of RAM and SWAP usage
	(now we assume that "totalPageFile" includes RAM *and*
	SWAP).
      * Fix problem with Nagios configuration files: remove
	characters Nagios considers as illegal from service
	descriptions.
      * Processing of performance data (check_icmp) for host
        checks and PING-only-services now set to 1 in default
	templates check_mk_templates.cfg.
      * New SNMP checks for querying FSC ServerView Agent: fsc_fans,
	fsc_temp and fsc_subsystems. Successfully tested with agents
	running	on Windows and Linux.
      * RPM packaged agent tested to be working on VMWare ESX 4.0 
	(simply install RPM package with rpm -i ... and open port 
	in firewall with "esxcfg-firewall -o 6556,tcp,in,check_mk")
      * Improve handling of cache files: inventory now uses cache
	files only if they are current and if the hosts are not
	explicitely specified.
	
1.0.33:
      * Made check_mk run on Python 2.3.4 (as used in CentOS 4.7
	und RedHat 4.7). 
      * New option -M that prints out manual pages of checks.
	Only a few check types are documented yet, but more will
	be following.
      * Package the empty directory /usr/lib/check_mk_agent/plugins
	and ../local into the RPM and DEB package of the agent
      * New feature: service_dependencies. check_mk lets you comfortably
	create Nagios servicedependency definitions for you and also
	supports them by executing the checks in an optimal order.
      * logwatch.php: New button for hiding the context messages.
	This is a global setting for all logfiles and its state is
	stored in a cookie.
	
1.0.32:
      * IMPORTANT: Configuration variable datasource_programs is now
        analogous to that of host_groups. That means: the order of
        program and hostlist must be swapped!
      * New option --fake-dns, useful for tests with non-existing
	hosts.
      * Massive speed improvement for -S, -H and -C
      * Fixed bug in inventory of clusters: Clustered services where
	silently dropped (since introduction of host tags). Fixed now.
      * Fixed minor bug in inventory: Suppress DNS lookup when using
	--no-tcp
      * Fixed bug in cluster handling: Missing function strip_tags()
	in check_mk_base.py was eliminated.
      * Changed semantics of host_groups, summary_host_groups,
	host_contactgroups, and summary_host_groups for clusters: 
	Now the cluster names will be relevant, not
	the names of the nodes. This allows the cluster hosts to
	have different host/contactgroups than the nodes. And it is more
	consistent with other parts of the configuration.
      * Fixed bug: datasource_programs on cluster nodes did not work
	when precompiling

1.0.31:
      * New option -D, --dump that dumps all configuration information
	about one, several or all hosts
	New config variables 'ignored_checktypes' and 'ignored_services',
        which allow to include certain checktypes in general or
        some services from some hosts from inventory
      * Config variable 'clustered_services' now has the same semantics
	as ignored_checktypes and allows to make it host dependent.
      * Allow magic tags PHYSICAL_HOSTS, CLUSTER_HOSTS and ALL_HOSTS at
	all places, where lists of hosts are expected (except checks).
	This fixes various problems that arise when using all_hosts at
	those places:
	  * all_hosts might by changed by another file in conf.d
	  * all_hosts does not contain the cluster hosts
      * Config file 'final.mk' is read after all other config files -
	if it exists. You can put debug code there that prints the
	contents of your variables.
      * Use colored output only, if stdout is a tty. If you have
	problems with colors, then you can pipe the output
	through cat or less
      * Fixed bug with host tags: didn't strip off tags when
	processing configuration lists (occurs when using
	custom host lists)
      * mk_logwatch is now aware of inodes of logfiles. This
	is important for fast rotating files: If the inode
	of a logfile changes between two checks mk_logwatch
	assumes that the complete content is new, even if
	the new file is longer than the old one.
      * check_mk makes sure that you do not have duplicate
	hosts in all_hosts or clusters.

1.0.30:
      * Windows agent now automatically monitors all existing
	event logs, not only "System" and "Application".

1.0.29:
      * Improved default Nagios configuration file:
	added some missing templates, enter correct URLs
	asked at setup time.
      * IMPORANT: If you do not use the new default 
	Nagios configuration file you need to rename
	the template for aggregated services (summary
	services) to check_mk_summarizes (old name
	was 'check_mk_passive-summary'). Aggregated
	services are *always* passive and do *never*
	have performance data.
      * Hopefully fixed CPU usage output on multi-CPU
	machines
      * Fixed Problem in Windows Agent: Eventlog monitoring
	does now also work, if first record has not number 1
	(relevant for larger/older eventlogs)
      * Fixed bug in administration.html: Filename for Nagios
	must be named check_mk.cfg and *not* main.mk. Nagios
	does not read files without the suffix .cfg. 
      * magic factor for df, that allows to automatgically 
        adapt levels for very big or very small filesystems.
      * new concept of host tags simplyfies configuration.
      * IMPORTANT: at all places in the configuration where
	lists of hosts are used those are not any longer
	interpreted as regular expressions. Hostnames
	must match exactly. Therefore the list [ "" ] does
	not any longer represent the list of all hosts.
	It is a bug now. Please write all_hosts instead
	of [ "" ]. The semantics for service expressions
	has not changed.
      * Fixed problem with logwatch.php: Begin with
	<?php, not with <?. This makes some older webservers
	happy.
      * Fixed problem in check ipmi: Handle corrupt output
	from agent
      * Cleaned up code, improved inline documentation
      * Fixed problem with vms_df: default_filesystem_levels,
	filesystem_levels and df magic number now are used
	for df, vms_df and df_netapp together. Works now also
	when precompiled.
	
1.0.28:
      * IMPORTANT: the config file has been renamed from
	check_mk.cfg to main.mk. This has been suggested
	by several of my customers in order to avoid 
	confusion with Nagios configuration files. In addition,
	all check_mk's configuration file have to end in
	'.mk'. This also holds for the autochecks. The 
	setup.sh script will automatically rename all relevant
	files. Users of RPM or DEB installations have to remove
	the files themselves - sorry.
      * Windows agent supports eventlogs. Current all Warning
        and Error messages from 'System' and 'Application' are
        being sent to check_mk. Events can be filtered on the
	Nagios host.
      * Fixed bug: direct RRD update didn't work. Should now.
      * Fixed permission problems when run as root.
      * Agent is expected to send its version in <<<check_mk>>>
	now (not any longer in <<<mknagios>>>
      * Fixed bug in Windows agent. Performance counters now output
	correct values
      * Change checks/winperf: Changed 'ops/sec' into MB/s.
	That measures read and write disk throughput
	(now warn/crit levels possible yet)
      * new SNMP check 'ifoperstatus' for checking link
        of network interfaces via SNMP standard MIB
      * translated setup script into english
      * fixed bug with missing directories in setup script
      * made setup script's output nicer, show version information
      * NEW: mk_logwatch - a new plugin for the linux/UNIX agent
	for watching logfiles
      * Better error handling with Nagios pipe
      * Better handling of global error: make check_mk return
	CRIT, when no data can retrieved at all.
      * Added missing template 'check_mk_pingonly' in sample
	Nagios config file (is needed for hosts without checks)
	
1.0.27:
      * Ship source code of windows agent
      * fix several typos
      * fix bug: option --list-hosts did not work
      * fix bug: precompile "-C" did not work because
	of missing extension .py
      * new option -U,--update: It combines -S, -H and
	-U and writes the Nagios configuration into a
	file (not to stdout).
      * ship templates for PNP4Nagios matching most check_mk-checks.
	Standard installation path is /usr/share/check_mk/pnp-templates
	
1.0.26:
      -	Changed License to GNU GPL Version 2
      * modules check_mk_admin and check_mk_base are both shipped
	uncompiled.
      * source code of windows agent togehter with Makefile shipped
	with normal distribution
      * checks/md now handles rare case where output of /proc/mdstat
	shows three lines per array

1.0.25:
      * setup skript remembers paths

1.0.24:
      * fixed bug with precompile: Version of Agent was always 0

1.0.23:
      * fixed bug: check_config_variables was missing in precompiled
	files
      * new logwatch agent in Python plus new logwatch-check that
	handles both the output from the old and the new agent

1.0.22:
      * Default timeout for TCP transfer increased from 3.0 to 60.0
      * Windows agent supports '<<<mem>>>' that is compatible with Linux
      * Windows agents performance counters output fixed
      * Windows agent can now be cross-compiled with mingw on Linux
      * New checktype winperf.cpuusage that retrieves the percentage
	of CPU usage from windows (still has to be tested on Multi-CPU
	machine)
      * Fixed bug: logwatch_dir and logwatch_groupid got lost when
	precompiling. 
      * arithmetic for CPU usage on VMS multi-CPU machines changed

1.0.21:
      * fixed bug in checks/df: filesystem levels did not work
	with precompiled checks

1.0.20:
      * new administration guide in doc/
      * fixed bug: option -v now works independent of order
      * fixed bug: in statgrab_net: variable was missing (affected -C)
      * fixed bug: added missing variables, imported re (affected -C)
      * check ipmi: new option ipmi_summarize: create only one check for all sensors
      * new pnp-template for ipmi summarized ambient temperature
 
1.0.19:
      * Monitoring of Windows Services
      * Fixed bug with check-specific default parameters
      * Monitoring of VMS (agent not included yet)
      * Retrieving of data via an external programm (e.g. SSH/RSH)
      * setup.sh does not overwrite check_mk.cfg but installs
	the new default file as check_mk.cfg-1.0.19
      * Put hosts into default hostgroup if none is configured<|MERGE_RESOLUTION|>--- conflicted
+++ resolved
@@ -49,14 +49,11 @@
       * Logwatch GUI: fix problem on Python 2.4 (thanks to Lars)
       * multipath: Check is now less restrictive when parsing header lines with
         the following format: "<alias> (<id>)"
-<<<<<<< HEAD
       * fsc_ipmi_mem_status: New check for monitoring memory status (e.g. ECC)
          on FSC TX-120 (and maybe other) systems.
       * ipmi_sensors in Linux agent: Fixed compatibility problem with new ipmi
         output. Using "--legacy-output" parameter with newer freeipmi versions now.
-=======
       * mrpe: fix output in Solaris agent (did never work)
->>>>>>> aa794f23
 
 1.1.3:
 
