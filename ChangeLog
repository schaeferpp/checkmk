1.1.4b2:
      * Remove dependency from debian agent package    
      * Multisite: New column with icon with link to Nagios GUI
      * Livestatus: fix bug: in_*_period didn't work anymore
        (this bug was introduced by Localtime: and is not present
         in 1.1.3)
      * Multisite: new icon showing items out of their notification
        period.
      * Core: Fixed problem with inventory when using clustered_services
      * Check df: handle mountpoints containing spaces correctly 
        (need new inventorization if you have mountpoints with spaces)
      * Check md on Linux: handle spare disks correctly
      * Check mk on Linux: fix case where (auto-read-only) separated by space
      * Check ipmi: new config variable ipmi_ignore_nr
      * Linux agent: df now also excludes NFSv4
      * Wrote man-page for ipmi check
      * Check mrpe: correctly display multiline output in Nagios GUI
      * tcp_connect_timeout: Applies now only for connect(), not for
        time of data transmission once a connection is established
      * setup.sh now also works for Icinga
      * Multisite: updated some views
      * Multisite: fix bug in removing all downtimes
      * AIX agent: fix output of MRPE (state and description was swapped)
      * Linux agent: fixed computation of number of processors on S390
      * Livestatus: Fix missing -lsocket on Solaris
      * Livestatus: add missing SUN_LEN (fixed compile problem on Solaris)
      * New check: rsa_health for monitoring IBM Remote Supervisor Adapter (RSA)
      * snmp scan: suppress error messages of snmpget
      * New check: cpsecure_sessions for number of sessions on Content Security Gateway
      * Logwatch GUI: move acknowledge button to top, use Multisite layout,
         fix several layout problem, remove list of hosts
      * Check logwatch: limit maximum size of stored log messages (configurable
        be logwatch_max_filesize)
      * Multisite: removed filter 'limit'. Not longer needed and made problems
        with new auto-limitation.
      * check netctr: add missing perfdata (was only sent on OK case)
      * Livestatus: fix segault if module loaded without arguments
      * Check md: exclude RAID 0 devices from inventory (were reported as critical)
      * Livestatus: new output format "python": declares strings as UTF-8 correctly
      * Multisite: display Umlauts from Nagios comments correctly (assuming Latin-1),
         inhibit entering of Umlauts in new comments (fixes exception)
      * Make extra_service_conf work also for autogenerated PING on ping-only-hosts
        (groups, contactgroups still missing)
      * Check sylo: New check for monitoring the sylo state
      * Multisite: Switched sidebar sajax requests to ajax calls
      * Multisite: Reduced complete reloads of the sidebar caused by user actions
      * ping-only-hosts: When ping only hosts are summarized, remove Check_MK and
        add single PING to summary host.
      * New config parameter debug_log: set this to a filename in main.mk and you
        will get a debug log in case if 'invalid output from plugin...'
<<<<<<< HEAD
      * Livestatus: Separators: remote sanitiy check, allow separators to be equal
=======
      * Multisite: fix reload problem in frameset: Browser reload now only reloads
        content frames, not frameset.
>>>>>>> f08c9e64

1.1.4b1:
      Summary:
      * Many improvements in new Multisite GUI
      * Stability and performance improvements in Livestatus
      * Lots of smaller bug fixes (including MRPE exit code bug)

      Core, Setup, etc.:
      * Check_MK is looking for main.mk not longer in the current and home
        directory
      * install_nagios.sh: fix link to Check_MK in sidebar
      * install_nagios.sh: switch PNP to version 0.6.3
      * install_nagios.sh: better Apache-Config for Multisite setup
      * do not search main.mk in ~ and . anymore (brought only trouble) 
      * clusters: new variable 'clustered_services_of', allowing for overlapping
         clusters (as proposed by Jörg Linge)
      * install_nagios.sh: install snmp package (needed for snmp based checks)
      * Fix ower/group of tarballs: set them to root/root

      Livestatus:
      * Table hosts: New column 'services' listing all services of that host
      * Column servicegroups:members: 'AuthUser' is now honored
      * New columns: hosts:services_with_state and servicegroups:members_with_state
      * New column: hostgroup:members_with_state
      * Columns hostgroup:members and hostgroup:members_with_state honor AuthUser
      * New rudimentary API for C++
      * Updates API for Python
      * Make stack size of threads configurable
      * Set stack size of threads per default o 64 KB instead of 8 MB
      * New header Localtime: for compensating time offsets of remote sites
      * New performance counter for fork rate
      * New columns for hosts: last_time_{up,down,unreachable}
      * New columns for services: last_time_{ok,warning,critical,unknown}
      * Columns with counts honor now AuthUser
      * New columns for hosts/services: modified_attributes{,_list}
      * new columns comments_with_info and downtimes_with_info
      * Table log: switch output to reverse chronological order!
      * Fix segfault on filter on comments:host_services

      Multisite:
      * Improved many builtin views
      * new builtin views for host- and service groups
      * Number of columns now configurable for each layout (1..50)
      * New layout "tiled"
      * New painters for lists of hosts and services in one column
      * Automatically compensate timezone offsets of remote sites
      * New datasources for downtimes and comments
      * New experimental datasource for log
      * Introduce limitation, this safes you from too large output
      * reimplement host- and service icons more intelligent
      * Output error messages from dead site in Multisite mode
      * Increase wait time for master control buttons from 4s to 10s
      * Views get (per-view) configurable browser automatic reload interval
      * Playing of alarm sounds (configurable per view)

      Checks & Agents:
      * mrpe in Linux agent: Fix bug introduced in 1.1.3: Exit status of plugins was
        not honored anymore (due to newline handling)
      * mrpe: allow for sending check_command to PNP4Nagios (see MRPE docu)
      * Logwatch GUI: fix problem on Python 2.4 (thanks to Lars)
      * multipath: Check is now less restrictive when parsing header lines with
        the following format: "<alias> (<id>)"
      * fsc_ipmi_mem_status: New check for monitoring memory status (e.g. ECC)
         on FSC TX-120 (and maybe other) systems.
      * ipmi_sensors in Linux agent: Fixed compatibility problem with new ipmi
        output. Using "--legacy-output" parameter with newer freeipmi versions now.
      * mrpe: fix output in Solaris agent (did never work)
      * IBM blade center: new checks for chassis blowers, mediatray and overall health
      * New caching agent (wrapper) for linux, supporting efficient fully redundant
        monitoring (please read notes in agents/check_mk_caching_agent)
      * Added new smbios_sel check for monitoring the System Event Log of SMBIOS.
      * Linx agent: The xinetd does not log each request anymore. Only
        failures are logged by xinetd now. This can be changed in the xinetd
				configuration files.

1.1.3:

      Core, Setup, etc.:
      * Makefile: make sure all files are world readable
      * Clusters: make real host checks for clusters (using check_icmp with multiple IP addresses)
      * check_mk_templates: remove action_url from cluster and summary hosts (they have no performance data)
      * check_mk_template.cfg: fix typo in notes_url
      * Negation in binary conf lists via NEGATE (clustered_services, ingored_services,
	bulkwalk_hosts, etc).
      * Better handling of wrapping performance counters
      * datasource_programs: allow <HOST> (formerly only <IP>)
      * new config variable: extra_nagios_conf: string simply added to Nagios
        object configuration (for example for define command, etc.)
      * New option --flush: delete runtime data of some or all hosts
      * Abort installation if livestatus does not compile.
      * PNP4Nagios Templates: Fixed bug in template file detection for local checks
      * nagios_install.sh: Added support for Ubuntu 9.10
      * SNMP: handle multiline output of snmpwalk (e.g. Hexdumps)
      * SNMP: handle ugly error output of snmpwalk
      * SNMP: allow snmp_info to fetch multiple tables
      * check_mk -D: sort hostlist before output
      * check_mk -D: fix output: don't show aggregated services for non-aggregated hosts
      * check_mk_templates.cfg: fix syntax error, set notification_options to n

      Checks & Agents:
      * logwatch: fix authorization problem on web pages when acknowledging
      * multipath: Added unhandled multipath output format (UUID with 49 signs)
      * check_mk-df.php: Fix locale setting (error of locale DE on PNP 0.6.2)
      * Make check_mk_agent.linux executable
      * MRPE: Fix problems with quotes in commands
      * multipath: Fixed bug in output parser
      * cpu: fixed bug: apply level on 15min, not on 1min avg
      * New check fc_brocade_port_detailed
      * netctrl: improved handling of wrapped counters
      * winperf: Better handling of wrapping counters
      * aironet_client: New check for number of clients and signal
        quality of CISCO Aironet access points
      * aironet_errors: New check for monitoring CRC errors on
        CISCO Aironet access points
      * logwatch: When Agent does not send a log anymore and no local logwatch
                  file present the state will be UNKNOWN now (Was OK before).
      * fjdarye60_sum: New check for summary status of Fidary-E60 devices
      * fjdarye60_disks: New check for status of physical disks
      * fjdarye60_devencs: New check for status of device enclosures
      * fjdarye60_cadaps: New check for status of channel adapters
      * fjdarye60_cmods: New check for status of channel modules
      * fjdarye60_cmods_flash: New check for status of channel modules flash
      * fjdarye60_cmods_mem: New check for status of channel modules memory
      * fjdarye60_conencs: New check for status of controller enclosures
      * fjdarye60_expanders: New check for status of expanders
      * fjdarye60_inletthmls: New check for status of inlet thermal sensors
      * fjdarye60_thmls: New check for status of thermal sensors
      * fjdarye60_psus: New check for status of PSUs
      * fjdarye60_syscaps: New check for status of System Capacitor Units
      * fjdarye60_rluns: New check for RLUNs
      * lparstat_aix: New check by Joerg Linge
      * mrpe: Handles multiline output correctly (only works on Linux,
	      Agents for AIX, Solaris still need fix).
      * df: limit warning and critical levels to 50/60% when using a magic number
      * fc_brocade_port_detailed: allow setting levels on in/out traffic, detect
         baudrate of inter switch links (ISL). Display warn/crit/baudrate in
	 PNP-template

      MK Livestatus:
      * fix operators !~ and !~~, they didn't work (ever)
      * New headers for waiting (please refer to online documentation)
      * Abort on errors even if header is not fixed16
      * Changed response codes to better match HTTP
      * json output: handle tab and other control characters correctly
      * Fix columns host:worst_service_state and host:worst_service_hard_state
      * New tables servicesbygroup, servicesbyhostgroup and hostsbygroup
      * Allow to select columns with table prefix, e.g. host_name instead of name
        in table hosts. This does not affect the columns headers output by
	ColumnHeaders, though.
      * Fix invalid json output of group list column in tables hosts and services
      * Fix minor compile problem.
      * Fix hangup on AuthUser: at certain columns
      * Fix some compile problems on Solaris

      Multisite:
      * Replaced Multiadmin with Multisite.


1.1.2:
      Summary:
      * Lots of new checks
      * MK Livestatus gives transparent access to log files (nagios.log, archive/*.log)
      * Many bug fixes

      MK Livestatus:
      * Added new table "log", which gives you transparent access to the Nagios log files!
      * Added some new columns about Nagios status data to stable 'status'
      * Added new table "comments"
      * Added logic for count of pending service and hosts
      * Added several new columns in table 'status' 
      * Added new columns flap_detection and obsess_over_services in table services
      * Fixed bug for double columns: filter truncated double to int
      * Added new column status:program_version, showing the Nagios version
      * Added new column num_services_pending in table hosts
      * Fixed several compile problems on AIX
      * Fixed bug: queries could be garbled after interrupted connection
      * Fixed segfault on downtimes:contacts
      * New feature: sum, min, max, avg and std of columns in new syntax of Stats:

      Checks & Agents:
      * Check ps: this check now supports inventory in a very flexible way. This simplifies monitoring a great number of slightly different processes such as with ORACLE or SAP.
      * Check 'md': Consider status active(auto-read-only) as OK
      * Linux Agent: fix bug in vmware_state
      * New Checks for APC Symmetra USV
      * Linux Agent: made <<<meminfo>>> work on RedHat 3.
      * New check ps.perf: Does the same as ps, but without inventory, but with performance data
      * Check kernel: fixed missing performance data
      * Check kernel: make CPU utilization work on Linux 2.4
      * Solaris agent: don't use egrep, removed some bashisms, output filesystem type zfs or ufs
      * Linux agent: fixed problem with nfsmount on SuSE 9.3/10.0
      * Check 'ps': fix incompability with old agent if process is in brackets
      * Linux agent: 'ps' now no longer supresses kernel processes
      * Linux agent: make CPU count work correctly on PPC-Linux
      * Five new checks for monitoring DECRU SANs
      * Some new PNP templates for existing checks that still used the default templates
      * AIX Agent: fix filesystem output
      * Check logwatch: Fix problem occuring at empty log lines
      * New script install_nagios.sh that does the same as install_nagios_on_lenny.sh, but also works on RedHat/CentOS 5.3.
      * New check using the output of ipmi-sensors from freeipmi (Linux)
      * New check for LSI MegaRAID disks and arrays using MegaCli (based on the driver megaraid_sas) (Linux)
      * Added section <<<cpu>>> to AIX and Solaris agents
      * New Check for W&T web thermograph (webthermometer)
      * New Check for output power of APC Symmetra USP
      * New Check for temperature sensors of APC Symmetra WEB/SNMP Management Card.
      * apc_symmetra: add remaining runtime to output
      * New check for UPS'es using the generic UPS-MIB (such as GE SitePro USP)
      * Fix bug in PNP-template for Linux NICs (bytes and megabytes had been mixed up).
      * Windows agent: fix bug in output of performance counters (where sometimes with , instead of .)
      * Windows agent: outputs version if called with 'version'
      
      Core, Setup, etc.:
      * New SNMP scan feature: -I snmp scans all SNMP checks (currently only very few checks support this, though)
      * make non-bulkwalk a default. Please edit bulkwalk_hosts or non_bulkwalk_hosts to change that
      * Improve setup autodetection on RedHat/CentOS.  Also fix problem with Apache config for Mutliadmin: On RedHat Check_MK's Apache conf file must be loaded after mod_python and was thus renamed to zzz_check_mk.conf.
      * Fix problem in Agent-RPM: mark xinetd-configfile with %config -> avoid data loss on update
      * Support PNP4Nagios 0.6.2
      * New setup script "install_nagios.sh" for installing Nagios and everything else on SLES11
      * New option define_contactgroups: will automatically create contactgroup definitions for Nagios

1.1.0:
      * Fixed problems in Windows agent (could lead
        to crash of agent in case of unusal Eventlog
	messages)
      * Fixed problem sind 1.0.39: recompile waitmax for
        32 Bit (also running on 64)
      * Fixed bug in cluster checks: No cache files
        had been used. This can lead to missing logfile
	messages.
      * Check kernel: allow to set levels (e.g. on 
	pgmajfaults)
      * Check ps now allows to check for processes owned
        by a specific user (need update of Linux agent)
      * New configuration option aggregate_check_mk: If
        set to True, the summary hosts will show the
	status auf check_mk (default: False)
      * Check winperf.cpuusage now supports levels
        for warning and critical. Default levels are
	at 101 / 101
      * New check df_netapp32 which must be used
        for Netapps that do not support 64 bit 
	counters. Does the same as df_netapp
      * Symlink PNP templates: df_netapp32 and
        df_netapp use same template as df
      * Fix bug: ifoperstatus does not produce performance
        data but said so.
      * Fix bug in Multiadmin: Sorting according to
        service states did not work
      * Fix two bugs in df_netapp: use 64 bit counters
        (32 counter wrap at 2TB filesystems) and exclude
       	snapshot filesystems with size 0 from inventory.
      * Rudimentary support for monitoring ESX: monitor
        virtual filesystems with 'vdf' (using normal df
	check of check_mk) and monitor state of machines 
	with vcbVmName -s any (new check vmware_state).
      * Fixed bug in MRPE: check failed on empty performance
        data (e.g. from check_snmp: there is emptyness
        after the pipe symbol sometimes)
      * MK Livestatus is now multithreaded an can
        handle up to 10 parallel connections (might
        be configurable in a future version).
      * mk_logwatch -d now processes the complete logfile
        if logwatch.state is missing or not including the
	file (this is easier for testing)
      * Added missing float columns to Livestatus.
      * Livestatus: new header StatsGroupBy:
      * First version with "Check_MK Livestatus Module"!
        setup.sh will compile, install and activate
	Livestatus per default now. If you do not want
	this, please disable it by entering <tt>no</tt>,
	when asked by setup.
      * New Option --paths shows all installation, config
        and data paths of Check_mk and Nagios
      * New configuration variable define_hostgroups and
        define service_groups allow you to automatically
        create host- and service groups - even with aliases.
      * Multiadmin has new filter for 'active checks enabled'.
      * Multiadmin filter for check_command is now a drop down list.
      * Dummy commands output error message when passive services
        are actively checked (by accident)
      * New configuration option service_descriptions allows to
        define customized service descriptions for each check type
      * New configuration options extra_host_conf, extra_summary_host_conf
        and extra_service_conf allow to define arbitrary Nagios options
	in host and service defitions (notes, icon_image, custom variables,
        etc)
      * Fix bug: honor only_hosts also at option -C


1.0.39:
      * New configuration variable only_hosts allows
	you to limit check_mk to a subset of your
	hosts (for testing)
      * New configuration parameter mem_extended_perfdata
	sends more performance data on Linux (see 
	check manual for details)
      * many improvements of Multiadmin web pages: optionally 
	filter out services which are (not) currently in downtime
	(host or service itself), optionally (not) filter out summary
	hosts, show host status (down hosts), new action
	for removing all scheduled downtimes of a service.
	Search results will be refreshed every 90 seconds.
	Choose between two different sorting orders.
	Multadmin now also supports user authentication
      * New configuration option define_timeperiods, which
	allows to create Nagios timeperiod definitions.
	This also enables the Multiadmin tools to filter
	out services which are currently not in their
	notification interval.
      * NIC check for Linux (netctr.combined) now supports
	checking of error rates
      * fc_brocade_port: New possibility of monitoring
	CRC errors and C3 discards
      * Fixed bug: snmp_info_single was missing
        in precompiled host checks
	
1.0.38:
      * New: check_mk's multiadmin tool (Python based
	web page). It allows mass administration of
	services (enable/disable checks/notifications, 
	acknowledgements, downtimes). It does not need
	Nagios service- or host groups but works with
	a freeform search.
      * Remove duplicate <?php from the four new 
	PNP templates of 1.0.37.
      * Linux Agent: Kill hanging NFS with signal 9
	(signal 15 does not always help)
      * Some improvements in autodetection. Also make
	debug mode: ./autodetect.py: This helps to
	find problems in autodetection.
      * New configuration variables generate_hostconf and
	generate_dummy_commands, which allows to suppress
	generation of host definitions for Nagios, or 
	dummy commands, resp.
      * Now also SNMP based checks use cache files.
      * New major options --backup and --restore for
	intelligent backup and restore of configuration
	and runtime data
      * New variable simulation_mode allows you to dry
	run your Nagios with data from another installation.
      * Fixed inventory of Linux cpu.loads and cpu.threads
      * Fixed several examples in checks manpages
      * Fixed problems in install_nagios_on_lenny.sh
      * ./setup.sh now understands option --yes: This
        will not output anything except error messages
	and assumes 'yes' to all questions
      * Fix missing 'default.php' in templates for
	local
	
1.0.37:
      * IMPORTANT: Semantics of check "cpu.loads" has changed.
	Levels are now regarded as *per CPU*. That means, that
	if your warning level is at 4.0 on a 2 CPU machine, then 
	a level of 8.0 is applied.
      * On check_mk -v now also ouputs version of check_mk
      * logfile_patterns can now contain host specific entries.
	Please refer to updated online documentation for details.
      * Handling wrapping of performance counters. 32 and 64 bit
	counters should be autodetected and handled correctly.
	Counters wrapping over twice within one check cycle
	cannot be handled, though.
      * Fixed bug in diskstat: Throughput was computed twice
	too high, since /proc/diskstats counts in sectors (512 Bytes)
	not in KB
      * The new configuration variables bulkwalk_hosts and
	non_bulkwalk_hosts, that allow 	to specify, which hosts 
	support snmpbulkwalk (which is
	faster than snmpwalk) and which not. In previos versions,
	always bulk walk was used, but some devices do not support
	that.
      * New configuration variable non_aggregated_hosts allows
	to exclude hosts generally from service aggregation.
      * New SNMP based check for Rittal CMC TC 
	(ComputerMultiControl-TopConcept) Temperature sensors 
      * Fixed several problems in autodetection of setup
      * Fixed inventory check: exit code was always 0
	for newer Python versions.
      * Fixed optical problem in check manual pages with
	newer version of less.
      * New template check_mk-local.php that tries to
	find and include service name specific templates.
	If none is found, default.php will be used.
      * New PNP templates check_mk-kernel.php for major page
	faults, context switches and process creation
      * New PNP template for cpu.threads (Number of threads)
      * Check nfsmounts now detects stale NFS handles and
	triggers a warning state in that case

1.0.36:
      * New feature of Linux/UNIX Agent: "MRPE" allows
	you to call Nagios plugins by the agent. Please
	refer to online documentation for details.
      * Fix bug in logwatch.php: Logfiles names containing spaces
	now work.
      * Setup.sh now automatically creates cfg_dir if
	none found in nagios.cfg (which is the case for the
	default configuration of a self compiled Nagios)
      * Fix computation of CPU usage for VMS.
      * snmp_hosts now allows config-list syntax. If you do
	not define snmp_hosts at all, all hosts with tag
	'snmp' are considered to be SNMP hosts. That is 
	the new preferred way to do it. Please refer
	to the new online documentation.
      * snmp_communities now also allows config-list syntax
	and is compatible to datasource_programs. This allows
	to define different SNMP communities by making use
	of host tags.
      * Check ifoperstatus: Monitoring of unused ports is
	now controlled via ifoperstatus_monitor_unused.
      * Fix problem in Windows-Agent with cluster filesystems:
	temporarily non-present cluster-filesystems are ignored by
	the agent now.
      * Linux agent now supports /dev/cciss/d0d0... in section
	<<<diskstat>>>
      * host configuration for Nagios creates now a variable
	'name host_$HOSTNAME' for each host. This allows
	you to add custom Nagios settings to specific hosts
	in a quite general way.
      * hosts' parents can now be specified with the
	variable 'parents'. Please look at online documentation
	for details.
      * Summary hosts now automatically get their real host as a
	parent. This also holds for summary cluster hosts.
      * New option -X, --config-check that checks your configuration
	for invalid variables. You still can use your own temporary
	variables if you prefix them with an underscore.
	IMPORTANT: Please check your configuration files with
	this option. The check may become an implicit standard in
	future versions.
      * Fixed problem with inventory check on older Python 
	versions.
      * Updated install_nagios_on_lenny.sh to Nagios version
	3.2.0 and fixed several bugs.

1.0.35:
      * New option -R/--restart that does -S, -H and -C and
	also restarts Nagios, but before that does a Nagios
	config check. If that fails, everything is rolled
	back and Nagios keeps running with the old configuration.
      * PNP template for PING which combines RTA and LOSS into
	one graph.
      * Host check interval set to 1 in default templates.
      * New check for hanging NFS mounts (currently only
	on Linux)
      * Changed check_mk_templates.cfg for PING-only hosts:
	No performance data is processed for the PING-Check
	since the PING data is already processed via the
	host check (avoid duplicate RRDs)
      * Fix broken notes_url for logwatch: Value from setup.sh
	was ignored and always default value taken.
      * Renamed config variable mknagios_port to agent_port
	(please updated main.mk if you use that variable)
      * Renamed config variable mknagios_min_version to
	agent_min_version (update main.mk if used)
      * Renamed config variable mknagios_autochecksdir to 
	autochecksdir (update main.mk if used)
      * configuration directory for Linux/UNIX agents is
	now configurable (default is /etc/check_mk)
      * Add missing configuration variable to precompiled
	checks (fix problem when using clusters)
      * Improved multipath-check: Inventory now determines
	current number of paths. And check output is more
	verbose.
      * Mark config files as config files in RPM. RPM used
	to overwrite main.mk on update!
	
1.0.34:
      * Ship agents for AIX and SunOS/Solaris (beta versions).
      * setup script now autodetects paths and settings of your
	running Nagios
      * Debian package of check_mk itself is now natively build
	with paths matching the prepackaged Nagios on Debian 5.0
      * checks/df: Fix output of check: percentage shown in output
	did include reserved space for root where check logic did
	not. Also fix logic: account reserved space as used - not
	as avail.
      * checks/df: Exclude filesystems with size 0 from inventory.
      * Fix bug with host tags in clusters -> precompile did not
	work.
      * New feature "Inventory Check": Check for new services. Setting
	inventory_check_interval=120 in main.mk will check for new services
	every 2 hours on each host. Refer to online documentation
	for more details.
      * Fixed bug: When agent sends invalid information or check
	has bug, check_mk now handles this gracefully
      * Fixed bug in checks/diskstat and in Linux agent. Also
	IDE disks are found. The inventory does now work correctly
	if now disks are found.
      * Determine common group of Apache and Nagios at setup.
	Auto set new variable www_group which replaces logwatch_groupid.
	Fix bug: logwatch directories are now created with correct
	ownership when check_mk is called manually as root.
      * Default templates: notifications options for hosts and
	services now include also recovery, flapping and warning
	events.
      * Windows agent: changed computation of RAM and SWAP usage
	(now we assume that "totalPageFile" includes RAM *and*
	SWAP).
      * Fix problem with Nagios configuration files: remove
	characters Nagios considers as illegal from service
	descriptions.
      * Processing of performance data (check_icmp) for host
        checks and PING-only-services now set to 1 in default
	templates check_mk_templates.cfg.
      * New SNMP checks for querying FSC ServerView Agent: fsc_fans,
	fsc_temp and fsc_subsystems. Successfully tested with agents
	running	on Windows and Linux.
      * RPM packaged agent tested to be working on VMWare ESX 4.0 
	(simply install RPM package with rpm -i ... and open port 
	in firewall with "esxcfg-firewall -o 6556,tcp,in,check_mk")
      * Improve handling of cache files: inventory now uses cache
	files only if they are current and if the hosts are not
	explicitely specified.
	
1.0.33:
      * Made check_mk run on Python 2.3.4 (as used in CentOS 4.7
	und RedHat 4.7). 
      * New option -M that prints out manual pages of checks.
	Only a few check types are documented yet, but more will
	be following.
      * Package the empty directory /usr/lib/check_mk_agent/plugins
	and ../local into the RPM and DEB package of the agent
      * New feature: service_dependencies. check_mk lets you comfortably
	create Nagios servicedependency definitions for you and also
	supports them by executing the checks in an optimal order.
      * logwatch.php: New button for hiding the context messages.
	This is a global setting for all logfiles and its state is
	stored in a cookie.
	
1.0.32:
      * IMPORTANT: Configuration variable datasource_programs is now
        analogous to that of host_groups. That means: the order of
        program and hostlist must be swapped!
      * New option --fake-dns, useful for tests with non-existing
	hosts.
      * Massive speed improvement for -S, -H and -C
      * Fixed bug in inventory of clusters: Clustered services where
	silently dropped (since introduction of host tags). Fixed now.
      * Fixed minor bug in inventory: Suppress DNS lookup when using
	--no-tcp
      * Fixed bug in cluster handling: Missing function strip_tags()
	in check_mk_base.py was eliminated.
      * Changed semantics of host_groups, summary_host_groups,
	host_contactgroups, and summary_host_groups for clusters. 
	Now the cluster names will be relevant, not
	the names of the nodes. This allows the cluster hosts to
	have different host/contactgroups than the nodes. And it is more
	consistent with other parts of the configuration.
      * Fixed bug: datasource_programs on cluster nodes did not work
	when precompiling

1.0.31:
      * New option -D, --dump that dumps all configuration information
	about one, several or all hosts
	New config variables 'ignored_checktypes' and 'ignored_services',
        which allow to include certain checktypes in general or
        some services from some hosts from inventory
      * Config variable 'clustered_services' now has the same semantics
	as ignored_checktypes and allows to make it host dependent.
      * Allow magic tags PHYSICAL_HOSTS, CLUSTER_HOSTS and ALL_HOSTS at
	all places, where lists of hosts are expected (except checks).
	This fixes various problems that arise when using all_hosts at
	those places:
	  * all_hosts might by changed by another file in conf.d
	  * all_hosts does not contain the cluster hosts
      * Config file 'final.mk' is read after all other config files -
	if it exists. You can put debug code there that prints the
	contents of your variables.
      * Use colored output only, if stdout is a tty. If you have
	problems with colors, then you can pipe the output
	through cat or less
      * Fixed bug with host tags: didn't strip off tags when
	processing configuration lists (occurs when using
	custom host lists)
      * mk_logwatch is now aware of inodes of logfiles. This
	is important for fast rotating files: If the inode
	of a logfile changes between two checks mk_logwatch
	assumes that the complete content is new, even if
	the new file is longer than the old one.
      * check_mk makes sure that you do not have duplicate
	hosts in all_hosts or clusters.

1.0.30:
      * Windows agent now automatically monitors all existing
	event logs, not only "System" and "Application".

1.0.29:
      * Improved default Nagios configuration file:
	added some missing templates, enter correct URLs
	asked at setup time.
      * IMPORANT: If you do not use the new default 
	Nagios configuration file you need to rename
	the template for aggregated services (summary
	services) to check_mk_summarizes (old name
	was 'check_mk_passive-summary'). Aggregated
	services are *always* passive and do *never*
	have performance data.
      * Hopefully fixed CPU usage output on multi-CPU
	machines
      * Fixed Problem in Windows Agent: Eventlog monitoring
	does now also work, if first record has not number 1
	(relevant for larger/older eventlogs)
      * Fixed bug in administration.html: Filename for Nagios
	must be named check_mk.cfg and *not* main.mk. Nagios
	does not read files without the suffix .cfg. 
      * magic factor for df, that allows to automatgically 
        adapt levels for very big or very small filesystems.
      * new concept of host tags simplyfies configuration.
      * IMPORTANT: at all places in the configuration where
	lists of hosts are used those are not any longer
	interpreted as regular expressions. Hostnames
	must match exactly. Therefore the list [ "" ] does
	not any longer represent the list of all hosts.
	It is a bug now. Please write all_hosts instead
	of [ "" ]. The semantics for service expressions
	has not changed.
      * Fixed problem with logwatch.php: Begin with
	<?php, not with <?. This makes some older webservers
	happy.
      * Fixed problem in check ipmi: Handle corrupt output
	from agent
      * Cleaned up code, improved inline documentation
      * Fixed problem with vms_df: default_filesystem_levels,
	filesystem_levels and df magic number now are used
	for df, vms_df and df_netapp together. Works now also
	when precompiled.
	
1.0.28:
      * IMPORTANT: the config file has been renamed from
	check_mk.cfg to main.mk. This has been suggested
	by several of my customers in order to avoid 
	confusion with Nagios configuration files. In addition,
	all check_mk's configuration file have to end in
	'.mk'. This also holds for the autochecks. The 
	setup.sh script will automatically rename all relevant
	files. Users of RPM or DEB installations have to remove
	the files themselves - sorry.
      * Windows agent supports eventlogs. Current all Warning
        and Error messages from 'System' and 'Application' are
        being sent to check_mk. Events can be filtered on the
	Nagios host.
      * Fixed bug: direct RRD update didn't work. Should now.
      * Fixed permission problems when run as root.
      * Agent is expected to send its version in <<<check_mk>>>
	now (not any longer in <<<mknagios>>>
      * Fixed bug in Windows agent. Performance counters now output
	correct values
      * Change checks/winperf: Changed 'ops/sec' into MB/s.
	That measures read and write disk throughput
	(now warn/crit levels possible yet)
      * new SNMP check 'ifoperstatus' for checking link
        of network interfaces via SNMP standard MIB
      * translated setup script into english
      * fixed bug with missing directories in setup script
      * made setup script's output nicer, show version information
      * NEW: mk_logwatch - a new plugin for the linux/UNIX agent
	for watching logfiles
      * Better error handling with Nagios pipe
      * Better handling of global error: make check_mk return
	CRIT, when no data can retrieved at all.
      * Added missing template 'check_mk_pingonly' in sample
	Nagios config file (is needed for hosts without checks)
	
1.0.27:
      * Ship source code of windows agent
      * fix several typos
      * fix bug: option --list-hosts did not work
      * fix bug: precompile "-C" did not work because
	of missing extension .py
      * new option -U,--update: It combines -S, -H and
	-U and writes the Nagios configuration into a
	file (not to stdout).
      * ship templates for PNP4Nagios matching most check_mk-checks.
	Standard installation path is /usr/share/check_mk/pnp-templates
	
1.0.26:
      -	Changed License to GNU GPL Version 2
      * modules check_mk_admin and check_mk_base are both shipped
	uncompiled.
      * source code of windows agent togehter with Makefile shipped
	with normal distribution
      * checks/md now handles rare case where output of /proc/mdstat
	shows three lines per array

1.0.25:
      * setup skript remembers paths

1.0.24:
      * fixed bug with precompile: Version of Agent was always 0

1.0.23:
      * fixed bug: check_config_variables was missing in precompiled
	files
      * new logwatch agent in Python plus new logwatch-check that
	handles both the output from the old and the new agent

1.0.22:
      * Default timeout for TCP transfer increased from 3.0 to 60.0
      * Windows agent supports '<<<mem>>>' that is compatible with Linux
      * Windows agents performance counters output fixed
      * Windows agent can now be cross-compiled with mingw on Linux
      * New checktype winperf.cpuusage that retrieves the percentage
	of CPU usage from windows (still has to be tested on Multi-CPU
	machine)
      * Fixed bug: logwatch_dir and logwatch_groupid got lost when
	precompiling. 
      * arithmetic for CPU usage on VMS multi-CPU machines changed

1.0.21:
      * fixed bug in checks/df: filesystem levels did not work
	with precompiled checks

1.0.20:
      * new administration guide in doc/
      * fixed bug: option -v now works independent of order
      * fixed bug: in statgrab_net: variable was missing (affected -C)
      * fixed bug: added missing variables, imported re (affected -C)
      * check ipmi: new option ipmi_summarize: create only one check for all sensors
      * new pnp-template for ipmi summarized ambient temperature
 
1.0.19:
      * Monitoring of Windows Services
      * Fixed bug with check-specific default parameters
      * Monitoring of VMS (agent not included yet)
      * Retrieving of data via an external programm (e.g. SSH/RSH)
      * setup.sh does not overwrite check_mk.cfg but installs
	the new default file as check_mk.cfg-1.0.19
      * Put hosts into default hostgroup if none is configured<|MERGE_RESOLUTION|>--- conflicted
+++ resolved
@@ -48,12 +48,9 @@
         add single PING to summary host.
       * New config parameter debug_log: set this to a filename in main.mk and you
         will get a debug log in case if 'invalid output from plugin...'
-<<<<<<< HEAD
       * Livestatus: Separators: remote sanitiy check, allow separators to be equal
-=======
       * Multisite: fix reload problem in frameset: Browser reload now only reloads
         content frames, not frameset.
->>>>>>> f08c9e64
 
 1.1.4b1:
       Summary:
