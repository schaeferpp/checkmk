1.2.2b1:
    Core:
    * cmk --notify: added notification script to generate HTML mails including
      the performance graphs of hosts and services
    * cmk --notify: added the macros NOTIFY_LASTHOSTSTATECHANGE, NOTIFY_HOSTSTATEID,
      NOTIFY_LASTSERVICESTATECHANGE, NOTIFY_SERVICESTATEID, NOTIFY_NOTIFICATIONCOMMENT,
      NOTIFY_NOTIFICATIONAUTHOR, NOTIFY_NOTIFICATIONAUTHORNAME, NOTIFY_NOTIFICATIONAUTHORALIAS
<<<<<<< HEAD
    * FIX: more robust deletion of precompiled files to ensure the correct 
      creation of the files (Thanks to Guido Günther)

=======
    * FIX: Inventory for cluster nodes who are part of multiple clusters 
>>>>>>> 079b5678

    Checks & Agents:
    * winperf_processor now outputs float usage instead of integer
    * FIX: mssql_counters.file_sizes - Fixed wrong value for "Log Files" in output
    * FIX: drbd: Parameters for expected roles and disk states can now be set to 
      None to disable alerting on changed values

    Multisite:
    * Added comment painter to notification related views

    WATO:
    * Added hr_mem check to the memory checkgroup to make it configurable in WATO
    * FIX: Fixed some typos in ldap error messages
    * FIX: Fixed problem on user profile page when no alias set for a user
    * FIX: list valuespecs could not be extended after once saving
    * FIX: fix title of foldable areas contained in list valuespecs

1.2.1i5:
    Core:
    * Improved handling of CTRL+C (SIGINT) to terminate long runnining tasks 
      (e.g.  inventory of SNMP hosts)
    * FIX: PING services on clusters are treated like the host check of clusters
    * cmk --notify: new environment variable NOTIFY_WHAT which has HOST or SERVICE as value
    * cmk --notify: removing service related envvars in case of host notifications
    * cmk --notify: added test code to help developing nitofication plugins.
      Can be called with "cmk --notify fake-service debug" for example

    Checks & Agents:
    * Linux Agent, diskstat: Now supporting /dev/emcpower* devices (Thanks to Claas Rockmann-Buchterkirche)
    * FIX: winperf_processor: Showing 0% on "cmk -nv" now instead of 100%
    * FIX: win_dhcp_pools: removed faulty output on non-german windows 2003 servers 
           with no dhcp server installed (Thanks to Mathias Decker)
    * Add: fileinfo is now supported by the solaris agent. Thanks to Daniel Roettgermann
    * Logwatch: unknown eventlog level ('u') from windows agent treated as warning
    * FIX: logwatch_ec: Added state undefined as priority
    * Add: New Check for Raritan EMX Devices
    * Add: mailman_lists - New check to gather statistics of mailman mailinglists
    * FIX: megaraid_bbu - Handle missing charge information (ignoring them)
    * FIX: myssql_tablespaces - fix PNP graph (thanks to Christian Zock)
    * kernel.util: add "Average" information to PNP graph
    * Windows Agent: Fix startup crash on adding a logfiles pattern, but no logfile specified
    * Windows Agent: check_mk.example.ini: commented logfiles section

    Multisite:
    * FIX: Fixed rendering of dashboard globes in opera
    * When having row selections enabled and no selected and performing
      actions an error message is displayed instead of performing the action on
      all rows
    * Storing row selections in user files, cleaned up row selection 
      handling to single files. Cleaned up GET/POST mixups in confirm dialogs
    * Add: New user_options to limit seen nagios objects even the role is set to see all
    * Fix: On site configaration changes, only relevant sites are marked as dirty
    * Fix: Distributed setup: Correct cleanup of pending changes logfile after "Activate changes"
    * FIX: LDAP: Fixed problem with special chars in LDAP queries when having
    contactgroup sync plugin enabled
    * FIX: LDAP: OpenLDAP - Changed default filter for users
    * FIX: LDAP: OpenLDAP - Using uniqueMember instead of member when searching for groups of a user
    * FIX: LDAP: Fixed encoding problem of ldap retrieved usernames
    * LDAP: Role sync plugin validates the given group DNs with the group base dn now
    * LDAP: Using roles defined in default user profile in role sync plugin processing
    * LDAP: Improved error handling in case of misconfigurations
    * LDAP: Reduced number of ldap querys during a single page request / sync process
    * LDAP: Implemnted some kind of debug logging for LDAP communication
    * FIX: Re-added an empty file as auth.py (wato plugin) to prevent problems during update 

    WATO:
    * CPU load ruleset does now accept float values
    * Added valuespec for cisco_mem check to configure thresholds via WATO
    * FIX: Fixed displaying of tag selections when creating a rule in the ruleeditor
    * FIX: Rulesets are always cloned in the same folder
    * Flexibile notifications: removed "debug notification" script from GUI (you can make it
      executable to be choosable again)
    * Flexibile notifications: added plain mail notification which uses the
      mail templates from global settings dialog

    BI:
    * Added FOREACH_SERVICE capability to leaf nodes
    * Add: Bi views now support debug of livestatus queries

1.2.1i4:
    Core:
    * Better exception handling when executing "Check_MK"-Check. Printing python
      exception to status output and traceback to long output now.
    * Added HOSTTAGS to notification macros which contains all Check_MK-Tags
      separated by spaces
    * Output better error message in case of old inventory function
    * Do object cache precompile for monitoring core on cmk -R/-O
    * Avoid duplicate verification of monitoring config on cmk -R/-O
    * FIX: Parameter --cleanup-autochecks (long for -u) works now like suggested in help
    * FIX: Added error handling when trying to --restore with a non existant file

    Notifications:
    * Fix flexible notifications on non-OMD systems
    
    Checks & Agents:
    * Linux Agent, mk_postgres: Supporting pgsql and postgres as user
    * Linux Agent, mk_postgres: Fixed database stats query to be compatible
      with more versions of postgres
    * apache_status: Modified to be usable on python < 2.6 (eg RHEL 5.x)
    * apache_status: Fixed handling of PIDs with more than 4 numbers
    * Add: New Check for Rittal CMC PSM-M devices
    * Smart plugin: Only use relevant numbers of serial
    * Add: ibm_xraid_pdisks - new check for agentless monitoring of disks on IBM SystemX servers.
    * Add: hp_proliant_da_cntlr check for disk controllers in HP Proliant servers
    * Add: Check to monitor Storage System Drive Box Groups attached to HP servers
    * Add: check to monitor the summary status of HP EML tape libraries
    * Add: apc_rackpdu_status - monitor the power consumption on APC rack PDUs
    * Add: sym_brightmail_queues - monitor the queue levels on Symantec Brightmail mail scanners.
    * Add: plesk_domains - List domains configured in plesk installations
    * Add: plesk_backups - Monitor backup spaces configured for domains in plesk
    * Add: mysql_connections - Monitor number of parallel connections to mysql daemon
    * Add: flexible notifcations: filter by hostname
    * New script multisite_to_mrpe for exporting services from a remote system
    * FIX: postgres_sessions: handle case of no active/no idle sessions
    * FIX: correct backslash representation of windows logwatch files
    * FIX: postgres_sessions: handle case of no active/no idle sessions
    * FIX: zfsget: fix exception on snapshot volumes (where available is '-')
    * FIX: zfsget: handle passed-through filesystems (need agent update)
    * FIX: loading notification scripts in local directory for real
    * FIX: oracle_version: return valid check result in case of missing agent info
    * FIX: apache_status: fixed bug with missing 'url', wrote man page
    * FIX: fixed missing localisation in check_parameteres.py 
    * FIX: userdb/ldap.py: fixed invalid call site.getsitepackages() for python 2.6
    * FIX: zpool_status: fixed crash when spare devices were available
    * FIX: hr_fs: handle negative values in order to larger disks (thanks to Christof Musik)
    * FIX: mssql_backup: Fixed wrong calculation of backup age in seconds


    Multisite:
    * Implemented LDAP integration of Multisite. You can now authenticate your
      users using the form based authentication with LDAP. It is also possible
      to synchronize some attributes like mail addresses, names and roles from
      LDAP into multisite.
    * Restructured cookie auth cookies (all auth cookies will be invalid
      after update -> all users have to login again)
    * Modularized login and cookie validation
    * Logwatch: Added buttons to acknowledge all logs of all hosts or really
      all logs which currently have a problem
    * Check reschedule icon now works on services containing an \
    * Now showing correct representation of SI unit kilo ( k )
    * if perfometer now differs between byte and bit output
    * Use pprint when writing global settings (makes files more readable)
    * New script for settings/removing downtimes: doc/treasures/downtime
    * New option when setting host downtimes for also including child hosts
    * Option dials (refresh, number of columns) now turnable by mouse wheel
    * Views: Commands/Checkboxes buttons are now activated dynamically (depending on data displayed)
    * FIX: warn / crit levels in if-check when using "bit" as unit
    * FIX: Fixed changing own password when notifications are disabled
    * FIX: On page reload, now updating the row field in the headline
    * FIX: ListOfStrings Fields now correctly autoappend on focus
    * FIX: Reloading of sidebar after activate changes
    * FIX: Main Frame without sidebar: reload after activate changes
    * FIX: output_format json: handle newlines correctly
    * FIX: handle ldap logins with ',' in distinguished name
    * FIX: quote HTML variable names, fixes potential JS injection
    * FIX: Sidebar not raising exceptions on configured but not available snapins
    * FIX: Quicksearch: Fixed Up/Down arrow handling in chrome
    * FIX: Speedometer: Terminating data updates when snapin is removed from sidebar
    * FIX: Views: toggling forms does not disable the checkbox button anymore
    * FIX: Dashboard: Fixed wrong display options in links after data reloads
    * FIX: Fixed "remove all downtimes" button in views when no downtimes to be deleted 
    * FIX: Services in hosttables now use the service name as header (if no custom title set)
    * New filter for host_contact and service_contact
    
    WATO:
    * Add: Creating a new rule immediately opens its edit formular
    * The rules formular now uses POST as transaction method
    * Modularized the authentication and user management code
    * Default config: add contact group 'all' and put all hosts into it
    * Reverse order of Condition, Value and General options in rule editor
    * Allowing "%" and "+" in mail prefixes of contacts now
    * FIX: Fixed generated manual check definitions for checks without items
      like ntp_time and tcp_conn_stats
    * FIX: Persisting changing of folder titles when only the title has changed
    * FIX: Fixed rendering bug after folder editing

    Event Console:
    * Replication slave can now copy rules from master into local configuration
      via a new button in WATO.
    * Speedup access to event history by earlier filtering and prefiltering with grep
    * New builtin syslog server! Please refer to online docu for details.
    * Icon to events of host links to view that has context button to host
    * FIX: remove event pipe on program shutdown, prevents syslog freeze
    * FIX: hostnames in livestatus query now being utf8 encoded
    * FIX: fixed a nastiness when reading from local pipe
    * FIX: fix exception in rules that use facility local7
    * FIX: fix event icon in case of using TCP access to EC
    * FIX: Allowing ":" in application field (e.g. needed for windows logfiles)
    * FIX: fix bug in Filter "Hostname/IP-Address of original event"

    Livestatus:
    * FIX: Changed logging output "Time to process request" to be debug output

1.2.1i3:
    Core:
    * added HOST/SERVICEPROBLEMID to notification macros
    * New configuration check_periods for limiting execution of
      Check_MK checks to a certain time period.

    Checks & Agents:
    * Windows agent: persist offsets for logfile monitoring

    Notifications:
    * fix two errors in code that broke some service notifications

    Event Console:
    * New performance counter for client request processing time
    * FIX: fixed bug in rule optimizer with ranges of syslog priorities

    WATO:
    * Cloning of contact/host/service groups (without members)

    Checks & Agents:
    * logwatch: Fixed confusion with ignore/ok states of log messages
    * AIX Agent: now possible to specify -d flag. Please test :)

1.2.1i2:
    Core:
    * Improved validation of inventory data reported by checks
    * Added -d option to precompiled checks to enable debug mode
    * doc/treasures: added script for printing RRD statistics

    Notifications:
    * New system of custom notification, with WATO support

    Event Console:
    * Moved source of Event Console into Check_MK project 
    * New button for resetting all rule hits counters
    * When saving a rule then its hits counter is always reset
    * New feature of hiding certain actions from the commands in the status GUI
    * FIX: rule simulator ("Try out") now handles cancelling rules correctly
    * New global option for enabling log entries for rule hits (debugging)
    * New icon linking to event views for the event services
    * check_mkevents outputs last worst line in service output
    * Max. number of queued connections on status sockets is configurable now
    * check_mkevents: new option -a for ignoring acknowledged events
    * New sub-permissions for changing comment and contact while updating an event
    * New button for generating test events directly via WATO
    * Allow Event Console to replicate from another (master) console for
      fast failover.
    * Allow event expiration also on acknowledged events (configurable)

    Multisite:
    * Enable automation login with _username= and _secret=, while
      _secret is the content of var/check_mk/web/$USER/automation.secret
    * FIX: Fixed releasing of locks and livestatus connections when logging out
    * FIX: Fixed login/login confusions with index page caching
    * FIX: Speed-o-meter: Fixed calculation of Check_MK passive check invervals
    * Removed focus of "Full name" attribute on editing a contact
    * Quicksearch: Convert search text to regex when accessing livestatus
    * FIX: WATO Folder filter not available when WATO disabled
    * WATO Folder Filter no longer available in single host views
    * Added new painters "Service check command expanded" and
      "Host check command expanded"
    * FIX: Corrected garbled description for sorter "Service Performance data" 
    * Dashboard globes can now be filtered by host_contact_group/service_contact_group
    * Dashboard "iframe" attribute can now be rendered dynamically using the
      "iframefunc" attribute in the dashlet declaration
    * Dashboard header can now be hidden by setting "title" to None
    * Better error handling in PNP-Graph hover menus in case of invalid responses

    Livestatus:
    * Added new table statehist, used for SLA queries
    * Added new column check_command_expanded in table hosts
    * Added new column check_command_expanded in table services
    * New columns livestatus_threads, livestatus_{active,queued}_connections

    BI:
    * Added missing localizations
    * Added option bi_precompile_on_demand to split compilations of
      the aggregations in several fragments. If possible only the needed
      aggregations are compiled to reduce the time a user has to wait for
      BI based view. This optimizes BI related views which display
      information for a specific list of hosts or aggregation groups.
    * Added new config option bi_compile_log to collect statistics about
      aggregation compilations
    * Aggregations can now be part of more than one aggregation group
      (just configure a list of group names instead of a group name string)
    * Correct representation of (!), (!!) and (?) markers in check output
    * Corrected representation of assumed state in box layout
    * Feature: Using parameters for hosttags

    WATO:
    * Added progress indicator in single site WATO "Activate Changes"
    * Users & Contacts: Case-insensitive sorting of 'Full name' column
    * ntp/ntp.time parameters are now configurable via WATO
    * FIX: Implemented basic non HTTP 200 status code response handling in interactive
           progress dialogs (e.g. bulk inventory mode)
    * FIX: Fixed editing of icon_image rules
    * Added support of locked hosts and folders ( created by CMDB )
    * Logwatch: logwatch agents/plugins now with ok pattern support 
    * Valuespec: Alternative Value Spec now shows helptext of its elements
    * Valuespec: DropdownChoice, fixed exception on validate_datatype

    Checks & Agents:
    * New check mssql_counters.locks: Monitors locking related information of
      MSSQL tablespaces
    * Check_MK service is now able to output additional performance data
      user_time, system_time, children_user_time, children_system time
    * windows_updates agent plugin: Fetching data in background mode, caching
      update information for 30 minutes
    * Windows agent: output ullTotalVirtual and ullAvailVirtual (not yet
      being used by check)
    * Solaris agent: add <<<uptime>>> section (thanks to Daniel Roettgermann)
    * Added new WATO configurable option inventory_services_rules for the
      windows services inventory check
    * Added new WATO configurable option inventory_processes_rules for the
      ps and ps.perf inventory
    * FIX: mssql_counters checks now really only inventorize percentage based
      counters if a base value is set
    * win_dhcp_pools: do not inventorize empty pools any more. You can switch
      back to old behaviour with win_dhcp_pools_inventorize_empty = True
    * Added new Check for Eaton UPS Devices
    * zfsget: new check for monitoring ZFS disk usage for Linux, Solaris, FreeBSD
      (you need to update your agent as well)
    * Added new Checks for Gude PDU Units
    * logwatch: Working around confusion with OK/Ignore handling in logwatch_rules
    * logwatch_ec: Added new subcheck to forward all incoming logwatch messages
      to the event console. With this check you can use the Event Console 
      mechanisms and GUIs instead of the classic logwatch GUI. It can be 
      enabled on "Global Settings" page in WATO for your whole installation.
      After enabling it you need to reinventorize your hosts.
    * Windows Update Check: Now with caching, Thanks to Phil Randal and Patrick Schlüter
    * Windows Check_MK Agent: Now able to parse textfiles for logwatch output
    * Added new Checks sni_octopuse_cpu, sni_octopuse_status, sni_octopuse_trunks: These
      allow monitoring Siemens HiPath 3000/5000 series PBX.
    * if-checks now support "bit" as measurement unit
    * winperf_phydisk: monitor average queue length for read/write

1.2.0p4:
    WATO:
    * FIX: fixed detection of existing groups when creating new groups
    * FIX: allow email addresses like test@test.test-test.com
    * FIX: Fixed Password saving problem in user settings

    Checks & Agents:
    * FIX: postgres_sessions: handle case of no active/no idle sessions
    * FIX: winperf_processor: handle parameters "None" (as WATO creates)
    * FIX: mssql_counters: remove debug output, fix bytes output
    * FIX: mssql_tablespaces: gracefully handle garbled agent output

    Multisite:
    * FIX: performeter_temparature now returns unicode string, because of °C
    * FIX: output_format json in webservices now using " as quotes

    Livestatus:
    * FIX: fix two problems when reloading module in Icinga (thanks to Ronny Biering)

1.2.0p3:
    Mulitisite
    * Added "view" parameter to dashlet_pnpgraph webservice
    * FIX: BI: Assuming "OK" for hosts is now possible
    * FIX: Fixed error in makeuri() calls when no parameters in URL
    * FIX: Try out mode in view editor does not show context buttons anymore
    * FIX: WATO Folder filter not available when WATO disabled
    * FIX: WATO Folder Filter no longer available in single host views
    * FIX: Quicksearch converts search text to regex when accessing livestatus
    * FIX: Fixed "access denied" problem with multisite authorization in PNP/NagVis
           in new OMD sites which use the multisite authorization
    * FIX: Localize option for not OMD Environments

    WATO:
    * FIX: Users & Contacts uses case-insensitive sorting of 'Full name' column  
    * FIX: Removed focus of "Full name" attribute on editing a contact
    * FIX: fix layout bug in ValueSpec ListOfStrings (e.g. used in
           list of explicit host/services in rules)
    * FIX: fix inheritation of contactgroups from folder to hosts
    * FIX: fix sorting of users, fix lost user alias in some situations
    * FIX: Sites not using distritubed WATO now being skipped when determining
           the prefered peer
    * FIX: Updating internal variables after moving hosts correctly
      (fixes problems with hosts tree processed in hooks)

    BI:
    * FIX: Correct representation of (!), (!!) and (?) markers in check output

    Livestatus:
    * FIX: check_icmp: fixed calculation of remaining length of output buffer
    * FIX: check_icmp: removed possible buffer overflow on do_output_char()
    
    Livecheck:
    * FIX: fixed problem with long plugin output
    * FIX: added /0 termination to strings
    * FIX: changed check_type to be always active (0)
    * FIX: fix bug in assignment of livecheck helpers 
    * FIX: close inherited unused filedescriptors after fork()
    * FIX: kill process group of called plugin if timeout is reached
           -> preventing possible freeze of livecheck
    * FIX: correct escaping of character / in nagios checkresult file
    * FIX: fixed SIGSEGV on hosts without defined check_command
    * FIX: now providing correct output buffer size when calling check_icmp 

    Checks & Agents:
    * FIX: Linux mk_logwatch: iregex Parameter was never used
    * FIX: Windows agent: quote '%' in plugin output correctly
    * FIX: multipath check now handles '-' in "user friendly names"
    * New check mssql_counters.locks: Monitors locking related information of
      MSSQL tablespaces
    * FIX: mssql_counters checks now really only inventorize percentage based
      counters if a base value is set
    * windows_updates agent plugin: Fetching data in background mode, caching
      update information for 30 minutes
    * FIX: netapp_vfiler: fix inventory function (thanks to Falk Krentzlin)
    * FIX: netapp_cluster: fix inventory function
    * FIX: ps: avoid exception, when CPU% is missing (Zombies on Solaris)
    * FIX: win_dhcp_pools: fixed calculation of perc_free
    * FIX: mssql_counters: fixed wrong log size output

1.2.0p3:
    Multisite:
    * Added "view" parameter to dashlet_pnpgraph webservice

    WATO:
    * FIX: It is now possible to create clusters in empty folders
    * FIX: Fixed problem with complaining empty ListOf() valuespecs

    Livestatus:
    * FIX: comments_with_info in service table was always empty

1.2.1i1:
    Core:
    * Allow to add options to rules. Currently the options "disabled" and
      "comment" are allowed. Options are kept in an optional dict at the
      end of each rule.
    * parent scan: skip gateways that are reachable via PING
    * Allow subcheck to be in a separate file (e.g. foo.bar)
    * Contacts can now define *_notification_commands attributes which can now
      override the default notification command check-mk-notify
    * SNMP scan: fixed case where = was contained in SNMP info
    * check_imap_folder: new active check for searching for certain subjects
      in an IMAP folder
    * cmk -D shows multiple agent types e.g. when using SNMP and TCP on one host

    Checks & Agents:
    * New Checks for Siemens Blades (BX600)
    * New Checks for Fortigate Firewalls
    * Netapp Checks for CPU Util an FC Port throughput
    * FIX: megaraid_pdisks: handle case where no enclosure device exists
    * FIX: megaraid_bbu: handle the controller's learn cycle. No errors in that period.
    * mysql_capacity: cleaned up check, levels are in MB now
    * jolokia_info, jolokia_metrics: new rewritten checks for jolokia (formerly
      jmx4perl). You need the new plugin mk_jokokia for using them
    * added preliminary agent for OpenVMS (refer to agents/README.OpenVMS) 
    * vms_diskstat.df: new check file usage of OpenVMS disks
    * vms_users: new check for number of interactive sessions on OpenVMS
    * vms_cpu: new check for CPU utilization on OpenVMS
    * vms_if: new check for network interfaces on OpenVMS
    * vms_system.ios: new check for total direct/buffered IOs on OpenVMS
    * vms_system.procs: new check for number of processes on OpenVMS
    * vms_queuejobs: new check for monitoring current VMS queue jobs
    * FIX: mssql_backup: Fixed problems with datetime/timezone calculations
    * FIX: mssql agent: Added compatibility code for MSSQL 9
    * FIX: mssql agent: Fixed connection to default instances ("MSSQLSERVER")
    * FIX: mssql agent: Fixed check of databases with names starting with numbers
    * FIX: mssql agent: Fixed handling of databases with spaces in names
    * f5_bigip_temp: add performance data
    * added perf-o-meters for a lot of temperature checks
    * cmctc_lcp.*: added new checks for Rittal CMC-TC LCP
    * FIX: diskstat (linux): Don't inventorize check when data empty
    * Cisco: Added Check for mem an cpu util
    * New check for f5 bigip network interfaces
    * cmctc.temp: added parameters for warn/crit, use now WATO rule
      "Room temperature (external thermal sensors)"
    * cisco_asa_failover: New Check for clustered Cisco ASA Firewalls 
    * cbl_airlaser.status: New Check for CBL Airlaser IP1000 laser bridge.
    * cbl_airlaser.hardware: New Check for CBL Airlaser IP1000 laser bridge.
      Check monitors the status info and allows alerting based on temperature.
    * df, hr_fs, etc.: Filesystem checks now support grouping (pools)
      Please refer to the check manpage of df for details
    * FIX: windows agent: try to fix crash in event log handling
    * FreeBSD Agent: Added swapinfo call to mem section to make mem check work again
    * windows_multipath: Added the missing check for multipath.vbs (Please test)
    * carel_uniflair_cooling: new check for monitoring datacenter air conditioning by "CAREL"
    * Added Agent for OpenBSD
    * Added Checks for UPS devices
    * cisco_hsrp: New Check for monitoring HSRP groups on Cisco Routers. (SMIv2 version)
    * zypper: new check and plugin mk_zypper for checking zypper updates.
    * aironet_clients: Added support for further Cisco WLAN APs (Thanks to Stefan Eriksson for OIDs)
    * aironet_errors: Added support for further Cisco WLAN APs
    * apache_status: New check to monitor apache servers which have the status-module enabled.
      This check needs the linux agent plugin "apache_status" installed on the target host.

    WATO:
    * Added permission to control the "clone host" feature in WATO
    * Added new role/permission matrix page in WATO to compare
      permissions of roles
    * FIX: remove line about number of rules in rule set overview
      (that garbled the logical layout)
    * Rules now have an optional comment and an URL for linking to 
      documntation
    * Rule now can be disabled without deleting them.
    * Added new hook "sites-saved"
    * Allow @ in user names (needed for some Kerberos setups)
    * Implemented new option in WATO attributes: editable
      When set to False the attribute can only be changed during creation
      of a new object. When editing an object this attribute is only displayed.
    * new: search for rules in "Host & Service Configuration"
    * parent scan: new option "ping probes", that allows skipping 
      unreachable gateways.
    * User managament: Added fields for editing host/service notification commands
    * Added new active check configuration for check_smtp
    * Improved visualization of ruleset lists/dictionaries
    * Encoding special chars in RegExp valuespec (e.g. logwatch patterns)
    * Added check_interval and retry_interval rules for host checks
    * Removed wmic_process rule from "inventory services" as the check does not support inventory
    * Made more rulegroup titles localizable
    * FIX: Fixed localization of default permissions
    * FIX: Removed double collect_hosts() call in activate changes hook
    * FIX: Fixed double hook execution when using localized multisite
    * FIX: User list shows names of contactgroups when no alias given
    * FIX: Reflecting alternative mode of check_http (check ssl certificate
    age) in WATO rule editor
    * FIX: Fixed monitoring of slave hosts in master site in case of special
      distributed wato configurations
    * FIX: Remove also user settings and event console rule on factory reset
    * FIX: complex list widgets (ListOf) failed back to old value when
           complaining
    * FIX: complex list widgets (ListOf) lost remaining entries after deleting one
    * FIX: Fixed error in printer_supply valuespec which lead to an exception
           when defining host/service specific rules
    * FIX: Fixed button url icon in docu-url link

    BI:
    * Great speed up of rule compilation in large environments

    Multisite:
    * Added css class="dashboard_<name>" to the dashboard div for easier
    customization of the dashboard style of a special dashboard
    * Dashboard: Param wato_folder="" means WATO root folder, use it and also
      display the title of this folder
    * Sidebar: Sorting aggregation groups in BI snapin now
    * Sidebar: Sorting sites in master control snapin case insensitive
    * Added some missing localizations (error messages, view editor)
    * Introducted multisite config option hide_languages to remove available
      languages from the multisite selection dialogs. To hide the builtin
      english language simply add None to the list of hidden languages.
    * FIX: fixed localization of general permissions
    * FIX: show multisite warning messages even after page reload
    * FIX: fix bug in Age ValueSpec: days had been ignored
    * FIX: fixed bug showing only sidebar after re-login in multisite
    * FIX: fixed logwatch loosing the master_url parameter in distributed setups
    * FIX: Fixed doubled var "site" in view editor (site and siteopt filter)
    * FIX: Don't crash on requests without User-Agent HTTP header
    * Downtimes: new conveniance function for downtime from now for ___ minutes.
      This is especially conveniant for scripting.
    * FIX: fixed layout of login dialog when showing up error messages
    * FIX: Fixed styling of wato quickaccess snapin preview
    * FIX: Made printer_supply perfometer a bit more robust against bad perfdata
    * FIX: Removed duplicate url parameters e.g. in dashboard (display_options)
    * FIX: Dashboard: If original request showed no "max rows"-message, the
           page rendered during reload does not show the message anymore
    * FIX: Fixed bug in alert statistics view (only last 1000 lines were
           processed for calculating the statistics)
    * FIX: Added missing downtime icon for comment view
    * FIX: Fixed handling of filter configuration in view editor where filters
           are using same variable names. Overlaping filters are now disabled
	   in the editor.
    * FIX: Totally hiding hidden filters from view editor now

    Livecheck:
    * FIX: Compile livecheck also if diet libc is missing

1.2.0p2:
    Core:
    * simulation_mode: legacy_checks, custom_checks and active_checks
      are replaced with dummy checks always being OK
    * FIX: Precisely define order of reading of configuration files. This
      fixes a WATO rule precedence problem

    Checks & Agents:
    * FIX: Fixed syntax errors in a bunch of man pages
    * if_lancom: silently ignore Point-To-Point interfaces
    * if_lancom: add SSID to logical WLAN interface names
    * Added a collection of MSSQL checks for monitoring MSSQL servers
      (backups, tablespaces, counters)
    * New check wut_webio_io: Monitor the IO input channels on W&T Web-IO 
      devices
    * nfsmounts: reclassify "Stale NFS handle" from WARN to CRIT
    * ORACLE agent/checks: better error handling. Let SQL errors get
      through into check output, output sections even if no database
      is running.
    * oracle_version: new check outputting the version of an ORACLE
      database - and using uncached direct SQL output.
    * ORACLE agent: fix handling of EXCLUDE, new variable ONLY_SIDS
      for explicitely listing SIDs to monitor
    * mk_logwatch on Linux: new options regex and iregex for file selection
    * remove obsolete ORACLE checks where no agent plugins where available
    * FIX: printer_supply: Fix problem on DELL printers with "S/N" in output
      (thanks to Sebastian Talmon)
    * FIX: winperf_phydisk: Fix typo (lead to WATO rule not being applied)
    * Windows agent: new [global] option crash_debug (see online docu)
    * AIX agent: new check for LVM volume status in rootvg.
    * PostgreSQL plugin: agent is now modified to work with PostgreSQL 
      versions newer than 8.1. (multiple reports, thanks!)

    Multisite:
    * Show number of rows and number of selected rows in header line
      (also for WATO hosts table)
    * FIX: fix problem in showing exceptions (due to help function)
    * FIX: fixed several localization problems in view/command processing
    * FIX: fixed duplicated settings in WATO when using localisation
    * FIX: fixed exception when refering to a language which does not exist
    * FIX: Removing all downtimes of a host/service is now possible again
    * FIX: The refresh time in footer is updated now when changing the value
    * FIX: view editor shows "(Mobile)" hint in view titles when linking to views

    WATO: 
    * Main menu of ruleeditor (Host & Service Parameters) now has
      a topic for "Used rules" - a short overview of all non-empty
      rulesets.
    * FIX: add missing context help to host details dialog
    * FIX: set new site dirty is host move due to change of
      folder attributes
    * FIX: fix exception on unknown value in DropdownChoice
    * FIX: add service specification to ruleset Delay service notifications
    * FIX: fixed problem with disabled sites in WATO
    * FIX: massive speedup when changing roles/users and activing changes
      (especially when you have a larger number of users and folders)
    * Add variable CONTACTPAGER to allowed macros in notifications
    * FIX: fixed default setting if "Hide names of configuration variables"
      in WATO
    * FIX: ListOfString Textboxes (e.g. parents of folders) do now extend in IE
    * FIX: fixed duplicated sections of permissions in rule editor

    BI:
    * New iterators FOREACH_CHILD and FOREACH_PARENT
    * FIX: fix handling of FOREACH_ in leaf nodes (remove hard coded
      $HOST$, replace with $1$, $2$, ..., apply argument substitution)
    * New logical datatable for aggregations that have the same name
      as a host. Converted view "BI Boxes" to this new table. This allows
      for Host-Aggregations containing data of other hosts as well.
    * count_ok: allow percentages, e.g. "count_ok!70%!50%"

1.2.0p1:
    Core:
    * Added macros $DATE$, $SHORTDATETIME$ and $LONGDATETIME$' to
      notification macros

    Checks & Agents:
    * FIX: diskstat: handle output 'No Devices Found' - avoiding exception
    * 3ware_units: Following states now lead to WARNING state instead of
      CRITICAL: "VERIFY-PAUSED", "VERIFYING", "REBUILDING"
    * New checks tsm_stagingpools, tsm_drive and tsm_storagepools
      Linux/UNIX
    * hpux_fchba: new check for monitoring FibreChannel HBAs und HP-UX

    Multisite:
    * FIX: fix severe exception in all views on older Python versions
      (like RedHat 5.5).

    WATO:
    * FIX: fix order of rule execution: subfolders now take precedence
      as they should.

1.2.0:
    Setup:
    * FIX: fix building of RPM packages (due to mk_mysql, mk_postgres)

    Core:
    * FIX: fix error message in case of duplicate custom check

    WATO:
    * FIX: add missing icon on cluster hosts to WATO in Multisite views
    * FIX: fix search field in host table if more than 10 hosts are shown
    * FIX: fix bulk edit and form properties (visibility of attributes was broken)
    * FIX: fix negating hosts in rule editor

    Checks & Agents: 
    * fileinfo: added this check to Linux agent. Simply put your
      file patterns into /etc/check_mk/fileinfo.cfg for configuration.
    * mysql.sessions: New check for MySQL sessions (need new plugin mk_mysql)
    * mysql.innodb_io: New check for Disk-IO of InnoDB
    * mysql_capacity: New check for used/free capacity of MySQL databases
    * postgres_sessions: New check for PostgreSQL number of sessions
    * postgres_stat_database: New check for PostgreSQL database statistics
    * postgres_stat_database.size: New check for PostgreSQL database size
    * FIX: hpux_if: convert_to_hex was missing on non-SNMP-hosts -replace
      with inline implementation
    * tcp_conn_stats: handle state BOUND (found on Solaris)
    * diskstat: support for checking latency, LVM and VxVM on Linux (needs 
      updated agent)
    * avoid duplicate checks cisco_temp_perf and cisco_sensor_temp

1.2.0b6:
    Multisite:
    * FIX: Fixed layout of some dropdown fields in view filters
    * Make heading in each page clickable -> reload page
    * FIX: Edit view: couldn't edit filter settings
    * FIX: Fixed styling of links in multisite context help
    * FIX: Fixed "select all" button for IE
    * FIX: Context links added by hooks are now hidden by the display
           option "B" again
    * FIX: preselected "refresh" option did not reflect view settings
           but was simply the first available option - usually 30.
    * FIX: fixed exception with custom views created by normal users

    WATO:
    * FIX: Fixed "select all" button in hosts & folders for IE
    * Optically mark modified variables in global settings
    * Swapped icons for rule match and previous rule match (makes for sense)

    Core:
    * FIX: Fixed "make_utf is not defined" error when having custom
           timeperiods defined in WATO

    Checks & Agents: 
    * MacOS X: Agent for MacOS (Thanks to Christian Zigotzky)
    * AIX: New check aix_multipath: Supports checking native AIX multipathing from AIX 5.2 onward
    * Solaris: New check solaris_multipath: Supports checking native Solaris multipath from Solaris10 and up.
    * Solaris: The ZFS Zpool status check now looks more closely at the reported messages. (It's also tested to work on Linux now)

1.2.0b5:
    Core:
    * FIX: handle UTF-8 encoded binary strings correctly (e.g. in host alias)
    * FIX: fix configuration of passive checks via custom_checks
    * Added NOTIFICATIONTYPE to host/service mail bodies

    WATO:
    * Site management: "disabled" only applies to Livestatus now
    * FIX: fix folding problems with dependent host tags
    * FIX: Detecting duplicate tag ids between regular tags and auxtags
    * FIX: Fixed layout problem of "new special rule" button in rule editor
    * FIX: Fixed layout problem on "activate changes" page
    * FIX: Added check if contacts belong to contactgroup before contactgroup deletion
    * FIX: fix site configuration for local site in Multisite environments
    * FIX: "(no not monitor)" setting in distributed WATO now works
    * FIX: Site management: replication setting was lost after re-editing
    * FIX: fixed problems after changing D/WATO-configuration
    * FIX: D/WATO: mark site dirty after host deletion
    * FIX: D/WATO: replicate auth.secret, so that login on one site also
           is valid on the replication slaves
    * FIX: implement locking in order to prevent data corruption on
           concurrent changes
    * FIX: Fixed handling of validation errors in cascading dropdown fields
    * FIX: fix cloning of users
    * Keep track of changes made by other users before activating changes,
      let user confirm this, new permission can be used to prevent a user
      from activating foreign changes.
    * FIX: Allowing german umlauts in users mail addresses
    * Allow list of aux tags to be missing in host tag definitions. This
      makes migration from older version easier.
    * FIX: user management modules can now deal with empty lines in htpasswd
    * FIX: Fixed js error on hostlist page with search form

    Multisite:
    * New display type 'boxes-omit-root' for BI views
    * Hostgroup view BI Boxes omits the root level
    * Finalized layout if view options and commands/filters/painteroptions.
    * Broken plugins prevent plugin caching now
    * FIX: remove refresh button from dashboard.
    * FIX: remove use of old option defaults.checkmk_web_uri
    * FIX: fixed outgoing bandwidth in fc port perfometer
    * FIX: remove nasty JS error in sidebar
    * FIX: fix folding in custom links (directories would not open)
    * FIX: animation of rotation treeangle in trees works again
    * FIX: Logwatch: Changed font color back to black
    * FIX: show toggle button for checkboxes in deactivated state
    * FIX: fix repeated stacked refresh when toggling columns
    * FIX: disable checkbox button in non-checkboxable layouts
    * FIX: fix table layout for views (gaps where missing sometimes)
    * FIX: Fixed sorting views by perfdata values which contain floats
    * FIX: fix sometimes-broken sizing of sidebar and dashboard on Chrome
    * FIX: fix dashboard layout on iPad
    * FIX: Fixed styling issues of sidebar in IE7
    * FIX: fix problem where filter settings (of checkboxes) are not effective
           when it comes to executing commands
    * FIX: Fixed styling issues of view filters with dropdown fields
    * FIX: multisite login can now deal with empty lines in htpasswd
    * FIX: Fixed a bunch of js/css errors

    Mobile:
    * FIX: Fixed logtime filter settings in all mobile views
    * FIX: fix some layout problems

    BI:
    * New aggregation function count_ok, that counts the number
      of nodes in state OK.
    * FIX: Removed debug output int count_ok aggregation

    Checks & Agents:
    * Linux: Modified cluster section to allow pacemaker/corosync clusters without heartbeat
    * AIX: convert NIC check to lnx_if (now being compatible with if/if64)
    * AIX: new check for CPU utilization (using section lparstat_aix)
    * ntp checks: Changed default value of time offsets to be 200ms (WARN) / 500ms (CRIT)
    * aironet_{errors,clients}: detect new kinds of devices (Thanks to Tiago Sousa)
    * check_http, check_tcp: allow to omit -I and use dynamic DNS name instead

1.2.0b4:
    Core:
    * New configuration variable snmp_timing, allowing to 
      configure timeout and retries for SNMP requests (also via WATO)
    * New configuration variable custom_checks. This is mainly for
      WATO but also usable in main.mk It's a variant of legacy_checks that
      automatically creates the required "define command" sections.

    WATO:
    * ps and ps.perf configurable via WATO now (without inventory)
    * New layout of main menu and a couple of other similar menus
    * New layout of ruleset overviews
    * Hide check_mk variable names per default now (change via global settings)
    * New layout of global settings
    * Folder layout: show contact groups of folder
    * Folder movement: always show complete path to target folder
    * Sidebar snapin: show pending changes
    * New rule for configuring custom_checks - allowing to run arbitrary
      active checks even if not yet formalized (like HTTP and TCP)
    * Added automation_commands to make automations pluginable
    * New layout and new internal implementation of input forms
    * New layout for view overview and view editor
    * Split up host search in two distinct pages
    * Use dynamic items in rule editor for hosts and items (making use
      of ListOfStrings())
    * FIX: audit log was not shown if no entry for today existed
    * FIX: fix parent scan on single site installations
    * FIX: fix folder visibility permission handling
    * FIX: honor folder-permissions when creating, deleting 
           and modifiying rules
    * FIX: detect non-local site even if unix: is being used
    * FIX: better error message if not logged into site during 
           action that needs remote access
    * FIX: send automation data via POST not GET. This fixes inventory
           on hosts with more than 500 services.
    * FIX: make config options directly active after resetting them
           to their defaults (didn't work for start_url, etc.
    * FIX: Fixed editing of ListOf in valuespec editors (e.g. used in logwatch
    pattern editor)
    * FIX: Reimplemented correct behaviour of the logwatch pattern "ignore"
    state which is used to drop the matching log lines

    Multisite:
    * FIX: fixed filter of recent event views (4 hours didn't catch)
    * FIX: convert more buttons to new graphical style
    * FIX: Logwatch handles logs with only OK lines in it correctly in logfile list views
    * FIX: Fixed syntax error in "Single-Host Problems" view definition
    * New help button at top right of each page now toggles help texts
    * Snapin Custom Links allows to specify HTTP link target
    * Redesign of bar with Display/Filter/Commands/X/1,2,3,4,6,8/30,60,90/Edit

    Mobile GUI:
    * FIX: commands can be executed again
    * FIX: fixed styling of buttons

    Checks & Agents:
    * FIX: Logwatch: fixed missing linebreak during reclassifing lines of logfiles
    * FIX: Logwatch: Logwatch services in rules configured using WATO must be
      given as item, not as whole service name
    * New active check via WATO: check_ldap
    * printer_alerts: new configuration variable printer_alerts_text_map. Make
      'Energiesparen' on Brother printers an OK state.
    * services: This check can now be parameterized in a way that it warn if
      a certain service is running. WATO formalization is available.

    BI:
    * FIX: make rotating folding arrows black (white was not visible)
    * Display format 'boxes' now in all BI views available
    * Display format 'boxes' now persists folding state

1.2.0b3:
    Core:
    * FIX: fixed SNMP info declaration in checks: could be garbled
      up in rare cases
    * avoid duplicate parents definition, when using 'parents' and
      extra_host_conf["parents"] at the same time. The later one has
      precedence.

    Multisite:
    * Logwatch: Colorizing OK state blocks correctly
    * FIX: allow web plugins to be byte compiled (*.pyc). Those
      are preferred over *.py if existing
    * View Editor: Fixed jump to top of the page after moving painters during
      editing views
    * FIX: Fixed login redirection problem after relogging
    * Filter for times now accept ranges (from ... until)
    * New view setting for page header: repeat. This repeats the
      column headers every 20'th row.
    * FIX: Fixed problem with new eval/pickle
    * FIX: Fixed commands in host/service search views

    Checks & Agents:
    * FIX: Made logwatch parsing mechanism a little more robust
      (Had problems with emtpy sections from windows agent)
    * FIX: brocade_fcport: Configuration of portsates now possible  
    * if_lancom: special version for if64 for LANCOM devices (uses
      ifName instead of ifDescr)


    WATO:
    * Reimplemented folder listing in host/folders module
    * Redesigned the breadcrumb navigation
    * Global settings: make boolean switches directly togglable
    * New button "Recursive Inventory" on folder: Allows to do
      a recursive inventory over all hosts. Also allows to selectively
      retry only hosts that have failed in a previous inventory.
    * You can configure parents now (via a host attribute, no rules are
      neccessary).
    * You can now do an automated scan for parents and layer 3 (IP)
    * You can configure active checks (check_tcp, ...) via WATO now
    * FIX: fix page header after confirmation dialogs
    * FIX: Fixed umlaut problem in host aliases and ip addresses created by WATO
    * FIX: Fixed exception caused by validation problems during editing tags in WATO
    * FIX: create sample config only if both rules.mk and hosttags.mk are missing
    * FIX: do not loose host tags when both using WATO-configured and 
      manual ones (via multisite.mk)
    * Timeperiods: Make list of exceptions dynamic, not fixed to 10 entries
    * Timeperiods: Configure exclusion of other timeperiods
    * Configuration of notification_delay and notification_interval

1.2.0b2:
    Core:
    * FIX: Cluster host checks were UNKNOWN all the time
    * FIX: reset counter in case of (broken) future time
    * FIX: Automation try-inventory: Fixed problem on where checks which
      produce equal service descriptions could lead to invalid inventory
      results on cluster hosts.
    * FIX: do not create contacts if they won't be assigned to any host
      or service. Do *not* assign to dummy catch-all group "check_mk".

    WATO:
    * Added new permission "move hosts" to allow/deny moving of hosts in WATO
    * Also write out contact definitions for users without contactgroups to
      have the mail addresses and other notification options persisted
    * FIX: deletion of automation accounts now works
    * FIX: Disabling notifications for users does work now
    * New main overview for rule editor
    * New multisite.mk option wato_hide_varnames for hiding Check_MK 
      configuration variable names from the user
    * New module "Logwatch Pattern Analyzer" to verify logwatch rules
    * Added new variable logwatch_rules which can also be managed through the
      WATO ruleset editor (Host/Service Parameters > Parameters and rules for
      inventorized checks > Various applications > Logwatch Patterns)
    * Users & Contacts: Added new option wato_hidden_users which holds a list
      of userids to hide the listed users from the WATO user management GUI.
    * WATO API: Added new method rewrite_configuration to trigger a rewrite of
      all host related wato configuration files to distribute changed tags
    * Added new internal hook pre-activate-changes to execute custom
      code BEFORE Check_MK is called to restart Nagios
    * FIX: Only showing sudo hint message on sudo error message in automation
      command
    * FIX: Fixed js eror in IE7 on WATO host edit page
    * FIX: Using pickle instead of repr/eval when reading data structures from
      urls to prevent too big security issues
    * Rule editor: improve sorting of groups and rulesets
    * FIX: Escaping single quotes in strings when writing auth.php
    * FIX: Fix resorting of host tags (was bug in ListOf)

    Multisite
    * Added config option default_ts_format to configure default timestamp
      output format in multisite
    * Layout and design update
    * Quicksearch: display site name if more than one different site
      is present in the current search result list
    * FIX: Fixed encoding problem in "custom notification" message
    * New configuration parameter page_heading for the HTML page heads
      of the main frameset (%s will be replaced with OMD site name)
    * FIX: Fix problem where snapins where invisible
    * FIX: Fixed multisite timeout errors when nagios not running
    * Sidebar: some new layout improvements
    * Login page is not shown in framesets anymore (redirects framed page to
      full screen login page)
    * FIX: fix exception when disallowing changing display options
    * FIX: Automatically redirect from login page to target page when already
      logged in
    * FIX: Updating the dashboard header time when the dashlets refresh

    BI:
    * Added new painter "affected hosts (link to host page)" to show all
      host names with links to the "hosts" view
    * FIX: Fixed filtering of Single-Host Aggregations
    * New sorter for aggregation group
    * FIX: fix sorting of Single-Host Aggregations after group
    * Avoid duplicate rule incarnations when using FOREACH_*
    * BI Boxes: allow closing boxes (not yet persisted)
    * New filter for services (not) contained in any aggregate
    * Configure sorting for all BI views

    Checks & Agents:
    * FIX: snmp_uptime handles empty snmp information without exception
    * FIX: Oracle checks try to handle ORA-* errors reported by the agent
      All oracle checks will return UNKNOWN when finding an ORA-* message
    * FIX: filesystem levels set via WATO didn't work, but do now
    * FIX: Group filters can handle groups without aliases now
    * nfsmounts: Added nfs4 support thanks to Thorsten Hintemann
    * megaraid_pdisks megaraid_ldisks: Support for Windows.  Thanks to Josef Hack

1.2.0b1:
    Core, Setup, etc.:
    * new tool 'livedump' for dumping configuration and status
      information from one monitoring core and importing this
      into another.
    * Enable new check registration API (not yet used in checks)
    * FIX: fix handling of prefix-tag rules (+), needed for WATO
    * FIX: handle buggy SNMP devices with non-consecutive OIDS
      (such as BINTEC routers)
    * Check API allows a check to get node information
    * FIX: fix problem with check includes in subchecks
    * Option --checks now also applies to ad-hoc check (e.g.
      cmk --checks=mrpe,df -v somehost)
    * check_mk_templates.cfg: added s to notification options
      of host and service (= downtime alerts)

    WATO:
    * Hosttag-editor: allow reordering of tags
    * Create very basic sample configuration when using
      WATO the first time (three tag groups, two rules)
    * Much more checks are configurable via WATO now
    * Distributed WATO: Made all URL calls using curl now
    * FIX: fix bug in inventory in validate_datatype()
    * Better output in case of inventory error
    * FIX: fix bug in host_icon rule on non OMD
    * FIX: do not use isdisjoint() (was in rule editor on Lenny)
    * FIX: allow UTF-8 encoded permission translations
    * FIX: Fixed several problems in OMD apache shared mode
    * FIX: Do not use None$ as item when creating new rules
    * FIX: Do load *all* users from htpasswd, so passwords from
      users not created via WATO will not be lost.
    * FIX: honor site disabling in replication module
    * FIX: honor write permissions on folder in "bulk delete"
    * FIX: honor permissions for "bulk cleanup" and "bulk edit"
    * FIX: honor write permissions and source folder when moving hosts
    * FIX: honor permissions on hosts also on bulk inventory
    * Only create contacts in Nagios if they are member of at
      least one contact group.
    * It is now possible to configure auxiliary tags via WATO
      (formerly also called secondary tags)
    * FIX: Fixed wrong label "Main Overview" shown for moved WATO folders
      in foldertree snapin
    * FIX: Fixed localization of empty host tags
    * FIX: User alias and notification enabling was not saved

    Checks & Agents:
    * hpux_if: fix missing default parameter errors
    * hpux_if: make configurable via WATO
    * if.include: fix handling of NIC with index 0
    * hpux_lunstats: new check for disk IO on HP-UX
    * windows - mk_oracle tablespace: Added missing sid column
    * diskstat: make inventory mode configurable via WATO
    * added new checks for Fujitsu ETERNUS DX80 S2 
      (thanks to Philipp Höfflin)
    * New checks: lgp_info, lgp_pdu_info and lgp_pdu_aux to monitor Liebert
      MPH/MPX devices
    * Fix Perf-O-Meter of fileage
    * hpux_snmp_cs.cpu: new SNMP check for CPU utilization
      on HP-UX.
    * if/if64: inventory also picks up type 62 (fastEther). This
      is needed on Cisco WLC 21xx series (thanks to Ralf Ertzinger)
    * FIX: fix inventory of f5_bigip_temp
    * mk_oracle (lnx+win): Fixed TEMP tablespace size calculations
    * ps: output node process is running on (only for clusters)
    * FIX: Linux Agent: Fixed ipmi-sensors handling of Power_Unit data
    * hr_mem: handle rare case where more than one entry is present
      (this prevents an exception of pfSense)
    * statgrab_load: level is now checked against 15min average - 
      in order to be consistent with the Linux load check
    * dell_powerconnect_cpu: hopefully correctly handle incomplete
      output from agent now.
    * ntp: do not check 'when' anymore since it can produce false
      alarms.
    * postfix_mailq: handle output with 'Total requests:' in last line
    * FIX: check_mk-hp_blade_psu.php: allow more than 4 power supplies
    * FIX: smart plugin: handle cases with missing vendor (thanks
      to Stefan Kärst)
    * FIX: megaraid_bbu: fix problem with alternative agent output
      (thanks to Daniel Tuecks)
    * mk_oracle: fix quoting problem, replace sessions with version,
      use /bin/bash instead of /bin/sh

    Multisite:
    * Added several missing localization strings
    * IE: Fixed problem with clicking SELECT fields in the new wato foldertree snapin
    * Fixed problem when trying to visit dashboards from new wato foldertree snapin
    * Chrome: Fixed styling problem of foldertree snapin
    * Views: Only show the commands and row selection options for views where
      commands are possible
    * The login mask honors the default_language definition now
    * check_bi_local.py: works now with cookie based authentication
    * FIX: Fixed wrong redirection after login in some cases
    * FIX: Fixed missing stats grouping in alert statistics view
    * FIX: Fixed preview table styling in view editor
    * FIX: Multisite authed users without permission to multisite are
      automatically logged out after showing the error message
    * Retry livestatus connect until timeout is used up. This avoids
      error messages when the core is being restarted
    * Events view now shows icon and text for "flapping" events
    * Use buffer for HTML creation (this speeds up esp. HTTPS a lot)
    * FIX: Fixed state filter in log views

    Livestatus:
    * Add missing column check_freshness to services table

    BI:
    * New column (painter) for simplistic box display of tree.
      This is used in a view for a single hostgroup.

1.1.13i3:
    Core, Setup, etc.:
    * *_contactgroups lists: Single group rules are all appended. When a list
      is found as a value this first list is used exclusively. All other
      matching rules are ignored
    * cmk -d does now honor --cache and --no-tcp
    * cmk -O/-R now uses omd re{start,load} core if using OMD
    * FIX: setup.sh now setups up permissions for conf.d/wato
      correctly
    * cmk --localize update supports an optional ALIAS which is used as
      display string in the multisite GUI
    * FIX: Fixed encoding problems with umlauts in group aliases
    * FIX: honor extra_summary_host_conf (was ignored)
    * new config variable snmpv2c_hosts that allows to enable SNMP v2c
      but *not* bulkwalk (for some broken devices). bulkwalk_hosts still
      implies v2c.

    Checks & Agents:
    * Windows agent: output eventlog texts in UTF-8 encoding. This
      should fix problems with german umlauts in message texts.
    * Windows agent: Added installer for the windows agent (install_agent.exe)
    * Windows agent: Added dmi_sysinfo.bat plugin (Thanks to Arne-Nils Kromer for sharing)
    * Disabled obsolete checks fc_brocade_port and fc_brocade_port_detailed.
      Please use brocade_fcport instead.
    * aironet_errors, statgrab_disk, statgrab_net: Performance data has
      been converted from counters to rates. You might need to delete your
      existing RRDs of these checks. Sorry, but these have been that last
      checks still using counters...
    * ibm_imm_health: added last missing scan function
    * Filesystem checks: trend performance data is now normalized to MB/24h.
      If you have changed the trend range, then your historic values will
      be displayed in a wrong scale. On the other hand - from now on changes
      in the range-setting will not affect the graph anymore.
    * if/if64/lnx_if: pad port numbers with zeros in order to sort correctly.
      This can be turned off with if_inventory_pad_portnumbers = False.
    * Linux agent: wrap freeipmi with lock in order to avoid cache corruption
    * New check: megaraid_bbu - check existance & status of LSI MegaRaid BBU module
    * HP-UX Agent: fix mrpe (remove echo -e and test -e, thanks to Philipp Lemke)
    * FIX: ntp checks: output numeric data also if stratum too high
    * Linux agent: new check for dmraid-based "bios raid" (agent part as plugin)
    * FIX: if64 now uses ifHighSpeed instead of ifSpeed for determining the
      link speed (fixes speed of 10GBit/s and 20GBit/s ports, thanks Marco Poet)
    * cmctc.temp: serivce has been renamed from "CMC Temperature %s" to just
      "Temperature %s", in order to be consistent with the other checks.
    * mounts: exclude changes of the commit option (might change on laptops),
      make only switch to ro critical, other changes warning.
    * cisco_temp_sensor: new check for temperature sensors of Cisco NEXUS
      and other new Cisco devices
    * oracle_tablespace: Fixed tablespace size/free space calculations
    * FIX: if/if64: omit check result on counter wrap if bandwidth traffic levels
      are used.

    Multisite:
    * Improve transaction handling and reload detection: user can have 
      multiple action threads in parallel now
    * Sounds in views are now enabled per default. The new configuration
      variable enable_sounds can be set to False in multisite.mk in order
      to disable sounds.
    * Added filter for log state (UP,DOWN,OK,CRIT...) to all log views
    * New painter for normal and retry check interval (added to detail views)
    * Site filter shows "(local)" in case of non multi-site setup
    * Made "wato folder" columns sortable
    * Hiding site filter in multisite views in single site setups
    * Replaced "wato" sidebar snapin which mixed up WATO and status GUIs with
      the new "wato_foldertree" snapin which only links to the status views
      filtered by the WATO folder.
    * Added "Dashboard" section to views snapin which shows a list of all dashboards
    * FIX: Fixed auth problem when following logwatch icon links while using
      the form based auth
    * FIX: Fix problem with Umlaut in contact alias
    * FIX: Creating auth.php file on first login dialog based login to ensure
      it exists after login when it is first needed
    * Dashboard: link problem views to *unhandled* views (this was
      inconsistent)
    * Localization: Fixed detection of gettext template file when using the
      local/ hierarchy in OMD

    Mobile:
    * Improved sorting of views in main page 
    * Fix: Use all the availiable space in header
    * Fix: Navigation with Android Hardwarekeys now working
    * Fix: Links to pnp4nagios now work better
    * Fix: Host and Service Icons now finger friendly
    * Fix: Corrected some buildin views

    WATO:
    * Removed IP-Address attribute from folders
    * Supporting localized tag titles
    * Using Username as default value for full names when editing users
    * Snapshot/Factory Reset is possible even with a broken config
    * Added error messages to user edit dialog to prevent notification problems
      caused by incomplete configuration
    * Activate Changes: Wato can also reload instead of restarting nagios
    * Replication: Can now handle replication sites which use the form based auth
    * Replication: Added option to ignore problems with the ssl certificates
                   used in ssl secured replications
    * WATO now supports configuring Check_MK clusters
    * FIX: Fixed missing folders in "move to" dropdown fields
    * FIX: Fixed "move to target folders" after CSV import
    * FIX: Fixed problem with duplicate extra_buttons when using the i18n of multiisite
    * FIX: Fixed problem with duplicate permissions when using the i18n of multiisite
    * FIX: Writing single host_contactgroups rules for each selected
      contactgroup in host edit dialog
    * FIX: Fixed wrong folder contacgroup related permissions in auth.php api
    * FIX: Fixed not up-to-date role permission data in roles_saved hook
    * FIX: Fixed duplicate custom columns in WATO after switching languages

    BI:
    * improve doc/treasures/check_bi_local.py: local check that creates
      Nagios services out of BI aggregates

    Livestatus:
    * ColumnHeaders: on is now able to switch column header on even if Stats:
      headers are used. Artifical header names stats_1, stats_2, etc. are
      begin used. Important: Use "ColumnHeaders: on" after Columns: and 
      after Stats:.

1.1.13i2:
    Core, Setup, etc.:
    * cmk -I: accept host tags and cluster names

    Checks & Agents:
    * linux agent - ipmi: Creating directory of cache file if not exists
    * dell_powerconnect_cpu: renamed service from CPU to "CPU utilization", in
      order to be consistent with other checks
    
    Multisite:
    * Several cleanups to prevent css/js warning messages in e.g. Firefox
    * Made texts in selectable rows selectable again
    * Adding reschedule icon to all Check_MK based services. Clicks on these
      icons will simply trigger a reschedule of the Check_MK service
    * FIX: ship missing CSS files for mobile GUI
    * FIX: rename check_mk.js into checkmk.js in order to avoid browser
      caching problems during version update

    WATO:
    * Optimized wraps in host lists tag column
    * Bulk inventory: Remove leading pipe signs in progress bar on main
      folder inventory
    * NagVis auhtorization file generation is also executed on activate_changes
    * Implemented a new inclusion based API for using multisite permissions
      in other addons
    * Inventory of SNMP devices: force implicit full scan if no services
      are configured yet
    * FIX: Calling activate_changes hook also in distributed WATO setups
    * FIX: Fixed display bug in host tags drop down menu after POST of form
    * FIX: Fixed javascript errors when doing replication in distributed
      wato environments when not having the sidebar open
    * FIX: Fixed search form dependant attribute handling
    * FIX: Fixed search form styling issues
    * You can now move folders to other folders
    * FIX: Distributed WATO: Supressing site sync progress output written in
      the apache error log

1.1.13i1:
    Multisite:
    * New nifty sidebar snapin "Speed-O-Meter"
    * Implemented new cookie based login mechanism including a fancy login GUI
    * Implemented logout functionality for basic auth and the new cookie based auth
    * Implemented user profile management page for changing the user password and
      the default language (if available)
    * New filter for the (new) state in host/service alerts
    * New command for sending custom notifications
    * FIX: Fixed encoding problem when opening dashboard
    * New icon on a service whos host is in downtime
    * Only show most frequently used context buttons (configurable
      in multisite.mk via context_buttons_to_show)
    * Show icon if user has modified a view's filter settings
    * New config option debug_livestatus_queries, normal debug
      mode does not include this anymore
    * Icons with link to page URL at bottom of each page
    * Logwatch: Switched strings in logwatch to i18n strings
    * Logwatch: Fixed styling of context button when acknowleding log messages
    * Logwatch: Implemented overview page to show all problematic logfiles
    * Add Snapin page: show previews of all snapins
    * Add Snapin page: Trying to prevent dragging confusions by using other click event
    * New (hidden) button for reloading a snapin (left to the close button)
    * Automatically falling back to hardcoded default language if configured
    language is not available
    * Repair layout of Perf-O-Meter in single dataset layout
    * FIX: Fixed duplicate view plugin loading when using localized multisite
    * FIX: Host-/Servicegroup snapin: Showing group names when no alias is available
    * FIX: Removed double "/" from pnp graph image urls in views

    BI:
    * Host/Service elements are now iterable via FOREACH_HOST, e.g.
      (FOREACH_HOST, ['server'], ALL_HOSTS, "$HOST$", "Kernel" ),
    * FIX: Assuming host states is possible again (exception: list index "3")

    WATO:
    * Evolved to full featured monitoring configuration tool!
    * Major internal code cleanup
    * Hosts can now be created directly in folders. The concept of host lists
      has been dropped (see migration notes!)
    * Configuration of global configuration variables of Check_MK via WATO
    * Configuration of main.mk rules
    * Configuration of Nagios objects and attributes
    * Configuration of users and roles
    * Configuration of host tags
    * Distributed WATO: replication of the configuration to slaves and peers
    * Added missing API function update_host_attributes() to change the
      attributes of a host
    * Added API function num_hosts_in_folder() to count the number of hosts
      below the given folder
    * Added option to download "latest" snapshot
    * extra_buttons can now register a function to gather the URL to link to
    * Implemented NagVis Authorisation management using WATO users/permissions

    Livestatus:
    * Experimental feature: livecheck -> super fast active check execution
      by making use of external helper processes. Set livecheck=PATH_TO_bin/livecheck
      in nagios.cfg where you load Livestatus. Optional set num_livecheck_helpers=NUM
      to set number of processes. Nagios will not fork() anymore for check exection.
    * New columns num_hosts and num_services in status table
    * New aggregation functions suminv and avginv (see Documentation)

    Core, Setup, etc.:
    * New configuration variable static_checks[] (used by WATO)
    * New configuration variable checkgroup_parameters (mainly for WATO)
    * check_submission defaults now to "file" (was "pipe")
    * Added pre-configured notification via cmk --notify
    * Drop RRA-configuration files for PNP4Nagios completely
    * New configuration variable ping_levels for configuring parameters
      for the host checks.
    * cmk --notify: new macros $MONITORING_HOST$, $OMD_ROOT$ and $OMD_SITE$
    * make ping_levels also apply to PING services for ping-only hosts
      (thanks to Bernhard Schmidt)

    Checks & Agents:
    * if/if64: new ruleset if_disable_if64_hosts, that force if on
      hosts the seem to support if64
    * Windows agent: new config variable "sections" in [global], that
      allows to configure which sections are being output.
    * Windows agent: in [logwatch] you can now configure which logfiles
      to process and which levels of messages to send.
    * Windows agent: new config variable "host" in all sections that
      restricts the folling entries to certain hosts.
    * Windows agent: finally implemented <<<mrpe>>. See check_mk.ini
      for examples.
    * Windows agent: do not execute *.txt and *.dir in <<<plugins>>> and
      <<<local>>>
    * Windows agent: make extensions to execute configurable (see
      example check_mk.ini)
    * Windows agent: agent now reuses TCP port even when taskkill'ed, so
      a system reboot is (hopefully) not neccessary anymore
    * Windows agent: section <<<df>>> now also outputs junctions (windows
      mount points). No external plugin is needed.
    * Windows agent: new section <<<fileinfo>>> for monitoring file sizes
      (and later possible ages)
    * logwatch: allow to classify messages based on their count (see
      man page of logwatch for details)
    * fileinfo: new check for monitoring age and size of files
    * heartbeat_crm: apply patches from Václav Ovsík, so that the check
      should work on Debian now.
    * ad_replication: added warninglevel 
    * fsc_*: added missing scan functions
    * printer_alerts: added further state codes (thanks to Matthew Stew)
    * Solaris agent: changed shell to /usr/bin/bash (fixes problems with LC_ALL=C)

1.1.12p7:
    Multisite:
    * FIX: detail view of host was missing column headers
    * FIX: fix problem on IE with background color 'white'
    * FIX: fix hitting enter in host search form on IE
    * FIX: fix problem in ipmi_sensors perfometer

    Checks & Agents:
    * FIX: fixed man pages of h3c_lanswitch_sensors and statgrab_cpu
    * FIX: netapp_volumes: added raid4 as allowed state (thanks to Michaël Coquard)

    Livestatus
    * FIX: fix type column in 'GET columns' for dict-type columns (bug found
      by Gerhard Lausser)

1.1.12p6:
    Checks & Agents:
    * FIX: lnx_if: remove debug output (left over from 1.1.12p5)
    
1.1.12p5:
    Multisite:
    * FIX: fix hitting enter in Quicksearch on IE 8
    * FIX: event/log views: reverse sorting, so that newest entries
      are shown first
    * FIX: fix dashboard dashlet background on IE
    * FIX: fix row highlight in status GUI on IE 7/8
    * FIX: fix row highlight after status page reload
    * FIX: single dataset layout honors column header settings
    * FIX: quote '#' in PNP links (when # is contained in services)
    * FIX: quote '#' in PNP image links also
    * FIX: add notifications to host/service event view

    Checks & Agents:
    * FIX: lnx_if: assume interfaces as up if ethtool is missing or
      not working but interface has been used since last reboot. This
      fixes the problem where interface are not found by inventory.
    * FIX: snmp_uptime: handels alternative timeformat
    * FIX: netapp_*: scan functions now detect IBM versions of firmware
    * FIX: bluecoat_diskcpu: repair scan function
    * FIX: mem.vmalloc: fix default levels (32 and 64 was swapped)
    * FIX: smart: make levels work (thanks to Bernhard Schmidt)
    * FIX: PNP template if if/if64: reset LC_ALL, avoids syntax error
    * FIX: dell_powerconnect_cpu: handle sporadic incomplete output
      from SNMP agent

1.1.12p4:
    Multisite:
    * FIX: sidebar snapin Hostgroups and Servicegroups sometimes
           failed with non-existing "available_views".
    * FIX: Fix host related WATO context button links to point to the hosts site
    * FIX: Fixed view editor redirection to new view after changing the view_name
    * FIX: Made icon painter usable when displaying hostgroup rows
    * Logwatch: Switched strings in logwatch to i18n strings
    * Logwatch: Fixed styling of context button when acknowleding log messages
    * Logwatch: Implemented overview page to show all problematic logfiles

    WATO:
    * FIX: add missing icon_csv.png
    * FIX: WATO did not write values of custom macros to extra_host_conf definitions

1.1.12p3:
    Core, Setup, etc.:
    * FIX: really suppress precompiling on PING-only hosts now

1.1.12p2:
    Core, Setup, etc.:
    * FIX: fix handling of empty suboids
    * FIX: do not create precomiled checks for host without Check_MK services

    Checks & Agents:
    * FIX: mem.win: Default levels now works, check not always OK
    * FIX: blade_health: fix OID specification
    * FIX: blade_bays: fix naming of item and man page

    Multisite:
    * FIX: Fixed styling of view header in older IE browsers
    * FIX: Do not show WATO button in views if WATO is disabled
    * FIX: Remove WATO Folder filter if WATO is disabled 
    * FIX: Snapin 'Performance': fix text align for numbers
    * FIX: Disallow setting downtimes that end in the past
    * FIX: Fix links to downtime services in dashboard
    * FIX: Fix popup help of reschedule icon

1.1.12p1:
    Core, Setup, etc.:
    * FIX: fix aggregate_check_mk (Summary host agent status)

    Checks & Agents:
    * FIX: mk_oracle now also detects XE databases
    * FIX: printer_alerts: handle 0-entries of Brother printers
    * FIX: printer_supply: fix Perf-O-Meter if no max known
    * FIX: Added id parameter to render_statistics() method to allow more than
      one pie dashlet for host/service stats
    * FIX: drbd: fixed inventory functions
    * FIX: printer_supply: handle output of Brother printers
    * FIX: ps.perf PNP template: show memory usage per process and not
      summed up. This is needed in situations where one process forks itself
      in irregular intervals and rates but you are interested just in the
      memory usage of the main process.

    Multisite:
    * FIX: finally fixed long-wanted "NagStaMon create hundreds
      of Apache processes" problem!
    * FIX: query crashed when sorting after a join columns without
      an explicit title.
    * FIX: filter for WATO file/folder was not always working.
    * Added filter for hard services states to search and service
      problems view
    * FIX: dashboard problem views now ignore notification period,
      just as tactical overview and normal problem views do
    * FIX: Loading dashboard plugins in dashboard module
 

1.1.12:
    Checks & Agents:
    * dell_powerconnect_*: final fixed, added PNP-templates
    * ps.perf: better error handling in PNP template

    Multisite:
    * Dashboard: fix font size of service statistics table
    * Dashboard: insert links to views into statistics
    * Dashboard: add links to PNP when using PNP graphs
    
1.1.12b2:
    Core, Setup, etc.:
    * FIX: fix crash with umlauts in host aliases
    * FIX: remove duplicate alias from Nagios config

    Checks & Agents:
    * services: better handling of invalid patterns
    * FIX: multipath: fix for another UUID format
    * AIX agent: fix implementation of thread count
    * blade_bays: detect more than 16 bays
    * statgrab_*: added missing inventory functions
    * FIX: fix smart.temp WARN/CRIT levels were off by one degree

    Multisite:
    * Remove Check_MK logo from default dashboard
    * Let dashboard use 10 more pixels right and bottom
    * FIX: do not show WATO icon if no WATO permission
    * Sidebar sitestatus: Sorting sites by sitealias
    * FIX: removed redundant calls of view_linktitle()

    WATO:
    * FIX: fix update of file/folder title after title property change

    Livestatus:
    * FIX: fix crash on imcomplete log lines (i.e. as
      as result of a full disk)
    * FIX: Livestatus-API: fix COMMAND via persistent connections
	

1.1.12b1:
    Core, Setup, etc.:
    * FIX: fix cmk -D on cluster hosts
    * Made profile output file configurable (Variable: g_profile_path)

    Checks & Agents:
    * FIX: j4p_performance: fix inventory functions 
    * FIX: mk_oracle: fix race condition in cache file handling (agent data
      was missing sections in certain situations)
    * mrpe: make check cluster-aware and work as clustered_service
    * cups_queues: Run agent part only on directly on CUPS servers,
      not on clients
    * FIX: mbg_lantime_state: Fixed output UOM to really be miliseconds
    * FIX: ntp: Handling large times in "poll" column correctly
    * New check dmi_sysinfo to gather basic hardware information
    * New check bintec_info to gather the software version and serial number
    of bintec routers

    Multisite:
    * FIX: fix rescheduling of host check
    * FIX: fix exception when using status_host while local site is offline
    * FIX: Fixed not updating pnp graphs on dashboard in some browsers (like chrome)
    * FIX: fix URL-too-long in permissions page
    * FIX: fix permission computation
    * FIX: fixed sorting of service perfdata columns
    * FIX: fixed sorting of multiple joined columns in some cases
    * FIX: fixed some localisation strings
    * Cleanup permissions page optically, add comments for views and snapins
    * Added some missing i18n strings in general HTML functions
    * Added display_option "w" to disable limit messages and livestatus errors in views
    * Service Perfdata Sorters are sorting correctly now
    * Added "Administration" snapin to default sidebar
    * Tactical Overview: make link clickable even if count is zero
    * Minor cleanup in default dashboard
    * Dashboard: new dashlet attribute title_url lets you make a title into a link
    * Dashboard: make numbers match "Tactical Overview" snapin

    Livestatus:
    * Write messages after initialization into an own livestatus.log

    WATO:
    * FIX: "bulk move to" at the top of wato hostlists works again
    * FIX: IE<9: Fixed problem with checkbox events when editing a host
    * FIX: "move to" dropdown in IE9 works again

1.1.11i4:
    Core, Setup, etc.:
    * FIX: use hostgroups instead of host_groups in Nagios configuration.
      This fixes a problem with Shinken
    * --scan-parents: detected parent hosts are now tagged with 'ping', so
      that no agent will be contacted on those hosts

    Checks & Agents:
    * Added 4 new checks dell_powerconnect_* by Chris Bowlby
    * ipmi_sensors: correctly handle further positive status texts
      (thanks to Sebastian Talmon)
    * FIX: nfsmounts handles zero-sized volumes correctly
    * AIX agent now outputs the user and performance data in <<<ps>>>

    Multisite:
    * FIX: WATO filtered status GUIs did not update the title after changing
      the title of the file/folder in WATO
    * FIX: Removed new python syntax which is incompatible with old python versions
    * FIX: Made bulk inventory work in IE
    * FIX: Fixed js errors in IE when having not enough space on dashboard 
    * FIX: fix error when using non-Ascii characters in view title
    * FIX: fix error on comment page caused by missing sorter
    * FIX: endless javascript when fetching pnp graphs on host/service detail pages
    * FIX: Not showing the action form in "try" mode of the view editor
    * FIX: Preventing up-then-over effect while loading the dashboard in firefox
    * Added missing i18n strings in command form and list of views
    * Views are not reloaded completely anymore. The data tables are reloaded
      on their own.
    * Open tabs in views do not prevent reloading the displayed data anymore
    * Added display_option "L" to enable/disable column title sortings
    * Sorting by joined columns is now possible
    * Added missing sorters for "service nth service perfdata" painters
    * Implemented row selection in views to select only a subset of shown data
      for actions
    * Sort titles in views can be enabled by clicking on the whole cells now
    * Submitting the view editor via ENTER key saves the view now instead of try mode
    * Host comments have red backgrounded rows when host is down
    * Implemented hook api to draw custom link buttons in views

    WATO:
    * Changed row selection in WATO to new row selection mechanism
    * Bulk action buttons are shown at the top of hostlists too when the lists
      have more than 10 list items
    * New function for backup and restore of the configuration

    Livestatus:
    * FIX: fix compile error in TableLog.cc by including stddef.h
    * FIX: tables comments and downtimes now honor AuthUser
    * Table log honors AuthUser for entries that belong to hosts
      (not for external commands, though. Sorry...)
    * FIX: fix Stats: sum/min/max/avg for columns of type time

1.1.11i3:
    Core, Setup, etc.:
    * FIX: allow host names to have spaces
    * --snmpwalk: fix missing space in case of HEX strings
    * cmk --restore: be aware of counters and cache being symbolic links
    * do_rrd_update: direct RRD updates have completely been removed.
      Please use rrdcached in case of performance problems.
    * install_nagios.sh has finally been removed (was not maintained anyway).
      Please use OMD instead.
    * Inventory functions now only take the single argument 'info'. The old
      style FUNC(checkname, info) is still supported but deprecated.
    * Show datasource program on cmk -D
    * Remove .f12 compile helper files from agents directory
    * Output missing sections in case of "WARNING - Only __ output of __..."
    * Remove obsolete code of snmp_info_single
    * Remove 'Agent version (unknown)' for SNMP-only hosts
    * Options --version, --help, --man, --list-checks and --packager now
      work even with errors in the configuration files
    * Minor layout fix in check man-pages

    Checks & Agents:
    * FIX: hr_mem: take into account cache and buffers
    * FIX: printer_pages: workaround for trailing-zero bug in HP Jetdirect
    * mk_logwatch: allow to set limits in processing time and number of
      new log messages per log file
    * Windows Agent: Now supports direct execution of powershell scripts
    * local: PNP template now supports multiple performance values
    * lnx_if: make lnx_if the default interface check for Linux
    * printer_supply: support non-Ascii characters in items like
      "Resttonerbehälter". You need to define snmp_character_encodings in main.mk
    * mem.win: new dedicated memory check for Windows (see Migration notes)
    * hr_mem: added Perf-O-Meter
    * Renamed all temperature checks to "Temperature %s". Please
      read the migration notes!
    * df and friends: enabled trend performance data per default. Please
      carefully read the migration notes!
    * diskstat: make summary mode the default behavious (one check per host)

    MK Livestatus:
    * WaitObject: allow to separate host name and service with a semicolon.
      That makes host names containing spaces possible.
    * Better error messages in case of unimplemented operators

    Multisite:
    * FIX: reschedule now works for host names containing spaces
    * FIX: correctly sort log views in case of multi site setups
    * FIX: avoid seven broken images in case of missing PNP graphs
    * FIX: Fixed javascript errors when opening dashboard in IE below 9
    * FIX: Views: Handling deprecated value "perpage" for option
      column_headers correctly
    * FIX: Fixed javascript error when saving edited views without sidebar
    * FIX: Showing up PNP hover menus above perfometers
    * Host/Service Icon column is now modularized and can be extended using
      the multisite_icons list.
    * New sorters for time and line number of logfile entries
    * Bookmarks snapin: save relative URLs whenever possible
    * Man-Pages of Check_MK checks shown in Multisite honor OMD's local hierarchy
    * nicer output of substates, translate (!) and (!!) into HTML code
    * new command for clearing modified attributes (red cross, green checkmark)
    * Perf-O-Meters: strip away arguments from check_command (e.g.
      "check-foo!17!31" -> "check-foo").
    * Added several missing i18n strings in view editor
    * Views can now be sorted by the users by clicking on the table headers.
      The user sort options are not persisted.
    * Perf-O-Meters are now aware if there really is a PNP graph

    WATO:
    * Show error message in case of empty inventory due to agent error
    * Commited audit log entries are now pages based on days
    * Added download link to download the WATO audit log in CSV format

1.1.11i2:
    Core, Setup, etc.:
    * FIX: sort output of cmk --list-hosts alphabetically
    * FIX: automatically remove leading and trailing space from service names
      (this fixes a problem with printer_pages and an empty item)
    * Great speed up of cmk -N/-C/-U/-R, especially when number of hosts is
      large.
    * new main.mk option delay_precompile: if True, check_mk will skip Python 
      precompilation during cmk -C or cmk -R, but will do this the first 
      time the host is checked.  This speeds up restarts. Default is False.
      Nagios user needs write access in precompiled directory!
    * new config variable agent_ports, allowing to specify the agent's
      TCP port (default is 6556) on a per-host basis.
    * new config variable snmp_ports, allowing to specify the UDP port
      to used with SNMP, on a per-host basis.
    * new config variable dyndns_hosts. Hosts listed in this configuration
      list (compatible to bulkwalk_hosts) use their hostname as IP address.
    
    Checks & Agents:
    * FIX: AIX agent: output name of template in case of MRPE
    * FIX: cisco_temp: skip non-present sensors at inventory
    * FIX: apc_symmetra: fix remaining runtime calculation (by factor 100)
    * FIX: Added PNP-template for winperf_phydisk
    * FIX: if64: fix UNKNOWN in case of non-unique ifAlias
    * FIX: lnx_if/if/if64: ignore percentual traffic levels on NICs without
           speed information.
    * FIX: cisco_temp_perf: add critical level to performance data
    * FIX: windows agent: hopefully fix case with quotes in directory name
    * FIX: printer_supply: fixed logic of Perf-O-Meter (mixed up crit with ok)
    * FIX: Solaris agent: reset localization to C, fixes problems with statgrab
    * FIX: blade_*: fix SNMP scan function for newer firmwares (thanks to Carlos Peón)
    * snmp_uptime, snmp_info: added scan functions. These checks will now
      always be added. Please use ingored_checktypes to disable, if non needed.
    * brocade_port: check for Brocade FC ports has been rewritten with
      lots of new features.
    * AIX agent now simulates <<<netctr>>> output (by Jörg Linge)
    * mbg_lantime_state: Handling refclock offsets correctly now; Changed
      default thresholds to 5/10 refclock offset
    * brocade_port: parameter for phystate, opstate and admstate can now
      also be lists of allowed states.
    * lnx_if: treat interfaces without information from ethtool as
      softwareLoopback interface. The will not be found by inventory now.
    * vbox_guest: new check for checking guest additions of Linux virtual box hosts
    * if/if64: Fixed bug in operstate detection when using old tuple based params
    * if/if64: Fixed bug in operstate detection when using tuple of valid operstates
    * mk_oracle: Added caching of results to prevent problems with long
    running SQL queries. Cache is controlled by CACHE_MAXAGE var which is preset to
    120 seconds 
    * mk_oracle: EXCLUDE_<sid>=ALL or EXCLUDE_<sid>=oracle_sessions can be
    used to exclude specific checks now
    * mk_oracle: Added optional configuration file to configure the new options
    * j4p_performance agent plugin: Supports basic/digest auth now
    * New checks j4p_performance.threads and j4p_performance.uptime which
      track the number of threads and the uptime of a JMX process
    * j4p_performance can fetch app and servlet specific status data. Fetching
      the running state, number of sessions and number of requests now. Can be
      extended via agent configuration (j4p.cfg).
    * Added some preflight checks to --scan-parents code
    * New checks netapp_cluster, netapp_vfiler for checking NetAPP filer 
      running as cluster or running vfilers.
    * megaraid_pdisks: Better handling of MegaCli output (Thanks to Bastian Kuhn)
    * Windows: agent now also sends start type (auto/demand/disabled/boot/system)
    * Windows: inventory_services now allowes regexes, depends and state/start type
      and also allows host tags.

    Multisite:
    * FIX: make non-Ascii characters in services names work again
    * FIX: Avoid exceptions in sidebar on Nagios restart
    * FIX: printer_supply perfometer: Using white font for black toners
    * FIX: ipmi: Skipping items with invalid data (0.000 val, "unspecified" unit) in summary mode
    * FIX: ipmi: Improved output formating in summary mode
    * FIX: BI - fixed wrong variable in running_on aggregation function
    * FIX: "view_name" variable missing error message when opening view.py
      while using the "BI Aggregation Groups" and "Hosts" snapins in sidebar
    * FIX: Fixed styling of form input elements in IE + styling improvements
    * FIX: Fixed initial folding state on page loading on pages with multiple foldings opened
    * Introduced basic infrastructure for multilanguage support in Multisite
    * Make 'Views' snapin foldable
    * Replace old main view by dashboard
    * Sidebar: Snapins can register for a triggered reload after a nagios
      restart has been detected. Check interval is 30 seconds for now.
    * Quicksearch snapin: Reloads host lists after a detected nagios restart.
    * New config directory multisite.d/ - similar to conf.d/
    * great speed up of HTML rendering
    * support for Python profiling (set profile = True in multisite.mk, profile
      will be in var/check_mk/web)
    * WATO: Added new hook "active-changes" which calls the registered hosts
      with a dict of "dirty" hosts
    * Added column painter for host contacts
    * Added column painters for contact groups, added those to detail views
    * Added filters for host and service contact groups
    * Detail views of host/service now show contacts
    * Fix playing of sounds: All problem views now have play_sounds activated,
      all other deactivated.
    * Rescheduling of Check_MK: introduce a short sleep of 0.7 sec. This increases
      the chance of the passive services being updated before the repaint.
    * Added missing i18n strings in filter section of view editor
    * Added filter and painter for the contact_name in log table
    * Added several views to display the notification logs of Nagios

    WATO:
    * Configration files can now be administered via the WEB UI
      (config_files in multisite.mk is obsolete)
    * Snapin is tree-based and foldable
    * Bulk operation on host lists (inventory, tags changed, etc)
    * Easy search operation in host lists
    * Dialog for global host search
    * Services dialog now tries to use cached data. On SNMP hosts
      no scan will be done until new button "Full Scan" is pressed.

    BI:
    * FIX: Fixed displaying of host states (after i18n introduction)h
    * FiX: Fixed filter for aggregation group
    * FIX: Fixed assumption button for services with non-Ascii-characters

    MK Livestatus:
    * FIX: fix compile problem on Debian unstable (Thanks to Sven Velt)
    * Column aggregation (Stats) now also works for perf_data
    * New configuration variable data_encoding and full UTF-8 support.
    * New column contact_groups in table hosts and services (thanks to
      Matthew Kent)
    * New headers Negate:, StatsNegate: and WaitConditionNegate:

1.1.11i1:
    Core, Setup, etc.:
    * FIX: Avoid duplicate SNMP scan of checktypes containing a period
    * FIX: honor ignored_checktypes also on SNMP scan
    * FIX: cmk -II also refreshes cluster checks, if all nodes are specified
    * FIX: avoid floating points with 'e' in performance data
    * FIX: cmk -D: drop obsolete (and always empty) Notification:
    * FIX: better handling of broken checks returning empty services
    * FIX: fix computation of weight when averaging
    * FIX: fix detection of missing OIDs (led to empty lines) 
    * SNMP scan functions can now call oid(".1.3.6.1.4.1.9.9.13.1.3.1.3.*")
      That will return the *first* OID beginning with .1.3.6.1.4.1.9.9.13.1.3.1.3
    * New config option: Set check_submission = "file" in order to write
      check result files instead of using Nagios command pipe (safes
      CPU ressources)
    * Agent simulation mode (for internal use and check development)
    * Call snmpgetnext with the option -Cf (fixes some client errors)
    * Call snmp(bulk)walk always with the option -Cc (fixes problems in some
      cases where OIDs are missing)
    * Allow merging of dictionary based check parameters
    * --debug now implies -v
    * new option --profile: creates execution profile of check_mk itself
    * sped up use of stored snmp walks
    * find configuration file in subdirectories of conf.d also
    * check_mk_templates.cfg: make check-mk-ping take arguments

    Multisite:
    * FIX: Display limit-exceeded message also in multi site setups
    * FIX: Tactical Overview: fix unhandled host problems view
    * FIX: customlinks snapin: Suppressing exception when no links configured
    * FIX: webservice: suppress livestatus errors in multi-site setups
    * FIX: install missing example icons in web/htdocs/images/icons
    * FIX: Nagios-Snapin: avoid duplicate slash in URL
    * FIX: custom_style_sheet now also honored by sidebar
    * FIX: ignore case when sorting groups in ...groups snapin
    * FIX: Fixed handling of embedded graphs to support the changes made to
    * FIX: avoid duplicate import of plugins in OMD local installation
    the PNP webservice
    * FIX: Added host_is_active and host_flapping columns for NagStaMon views
    * Added snmp_uptime, uptime and printer_supply perfometers
    * Allow for displaying service data in host tables
    * View editor foldable states are now permament per user
    * New config variable filter_columns (default is 2)

    BI:
    * Added new component BI to Multisite.

    WATO:
    * FIX: fix crash when saving services after migration from old version
    * Allow moving hosts from one to another config file

    Checks & Agents:
    * FIX: hr_mem: ignore devices that report zero memory
    * FIX: cisco_power: fix syntax error in man page (broke also Multisite)
    * FIX: local: fixed search for custom templates PNP template
    * FIX: if/if64: always generate unique items (in case ifAlias is used)
    * FIX: ipmi: fix ugly ouput in case of warning and error
    * FIX: vms_df: fix, was completely broken due to conversion to df.include
    * FIX: blade_bays: add missing SNMP OIDs (check was always UNKNOWN)
    * FIX: df: fix layout problems in PNP template
    * FIX: df: fix trend computation (thanks to Sebastian Talmon)
    * FIX: df: fix status in case of critical trend and warning used
    * FIX: df: fix display of trend warn/crit in PNP-graph
    * FIX: cmctc: fix inventory in case of incomplete entries
    * FIX: cmctc: add scan function
    * FIX: ucd_cpu_load and ucd_cpu_util: make scan function find Rittal
    * FIX: ucd_cpu_util: fix check in case of missing hi, si and st
    * FIX: mk_logwatch: improve implementation in order to save RAM
    * FIX: mk_oracle: Updated tablespace query to use 'used blocks' instead of 'user blocks'
    * FIX: mk_oracle: Fixed computation for TEMP table spaces
    * FIX: bluecoat_sensors: Using scale parameter provided by the host for reported values
    * FIX: fjdarye60_devencs, fjdarye60_disks.summary: added snmp scan functions
    * FIX: decru_*: added snmp scan functions
    * FIX: heartbeat_rscstatus handles empty agent output correctly
    * FIX: hp_procurve_cpu: fix synatx error in man page
    * FIX: hp_procurve_memory: fix syntax error in man page
    * FIX: fc_brocade_port_detailed: fix PNP template in MULTIPLE mode
    * FIX: ad_replication.bat only generates output on domain controllers now.
           This is useful to prevent checks on non DC hosts (Thanks to Alex Greenwood)
    * FIX: cisco_temp_perf: handle sensors without names correctly
    * printer_supply: Changed order of tests. When a printer reports -3 this
      is used before the check if maxlevel is -2.
    * printer_supply: Skipping inventory of supplies which have current value
    and maxlevel both set to -2.
    * cisco_locif: The check has been removed. Please switch to if/if64
      has not the index 1
    * cisco_temp/cisco_temp_perf: scan function handles sensors not beginning
      with index 1
    * df: split PNP graphs for growth/trend into two graphs
    * omd_status: new check for checking status of OMD sites
    * printer_alerts: Added new check for monitoring alert states reported by
      printers using the PRINTER-MIB
    * diskstat: rewritten check: now show different devices, r+w in one check
    * canon_pages: Added new check for monitoring processed pages on canon
    printer/multi-function devices
    * strem1_sensors: added check to monitor sensors attached to Sensatorinc EM1 devices
    * windows_update: Added check to monitor windows update states on windows
      clients. The check monitors the number of pending updates and checks if
      a reboot is needed after updates have been installed.
    * lnx_if: new check for Linux NICs compatible with if/if64 replacing 
      netif.* and netctr.
    * if/if64: also output performance data if operstate not as expected
    * if/if64: scan function now also detects devices where the first port
    * if/if64: also show perf-o-meter if speed is unknown
    * f5_bigip_pool: status of F5 BIP/ip load balancing pools
    * f5_bigip_vserver: status of F5 BIP/ip virtual servers
    * ipmi: new configuration variable ipmi_ignored_sensors (see man page)
    * hp_procurve_cpu: rename services description to CPU utilization
    * ipmi: Linux agent now (asynchronously) caches output of ipmitool for 20 minutes
    * windows: agent has new output format for performance counters
    * winperf_process.util: new version of winperf.cpuusage supporting new agent
    * winperf_system.diskio: new version of winperf.diskstat supporting new agent
    * winperf_msx_queues: new check for MS Exchange message queues
    * winperf_phydisk: new check compatible with Linux diskstat (Disk IO per device!)
    * smart.temp/smart.stats: added new check for monitoring health of HDDs
      using S.M.A.R.T
    * mcdata_fcport: new check for ports of MCData FC Switches
    * hp_procurve_cpu: add PNP template
    * hp_procurve_cpu: rename load to utilization, rename service to CPU utilizition
    * df,df_netapp,df_netapp32,hr_fs,vms_df: convert to mergeable dictionaries
    * mbg_lantime_state,mbg_lantime_refclock: added new checks to monitor 
      Meinberg LANTIME GPS clocks

    Livestatus:
    * Updated Perl API to version 0.74 (thanks to Sven Nierlein)

1.1.10:
    Core, Setup, etc.:
    * --flush now also deletes all autochecks 
    
    Checks & Agents:
    * FIX: hr_cpu: fix inventory on 1-CPU systems (thanks to Ulrich Kiermayr)


1.1.10b2:
    Core, Setup, etc.:
    * FIX: setup.sh on OMD: fix paths for cache and counters
    * FIX: check_mk -D did bail out if host had no ip address
    * cleanup: all OIDs in checks now begin with ".1.3.6", not "1.3.6"

    WATO:
    * FIX: Fixed bug that lost autochecks when using WATO and cmk -II together

    Checks & Agents:
    * Added check man pages for systemtime, multipath, snmp_info, sylo,
      ad_replication, fsc_fans, fsc_temp, fsc_subsystems
    * Added SNMP uptime check which behaves identical to the agent uptime check


1.1.10b1:
    Core, Setup, etc.:
    * FIX: do not assume 127.0.0.1 as IP address for usewalk_hosts if
      they are not SNMP hosts.
    * FIX: precompile: make sure check includes are added before actual
      checks
    * FIX: setup.sh: do not prepend current directory to url_prefix
    * FIX: output agent version also for mixed (tcp|snmp) hosts
    * RPM: use BuildArch: noarch in spec file rather than as a command
      line option (thanks to Ulrich Kiermayr)
    * setup.sh: Allow to install Check_MK into existing OMD site (>= 0.46).
      This is still experimental!

    Checks & Agents:
    * FIX: Windows agent: fix output of event ID of log messages
    * FIX: if/if64: output speed correctly (1.50MB/s instead of 1MB/s)
    * FIX: drbd now handles output of older version without an ep field
    * FIX: repaired df_netapp32
    * FIX: Added SNMP scan function of df_netapp and df_netapp32
    * FIX: repaired apc_symmetra (was broken due to new option -Ot 
      for SNMP)
    * FIX: df, hr_fs and other filesystem checks: fix bug if using
      magic number. levels_low is now honored.
    * FIX: scan function avoids hr_cpu and ucd_cpu_utilization
      at the same time
    * FIX: HP-UX agent: fixed output of df for long mount points
      (thanks to Claas Rockmann-Buchterkirche)
    * FIX: df_netapp/32: fixed output of used percentage (was always
      0% due to integer division)
    * FIX: fixed manual of df (magic_norm -> magic_normsize)
    * FIX: removed filesystem_trend_perfdata. It didn't work. Use
      now df-parameter "trend_perfdata" (see new man page of df)
    * FIX: cisco_temp_perf: fix return state in case of WARNING (was 0 = OK)
    * FIX: repair PNP template for df when using trends
    * FIX: cisco_qos: fix WATO exception (was due to print command in check)
    * FIX: check_mk check: fixed template for execution time
    * FIX: blade_health, fc_brocade_port_detailed removed debug outputs
    * FIX: netapp_volumes: The check handled 64-bit aggregates correctly
    * FIX: netapp_volumes: Fixed snmp scan function
    * FIX: blade_*: Fixed snmp scan function
    * FIX: nfsmount: fix exception in check in case of 'hanging'
    * systemtime: new simple check for time synchronization on Windows
      (needs agent update)
    * Added Perf-O-Meter for non-df filesystem checks (e.g. netapp)
    * hp_proliant_*: improve scan function (now just looks for "proliant")

    Multisite:
    * FIX: fix json/python Webservice

1.1.9i9:
    Core, Setup, etc.:
    * FIX: check_mk_templates.cfg: add missing check_period for hosts
      (needed for Shinken)
    * FIX: read *.include files before checks. Fixes df_netapp not finding
      its check function
    * FIX: inventory checks on SNMP+TCP hosts ignored new TCP checks
    * local.mk: This file is read after final.mk and *not* backup up
      or restored
    * read all files in conf.d/*.mk in alphabetical order now.
    * use snmp commands always with -Ot: output time stamps as UNIX epoch
      (thanks to Ulrich Kiermayr)

    Checks & Agents:
    * ucd_cpu_load: new check for CPU load via UCD SNMP agent
    * ucd_cpu_util: new check for CPU utilization via UCD SNMP agent
    * steelhead_status: new check for overall health of Riverbed Steelhead appliance
    * steelhead_connections: new check for Riverbed Steelhead connections
    * df, df_netapp, df_netapp32, hr_fs, vms_df: all filesystem checks now support
      trends. Please look at check manpage of df for details.
    * FIX: heartbeat_nodes: Fixed error handling when node is active but at least one link is dead
    * 3ware_units: Handling INITIALIZING state as warning now
    * FIX: 3ware_units: Better handling of outputs from different tw_cli versions now
    * FIX: local: PNP template for local now looks in all template directories for
      specific templates (thanks to Patrick Schaaf)

    Multisite:
    * FIX: fix "too many values to unpack" when editing views in single layout
      mode (such as host or service detail)
    * FIX: fix PNP icon in cases where host and service icons are displayed in 
      same view (found by Wolfgang Barth)
    * FIX: Fixed view column editor forgetting pending changes to other form
           fields
    * FIX: Customlinks snapin persists folding states again
    * FIX: PNP timerange painter option field takes selected value as default now
    * FIX: Fixed perfometer styling in single dataset layouts
    * FIX: Tooltips work in group headers now
    * FIX: Catching exceptions caused by unset bandwidth in interface perfometer

    WATO:
    * FIX: fix problem with vanishing services on Windows. Affected were services
      containing colons (such as fs_C:/).

    Livestatus:
    * FIX: fix most compiler warnings (thanks to patch by Sami Kerola)
    * FIX: fix memory leak. The leak caused increasing check latency in some
      situations
    
1.1.9i8:
    Multisite:
    * New "web service" for retrieving data from views as JSON or 
      Python objects. This allows to connect with NagStaMon 
      (requires patch in NagStaMon). Simply add &output_format=json
      or &output_format=python to your view URL.
    * Added two builtin views for NagStaMon.
    * Acknowledgement of problem now has checkboxes for sticky,
      send notification and persisten comment
    * Downtimes: allow to specify fixed/flexible downtime
    * new display_options d/D for switching on/off the tab "Display"
    * Improved builtin views for downtimes
    * Bugfix: Servicegroups can be searched with the quicksearch snapin using
      the 'sg:' prefix again

    WATO:
    * Fixed problem appearing at restart on older Python version (RH)

1.1.9i7:
    Core, Setup, etc.:
    * Fix crash on Python 2.4 (e.g. RedHat) with fake_file
    * Fixed clustering of SNMP hosts
    * Fix status output of Check_MK check in mixed cluster setups

    Checks & Agents:
    * PNP templates for if/if64: fix bugs: outgoing packets had been
      same as incoming, errors and discards were swapped (thanks to 
      Paul Freeman)
    * Linux Agent: Added suport for vdx and xvdx volumes (KVM+Virtio, XEN+xvda)

    Multisite:
    * Fix encoding problem when host/service groups contain non-ascii
      characters.

    WATO:
    * Fix too-long-URL problem in cases of many services on one host


1.1.9i6:
    INCOMPATIBLE CHANGES:
    * Removed out-dated checks blade_misc, ironport_misc and snia_sml. Replaced
      with dummy checks begin always UNKNOWN.

    Core, Setup, etc.:
    * cmk -D: show ip address of host 
    * Fix SNMP inventory find snmp misc checks inspite of negative scan function
    * Fix output of MB and GB values (fraction part was zero)

    Checks & Agents:
    * megaraid_ldisks: remove debug output
    * fc_brocade_port: hide on SNMP scan, prefer fc_brocade_port_detailed
    * fc_brocade_port_detailed: improve scan function, find more devices
    * New agent for HP-UX
    * hpux_cpu: new check for monitoring CPU load average on HP-UX
    * hpux_if: New check for monitoring NICs on HP-UX (compatible to if/if64)
    * hpux_multipath: New check for monitoring Multipathing on HP-UX
    * hpux_lvm: New check for monitoring LVM mirror state on HP-UX
    * hpux_serviceguard: new check for monitoring HP-UX Serviceguard
    * drbd: Fixed var typo which prevented inventory of drbd general check
      (Thanks to Andreas Behler)
    * mk_oracle: new agent plugin for monitoring ORACLE (currently only
      on Linux and HP-UX, but easily portable to other Unices)
    * oracle_sessions: new check for monitoring the current number of active
      database sessions.
    * oracle_logswitches: new check for monitoring the number of logswitches
      of an ORACLE instances in the last 60 minutes.
    * oracle_tablespaces: new check for monitoring size, state and autoextension
      of ORACLE tablespaces.
    * h3c_lanswitch_cpu: new check for monitoring CPU usage of H3C/HP/3COM switches
    * h3c_lanswitch_sensors: new check for monitoring hardware sensors of H3C/HP/3COM switches
    * superstack3_sensors: new check for monitoring hardware sensors of 3COM Superstack 3 switches

    Multisite:
    * Fixed aligns/widths of snapin contents and several small styling issues
    * Fixed links and border-styling of host matrix snapin
    * Removed jQuery hover menu and replaced it with own code

1.1.9i5:
    Multisite:
    * custom notes: new macros $URL_PREFIX$ and $SITE$, making 
      multi site setups easier
    * new intelligent logwatch icon, using url_prefix in multi site
      setups


1.1.9i4:
    Core, Setup, etc.:
    * added missing 'register 0' to host template
    * setup: fix creation of symlink cmk if already existing

    Multisite:
    * New reschedule icon now also works for non-local sites.
    * painter options are now persisted on a per-user-base
    * new optional column for displaying host and service comments
      (not used in shipped views but available in view editor)

    Livestatus:
    * Check for buffer overflows (replace strcat with strncat, etc.)
    * Reduce number of log messages (reclassify to debug)

    Checks & Agents:
    * apc_symmetra: handle empty SNMP variables and treat as 0.


1.1.9i3:
    INCOMPATIBLE CHANGES:
    * You need a current version of Livestatus for Multisite to work!
    * Multisite: removed (undocumented) view parameters show_buttons and show_controls.
      Please use display_options instead.
    * Finally removed deprecated filesystem_levels. Please use check_parameters instead.
    * Livestatus: The StatsGroupBy: header is still working but now deprecated.
      Please simply use Columns: instead. If your query contains at least one Stats:-
      header than Columns: has the meaning of the old StatsGroupBy: header

    Core, Setup, etc.:
    * Create alias 'cmk' for check_mk in bin/ (easier typing)
    * Create alias 'mkp' for check_mk -P in bin/ (easier typing) 

    Multisite:
    * Each column can now have a tooltip showing another painter (e.g.
      show the IP address of a host when hovering over its name)
    * Finally show host/services icons from the nagios value "icon_image".
      Put your icon files in /usr/share/check_mk/web/htdocs/images/icons.
      OMD users put the icons into ~/local/share/check_mk/web/htdocs/images/icons.
    * New automatic PNP-link icons: These icons automatically appear, if
      the new livestatus is configured correctly (see below). 
    * new view property "hidebutton": allow to hide context button to a view.
    * Defaults views 'Services: OK', 'Services: WARN, etc. do now not create
      context buttons (cleans up button bar).
    * new HTML parameter display_options, which allows to switch off several
      parts of the output (e.g. the HTML header, external links, etc).
    * View hoststatus: show PNP graph of host (usually ping stats)
    * new tab "Display": here the user can choose time stamp
      display format and PNP graph ranges
    * new column "host_tags", showing the Check_MK host tags of a host
    * new datasource "alert_stats" for computing alert statistics
    * new view "Alert Statistics" showing alert statistics for all hosts
      and services
    * Sidebar: Fixed snapin movement to the bottom of the snapin list in Opera
    * Sidebar: Fixed scroll position saving in Opera
    * Fixed reloading button animation in Chrome/IE (Changed request to async mode)
    * Sidebar: Removed scrollbars of in older IE versions and IE8 with compat mode
    * Sidebar: Fixed scrolling problem in IE8 with compat mode (or maybe older IE versions)
      which broke the snapin titles and also the tactical overview table
    * Sidebar: Fixed bulletlist positioning
    * Sidebar: The sidebar quicksearch snapin is case insensitive again
    * Fixed header displaying on views when the edit button is not shown to the user
    * View pages are not refreshed when at least one form (Filter, Commands,
      Display Options) is open
    * Catching javascript errors when pages from other domain are opened in content frame
    * Columns in view editor can now be added/removed/moved easily

    Checks & Agents:
    * Fixed problem with OnlyFrom: in Linux agent (df didn't work properly)
    * cups_queues: fixed plugin error due to invalid import of datetime,
      converted other checks from 'from datetime import...' to 'import datetime'.
    * printer_supply: handle the case where the current value is missing
    * megaraid_ldisks: Fixed item detection to be compatible with different versions of megaraid
    * Linux Agent: Added new 3ware agent code to support multiple controllers
      (Re-inventory of 3ware checks needed due to changed check item names)

    Livestatus:
    * new column pnpgraph_present in table host and service. In order for this
      column to work you need to specify the base directory of the PNP graphs
      with the module option pnp_path=, e.g. pnp_path=/omd/sites/wato/var/pnp4nagios/perfdata
    * Allow more than one column for StatsGroupBy:
    * Do not use function is_contact_member_of_contactgroup anymore (get compatible
      with Nagios CVS)
    * Livestatus: log timeperiod transitions (active <-> inactive) into Nagios
      log file. This will enable us to create availability reports more simple
      in future.

    Multisite:
    * allow include('somefile.mk') in multisite.mk: Include other files.
      Paths not beginning with '/' are interpreted relative to the directory
      of multisite.mk

    Livestatus:
    * new columns services_with_info: similar to services_with_state but with
      the plugin output appended as additional tuple element. This tuple may
      grow in future so do not depend on its length!

1.1.9i2:
    Checks & Agents:
    * ibm_imm_health: fix inventory function
    * if/if64: fix average line in PNP-template, fix display of speed for 20MBit
      lines (e.g. Frame Relay)

    Multisite:
    * WATO: Fixed omd mode/site detection and help for /etc/sudoers
    * WATO: Use and show common log for pending changes 
    * Sidebar Quicksearch: Now really disabling browser built-in completion
      dropdown selections
    
1.1.9i1:
    INCOMPATIBLE CHANGES:
    * TCP / SNMP: hosts using TCP and SNMP now must use the tags 'tcp'
      and 'snmp'. Hosts with the tag 'ping' will not inventorize any
      service. New configuration variable tcp_hosts.
    * Inventory: The call syntax for inventory has been simplified. Just
      call check_mk -I HOSTNAME now. Omit the "tcp" or "snmp". If you
      want to do inventory just for certain check types, type "check_mk --checks=snmp_info,if -I hostnames..."
      instead
    * perfdata_format now defaults to "pnp". Previous default was "standard".
      You might have to change that in main.mk if you are not using PNP (only
      relevant for MRPE checks)
    * inventory_check_severity defaults to 1 now (WARNING)
    * aggregation_output_format now defaults to "multiline"
    * Removed non_bulkwalk_hosts. You can use bulkwalk_hosts with NEGATE
      instead (see docu)
    * snmp_communites is now initialized with [], not with {}. It cannot
      be a dict any longer.
    * bulkwalk_hosts is now initizlized with []. You can do += here just
      as with all other rule variables.
    * Configuration check (-X) is now always done. It is now impossible to
      call any Check_MK action with an invalid configuration. This saves
      you against mistyped variables.
    * Check kernel: converted performance data from counters to rates. This
      fixes RRD problems (spikes) on reboots and also allows better access 
      to the peformance data for the Perf-O-Meters.  Also changed service 
      descriptions. You need to reinventurize the kernel checks. Your old
      RRDs will not be deleted, new ones will be created.
    * Multisite: parameters nagios_url, nagios_cgi_url and pnp_url are now
      obsolete. Instead the new parameter url_prefix is used (which must
      end with a /).

    Core, Setup, etc.:
    * Improve error handling: if hosts are monitored with SNMP *and* TCP,
      then after an error with one of those two agents checks from the
      other haven't been executed. This is fixed now. Inventory check
      is still not complete in that error condition.
    * Packages (MKP): Allow to create and install packages within OMD!
      Files are installed below ~/local/share/check_mk. No root permissions
      are neccessary
    * Inventory: Better error handling on invalid inventory result of checks
    * setup.sh: fix problem with missing package_info (only appears if setup
      is called from another directory)
    * ALL_SERVICES: Instead of [ "" ] you can now write ALL_SERVICES
    * debug_log: also output Check_MK version, check item and check parameters
    * Make sure, host has no duplicate service - this is possible e.g. by
      monitoring via agent and snmp in parallel. duplicate services will
      make Nagios reject the configuration.
    * --snmpwalk: do not translate anymore, use numbers. All checks work
      with numbers now anyway.
    * check_mk -I snmp will now try all checktypes not having an snmp scan
      function. That way all possible checks should be inventorized.
    * new variable ignored_checks: Similar to ignored_checktypes, but allows
      per-host configuration
    * allow check implementations to use common include files. See if/if64
      for an example
    * Better handling for removed checks: Removed exceptions in check_mk calls
      when some configured checks have been removed/renamed

    Checks & Agents:
    * Renamed check functions of imm_health check from test_imm to imm_health
      to have valid function and check names. Please remove remove from
      inventory and re-inventory those checks.
    * fc_brocade_port_detailed: allow to specify port state combinations not 
      to be critical
    * megaraid_pdisks: Using the real enclosure number as check item now
    * if/if64: allow to configure averaging of traffic over time (e.g. 15 min) 
      and apply traffic levels and averaged values. Also allow to specify relative
      traffic levels. Allow new parameter configuration via dictionary. Also
      allow to monitor unused ports and/or to ignore link status.
    * if/if64: Added expected interface speed to warning output
    * if/if64: Allow to ignore speed setting (set target speed to None)
    * wut_webtherm: handle more variants of WuT Webtherms (thanks to Lefty)
    * cisco_fan: Does not inventorize 'notPresent' sensors anymore. Improved output
    * cisco_power: Not using power source as threshold anymore. Improved output
    * cisco_fan: Does not inventorize 'notPresent' sensors anymore. Improved output
    * cisco_power: Not using power source as threshold anymore. Improved output
    * cisco_power: Excluding 'notPresent' devices from inventory now
    * cisco_temp_perf: Do not crash if device does not send current temperature
    * tcp_conn_stats: new check for monitoring number of current TCP connections
    * blade_*: Added snmp scan functions for better automatic inventory
    * blade_bays: Also inventorizes standby blades and has a little more
                  verbose output.
    * blade_blowers: Can handle responses without rpm values now. Improved output
    * blade_health: More detailed output on problems
    * blade_blades: Added new check for checking the health-, present- and
                    power-state of IBM Bladecenter blades
    * win_dhcp_pools: Several cleanups in check
    * Windows agent: allow restriction to ip addresses with only_hosts (like xinetd)
    * heartbeat_rscstatus: Catching empty output from agent correctly
    * tcp_conn_stats: Fixed inventory function when no conn stats can be inventoried
    * heartbeat_nodes: fix Linux agent for hostname with upper case letters (thanks to
            Thorsten Robers)
    * heartbeat_rscstatus: Catching empty output from agent correctly
    * heartbeat_rscstatus: Allowing a list as expected state to expect multiple OK states
    * win_dhcp_pools agent plugin: Filtering additional error message on
      systems without dhcp server
    * j4p_performance: Added experimental agent plugin fetching data via 
      jmx4perl agent (does not need jmx4perl on Nagios)
    * j4p_performance.mem: added new experimental check for memory usage via JMX.
    * if/if64: added Perf-O-Meter for Multisite
    * sylo: fix performance data: on first execution (counter wrap) the check did
      output only one value instead of three. That lead to an invalid RRD.
    * Cleaned up several checks to meet the variable naming conventions
    * drbd: Handling unconfigured drbd devices correctly. These devices are
      ignored during nventory
    * printer_supply: In case of OKI c5900 devices the name of the supply units ins not
      unique. The color of the supply unit is reported in a dedicated OID and added to the
      check item name to have a unique name now.
    * printer_supply: Added simple pnp template to have better graph formating for the check results
    * check_mk.only_from: new check for monitoring the IP address access restriction of the
      agent. The current Linux and Windows agents provide this information.
    * snmp_info check: Recoded not to use snmp_info_single anymore
    * Linux Agent: Fixed <<<cpu>>> output on SPARC machines with openSUSE
    * df_netapp/df_netapp32: Made check inventory resistant against empty size values
    * df_netapp32: Added better detection for possible 32bit counter wrap
    * fc_brocade_port_detailed: Made check handle phystate "noSystemControlAccessToSlot" (10)
      The check also handles unknown states better now
    * printer_supply: Added new parameter "printer_supply_some_remaining_status" to
      configure the reported state on small remaining capacity.
    * Windows agent: .vbs scripts in agents plugins/ directory are executed
      automatically with "cscript.exe /Nologo" to prevent wrong file handlers
    * aironet_clients: Only counting clients which don't have empty values for strength
    * statgrab_disk: Fixed byte calculation in plugin output
    * statgrab_disk: Added inventory function
    * 3ware_disks: Ignoring devices in state NOT-PRESENT during inventory

    Multisite:
    * The custom open/close states of custom links are now stored for each
      user
    * Setting doctype in sidebar frame now
    * Fixed invalid sidebar css height/width definition
    * Fixed repositioning the sidebar scroll state after refreshing the page
    * Fixed mousewheel scrolling in opera/chrome
    * Fixed resize bug on refresh in chrome
    * New view for all services of a site
    * Sidebar snapin site_status: make link target configurable
    * Multisite view "Recently changed services": sort newest first
    * Added options show_header and show_controls to remove the page headers
      from views
    * Cool: new button for an immediate reschedule of a host or service
      check: the view is redisplayed exactly at the point of time when
      Nagios has finished the check. This makes use of MK Livestatus'
      unique waiting feature.

   Livestatus:
    * Added no_more_notifications and check_flapping_recovery_notification
      fields to host table and no_more_notifications field to service table.
      Thanks to Matthew Kent

1.1.8:
    Core, Setup, etc.:
    * setup.sh: turn off Python debugging
    * Cleaned up documentation directory
    * cluster host: use real IP address for host check if cluster has
      one (e.g. service IP address)

    Checks & Agents:
    * Added missing PNP template for check_mk-hr_cpu
    * hr_fs: inventory now ignores filesystem with size 0,
      check does not longer crash on filesystems with size 0
    * logwatch: Fixed typo in 'too many unacknowledged logs' error message
    * ps: fix bug: inventory with fixed user name now correctly puts
      that user name into the resulting check - not None.
    * ps: inventory with GRAB_USER: service description may contain
      %u. That will be replaced with the user name and thus makes the
      service description unique.
    * win_dhcp_pools: better handle invalid agent output
    * hp_proliant_psu: Fixed multiple PSU detection on one system (Thanks to Andreas Döhler)
    * megaraid_pdisks: Fixed coding error
    * cisco_fan: fixed check bug in case of critical state
    * nfsmounts: fix output (free and used was swapped), make output identical to df

    Livestatus:
    * Prohibit { and } in regular expressions. This avoids a segmentation
      fault caused by regcomp in glibc for certain (very unusual) regular
      expressions.
    * Table status: new columns external_command_buffer_slots,
      external_command_buffer_usage and external_command_buffer_max
      (this was implemented according to an idea and special request of
       Heinz Fiebig. Please sue him if this breaks anything for you. I was
       against it, but he thinks that it is absolutely neccessary to have
       this in version 1.1.8...)
    * Table status: new columns external_commands and external_commands_rate
      (also due to Mr. Fiebig - he would have quit our workshop otherwise...)
    * Table downtimes/comments: new column is_service

    Multisite:
    * Snapin Performance: show external command per second and usage and
      size of external command buffer
    * Downtimes view: Group by hosts and services - just like comments
    * Fix links for items containing + (e.g. service descriptionen including
      spaces)
    * Allow non-ASCII character in downtimes and comments
    * Added nagvis_base_url to multisite.mk example configuration
    * Filter for host/service groups: use name instead of alias if 
      user has no permissions for groups

1.1.8b3:
    Core, Setup, etc.:
    * Added some Livestatus LQL examples to documentation
    * Removed cleanup_autochecks.py. Please use check_mk -u now.
    * RRA configuration for PNP: install in separate directory and do not
      use per default, since they use an undocumented feature of PNP.

    Checks & Agents:
    * postfix_mailq: Changed limit last 6 lines which includes all needed
		information
    * hp_proliant_temp/hp_proliant_fans: Fixed wrong variable name
    * hp_procurve_mem: Fixed wrong mem usage calculation
    * ad_replication: Works no with domain controller hostnames like DC02,DC02
    * aironet_client: fix crash on empty variable from SNMP output
    * 3ware_disks, 3ware_units: hopefully repaired those checks
    * added rudimentary agent for HP-UX (found in docs/)

    Multisite:
    * added Perf-O-Meter to "Problems of Host" view
    * added Perf-O-Meter to "All Services" view
    * fix bug with cleaning up persistent connections
    * Multisite now only fetches the available PNP Graphs of hosts/services
    * Quicksearch: limit number of items in dropdown to 80
      (configurable via quicksearch_dropdown_limit)
    * Views of hosts: make counts of OK/WARN/CRIT klickable, new views
      for services of host in a certain state
    * Multisite: sort context buttons in views alphabetically
    * Sidebar drag scrolling: Trying to compensate lost mouse events when
	leaving the sidebar frame while dragging

    Livestatus:
    * check for event_broker_options on start
    * Fix memory leakage caused by Filter: headers using regular expressions
    * Fix two memory leaks in logfile parser

1.1.8b2:
    Core, Setup, etc.:
    * Inventory: skip SNMP-only hosts on non-SNMP checktypes (avoids timeouts)
    * Improve error output for invalid checks
    
    Checks & Agents:
    * fix bug: run local and plugins also when spaces are in path name
      (such as C:\Program Files\Check_MK\plugins
    * mem.vmalloc: Do not create a check for 64 bit architectures, where
      vmalloc is always plenty
    * postfix_mailq: limit output to 1000 lines
    * multipath: handle output of SLES 11 SP1 better
    * if/if64: output operstatus in check output
    * if/if64: inventory now detects type 117 (gigabitEthernet) for 3COM
    * sylo: better handling of counter wraps.

    Multisite:
    * cleanup implementation of how user settings are written to disk
    * fix broken links in 'Edit view -> Try out' situation
    * new macros $HOSTNAME_LOWER$, $HOSTNAME_UPPER$ and $HOSTNAME_TITLE$ for
      custom notes

1.1.8b1:
    Core, Setup, etc.:
    * SNMPv3: allow privProtocol and privPassword to be specified (thanks
      to Josef Hack)
    * install_nagios.sh: fix problem with broken filenames produced by wget
    * install_nagios.sh: updated software to newest versions
    * install_nagios.sh: fix Apache configuration problem
    * install_nagios.sh: fix configuration vor PNP4Nagios 0.6.6
    * config generation: fix host check of cluster hosts
    * config generation: add missing contact groups for summary hosts
    * RPM package of agent: do not overwrite xinetd.d/check_mk, but install
      new version with .rpmnew, if admin has changed his one
    * legacy_checks: fix missing perfdata, template references where in wrong
      direction (thanks Daniel Nauck for his precise investigation)

    Checks & Agents:
    * New check imm_health by Michael Nieporte
    * rsa_health: fix bug: detection of WARNING state didn't work (was UNKNOWN
            instead)
    * check_mk_agent.solaris: statgrab now excludes filesystems. This avoids hanging
      in case of an NFS problem. Thanks to Divan Santana.
    * multipath: Handle new output of multipath -l (found on SLES11 SP1)
    * ntp: fix typo in variable ntp_inventory_mode (fixes inventory problem)
    * if64: improve output formatting of link speed
    * cisco_power: inventory function now ignores non-redundant power supplies
    * zpool_status: new check from Darin Perusich for Solaris zpools

    Multisite:
    * fix several UTF-8 problems: allow non-ascii characters in host names
      (must be UTF 8 encoded!)
    * improve compatibility with Python 2.3
    * Allow loading custom style sheet overriding Check_MK styles by setting
      custom_style_sheet in multisite.mk
    * Host icons show link to detail host, on summary hosts.
    * Fix sidebar problem: Master Control did not display data correctly
    * status_host: honor states even if sites hosting status hosts is disabled
      (so dead-detection works even if local site is disabled)
    * new config variable start_url: set url for welcome page
    * Snapin Quicksearch: if no host is matching, automatically search for
      services
    * Remove links to legacy Nagios GUI (can be added by user if needed)
    * Sidebar Quicksearch: fix several annoyances
    * Views with services of one host: add title with host name and status

    Livestatus:
    * fix memory leak: lost ~4K on memory on each StatsAnd: or StatsOr:
      header (found by Sven Nierlein)
    * fix invalid json output for empty responses (found by Sven Nierlein)
    * fix Stats: avg ___ for 0 matching elements. Output was '-nan' and is
      now '0.0'
    * fix output of floating point numbers: always use exponent and make
      sure a decimal point is contained (this makes JSON/Python detect
      the correct type)

1.1.7i5:
    Core, Setup, etc.:
    * SNMP: do not load any MIB files (speeds up snmpwalk a lot!)
    * legacy_checks: new config variable allowing creating classical
      non-Check_MK checks while using host tags and config options
    * check_mk_objects.cfg: beautify output, use tabs instead of spaces
    * check_mk -II: delete only specified checktypes, allow to reinventorize
      all hosts
    * New option -O, --reload: Does the same as -R, but reloads Nagios
      instead of restarting it.
    * SNMP: Fixed string detection in --snmpwalk calls
    * SNMP: --snmpwalk does walk the enterprises tree correctly now
    * SNMP: Fixed missing OID detection in SNMP check processing. There was a problem
      when the first column had OID gaps in the middle. This affected e.g. the cisco_locif check.
    * install_nagios.sh: correctly detect Ubuntu 10.04.1
    * Config output: make order of service deterministic
    * fix problem with missing default hostgroup

    Multisite:
    * Sidebar: Improved the quicksearch snapin. It can search for services, 
      servicegroups and hostgroups now. Simply add a prefix "s:", "sg:" or "hg:"
      to search for other objects than hosts.
    * View editor: fix bug which made it impossible to add more than 10 columns
    * Service details: for Check_MK checks show description from check manual in
      service details
    * Notes: new column 'Custom notes' which allows customizable notes
      on a per host / per service base (see online docu for details)
    * Configuration: new variable show_livestatus_errors which can be set
      to False in order to hide error about unreachable sites
    * hiding views: new configuration variables hidden_views and visible_views
    * View "Service problems": hide problems of down or unreachable hosts. This
      makes the view consistant with "Tactical Overview"

    Checks & Agents:
    * Two new checks: akcp_sensor_humidity and akcp_sensor_temp (Thanks to Michael Nieporte)
    * PNP-template for kernel: show average of displayed range
    * ntp and ntp.time: Inventory now per default just creates checks for ntp.time (summary check).
      This is controlled by the new variable ntp_inventory_mode (see check manuals).
    * 3ware: Three new checks by Radoslav Bak: 3ware_disks, 3ware_units, 3ware_info
    * nvidia: agent now only queries GPUCoreTemp and GPUErrors. This avoids
      a vmalloc leakage of 32kB per call (bug in NVIDIA driver)
    * Make all SNMP based checks independent of standard MIB files
    * ad_replication: Fixed syntax errors and unhandled date output when
      not replicated yet
    * ifoperstatus: Allowing multiple target states as a list now
    * cisco_qos: Added new check to monitor traffic in QoS classes on Cisco routers
    * cisco_power: Added scan function
    * if64/if/cisco_qos: Traffic is displayed in variable byte scales B/s,KB/s,MB/s,GB/s
      depending on traffic amount.
    * if64: really using ifDescr with option if_inventory_uses_description = True
    * if64: Added option if_inventory_uses_alias to using ifAlias for the item names
    * if64/if: Fixed bug displaying the out traffic (Perfdata was ok)
    * if64/if: Added WARN/CRIT thresholds for the bandwidth usage to be given as rates
    * if64/if: Improved PNP-Templates
    * if64/if: The ifoperstatus check in if64/if can now check for multiple target states
    * if64/if: Removing all null bytes during hex string parsing (These signs Confuse nagios pipe)
    * Fixed hr_mem and hr_fs checks to work with new SNMP format
    * ups_*: Inventory works now on Riello UPS systems
    * ups_power: Working arround wrong implemented RFC in some Riello UPS systems (Fixing negative power
      consumption values)
    * FreeBSD Agent: Added sections: df mount mem netctr ipmitool (Thanks to Florian Heigl)
    * AIX: exclude NFS and CIFS from df (thanks to Jörg Linge)
    * cisco_locif: Using the interface index as item when no interface name or description are set

    Livestatus:
    * table columns: fix type of num_service_* etc.: was list, is now int (thanks to Gerhard Laußer)
    * table hosts: repair semantics of hard_state (thanks to Michael Kraus). Transition was one
      cycle to late in certain situations.

1.1.7i4:
    Core, Setup, etc.:
    * Fixed automatic creation of host contactgroups
    * templates: make PNP links work without rewrite

    Multisite:
    * Make page handler modular: this allows for custom pages embedded into
      the Multisite frame work and thus using Multisite for other tasks as
      well.
    * status_host: new state "waiting", if status host is still pending
    * make PNP links work without rewrite
    * Fix visibility problem: in multisite setups all users could see
      all objects.

1.1.7i3:
    Core, Setup, etc.:
    * Fix extra_nagios_conf: did not work in 1.1.7i2
    * Service Check_MK now displays overall processing time including
      agent communication and adds this as performance data
    * Fix bug: define_contactgroups was always assumed True. That led to duplicate
      definitions in case of manual definitions in Nagios 

    Checks & Agents:
    * New Check: hp_proliant_da_phydrv for monitoring the state of physical disks
      in HP Proliant Servers
    * New Check: hp_proliant_mem for monitoring the state of memory modules in
      HP Proliant Servers
    * New Check: hp_proliant_psu for monitoring the state of power supplies in
      HP Proliant Servers
    * PNP-templates: fix several templates not working with MULTIPLE rrds
    * new check mem.vmalloc for monitoring vmalloc address space in Linux kernel.
    * Linux agent: add timeout of 2 secs to ntpq 
    * wmic_process: make check OK if no matching process is found

    Livestatus:
    * Remove obsolete parameter 'accept_timeout'
    * Allow disabling idle_timeout and query_timeout by setting them to 0.

    Multisite:
    * logwatch page: wrap long log lines

1.1.7i2:
    Incompatible Changes:
    * Remove config option define_timeperiods and option --timeperiods.
      Check_MK does not longer define timeperiod definitions. Please
      define them manually in Nagios.
    * host_notification_period has been removed. Use host_extra_conf["notification_period"]
      instead. Same holds for service_notification_periods, summary_host_notification_periods
      and summary_service_notification_periods.
    * Removed modes -H and -S for creating config data. This now does
      the new option -N. Please set generate_hostconf = False if you
      want only services to be defined.

    Core, Setup, etc.:
    * New config option usewalk_hosts, triggers --usewalk during
      normal checking for selected hosts.
    * new option --scan-parents for automatically finding and 
      configuring parent hosts (see online docu for details)
    * inventory check: put detailed list of unchecked items into long
      plugin output (to be seen in status details)
    * New configuration variable check_parameters, that allows to
      override default parameters set by inventory, without defining 
      manual checks!

    Checks & Agents:
    * drbd: changed check parameters (please re-inventorize!)
    * New check ad_replication: Checks active directory replications
      of domain controllers by using repadm
    * New check postifx_mailq: Checks mailqueue lengths of postifx mailserves
    * New check hp_procurve_cpu: Checks the CPU load on HP Procurve switches
    * New check hp_procurve_mem: Checks the memory usage on HP Procurve switches
    * New check hp_procurve_sensors: Checks the health of PSUs, FANs and
      Temperature on HP Procurve switches
    * New check heartbeat_crm: Monitors the general state of heartbeat clusters
      using the CRM
    * New check heartbeat_crm_resources: Monitors the state of resources and nodes
      in heartbeat clusters using the CRM
    * *nix agents: output AgentOS: in header
    * New agent for FreeBSD: It is based on the linux agent. Most of the sections
      could not be ported easily so the FreeBSD agent provides information for less
      checks than the linux agent.
    * heartbeat_crm and heartbeat_crm.resources: Change handling of check parameters.
      Please reinvenurize and read the updated man page of those checks
    * New check hp_proliant_cpu: Check the physical state of CPUs in HP Proliant servers
    * New check hp_proliant_temp: Check the temperature sensors of HP Proliant servers
    * New check hp_proliant_fans: Check the FAN sensors of HP Proliant servers

    Multisite:
    * fix chown problem (when nagios user own files to be written
      by the web server)
    * Sidebar: Fixed snapin movement problem using older firefox
      than 3.5.
    * Sidebar: Fixed IE8 and Chrome snapin movement problems
    * Sidebar: Fixed IE problem where sidebar is too small
    * Multisite: improve performance in multi site environments by sending
      queries to sites in parallel
    * Multisite: improve performance in high latency situations by
      allowing persistent Livestatus connections (set "persist" : True 
      in sites, use current Livestatus version)

    Livestatus:
    * Fix problems with in_*_period. Introduce global
      timeperiod cache. This also improves performance
    * Table timeperiods: new column 'in' which is 0/1 if/not the
      timeperiod is currently active
    * New module option idle_timeout. It sets the time in ms
      Livestatus waits for the next query. Default is 300000 ms (5 min).
    * New module option query_timeout. It limits the time between
      two lines of a query (in ms). Default is 10000 ms (10 sec).

1.1.7i1: Core, Setup, etc.:
    * New option -u for reordering autochecks in per-host-files
      (please refer to updated documentation about inventory for
       details)
    * Fix exception if check_mk is called without arguments. Show
      usage in that case.
    * install_nagios.sh: Updated to NagVis 1.5 and fixed download URL
    * New options --snmpwalk and --usewalk help implemeting checks
      for SNMP hardware which is not present
    * SNMP: Automatically detect missing entries. That fixes if64
      on some CISCO switches.
    * SNMP: Fix hex string detection (hopefully)
    * Do chown only if running as root (avoid error messages)
    * SNMP: SNMPv3 support: use 4-tuple of security level, auth protocol,
      security name and password instead of a string in snmp_communities
      for V3 hosts.
    * SNMP: Fixed hexstring detection on empty strings
    * New option -II: Is like -I, but removes all previous autochecks
      from inventorized hosts
    * install_nagios.sh: Fix detection of PNP4Nagios URL and URL of
      NagVis
    * Packager: make sanity check prohibiting creating of package files
      in Check MK's directories
    * install_nagios.sh: Support Ubuntu 10.04 (Thanks to Ben)
      
    Checks & Agents:
    * New check ntp.time: Similar to 'ntp' but only honors the system peer
      (that NTP peer where ntpq -p prints a *).
    * wmic_process: new check for ressource consumption of windows processes
    * Windows agent supports now plugins/ and local/ checks
    * [FIX] ps.perf now correctly detects extended performance data output
      even if number of matching processes is 0
    * renamed check cisco_3640_temp to cisco_temp, renamed cisco_temp
      to cisco_temp_perf, fixed snmp detection of those checks
    * New check hr_cpu - checking the CPU utilization via SNMP
    * New check hr_fs - checking filesystem usage via SNMP
    * New check hr_mem - checking memory usage via SNMP
    * ps: inventory now can configured on a per host / tag base
    * Linux: new check nvidia.temp for monitoring temperature of NVIDIA graphics card
    * Linux: avoid free-ipmi hanging forever on hardware that does not support IPMI
    * SNMP: Instead of an artificial index column, which some checks use, now
      the last component of the OID is used as index. That means that inventory
      will find new services and old services will become UNKNOWN. Please remove
      the outdated checks.
    * if: handle exception on missing OIDs
    * New checks hp_blade* - Checking health of HP BladeSystem Enclosures via SNMP
    * New check drbd - Checking health of drbd nodes
    * New SNMP based checks for printers (page counter, supply), contributed
      by Peter Lauk (many thanks!)
    * New check cups_queues: Checking the state of cups printer queues
    * New check heartbeat_nodes: Checking the node state and state of the links
      of heartbeat nodes
    * New check heartbeat_rscstatus: Checks the local resource status of
      a heartbeat node
    * New check win_dhcp_pools: Checks the usage of Windows DHCP Server lease pools
    * New check netapp_volumes: Checks on/offline-condition and states of netapp volumes 

    Multisite:
    * New view showing all PNP graphs of services with the same description
    * Two new filters for host: notifications_enabled and acknowledged
    * Files created by the webserver (*.mk) are now created with the group
      configured as common group of Nagios and webserver. Group gets write
      permissions on files and directories.
    * New context view: all services of a host group
    * Fix problems with Umlauts (non-Ascii-characters) in performance data
    * New context view: all services of a host group
    * Sidebar snapins can now fetch URLs for the snapin content instead of
      building the snapin contents on their own.
    * Added new nagvis_maps snapin which displays all NagVis maps available
      to the user. Works with NagVis 1.5 and newer.

1.1.6:
    Core, Setup, etc.:
    * Service aggregation: new config option aggregation_output_format.
      Settings this to "multiline" will produce Nagios multiline output
      with one line for each individual check.

    Multisite:
    * New painter for long service plugin output (Currently not used
      by any builtin view)

    Checks & Agents:
    * Linux agent: remove broken check for /dev/ipmi0

1.1.6rc3:
    Core, Setup, etc.:
    * New option --donate for donating live host data to the community.
      Please refer to the online documentation for details.
    * Tactical Overview: Fixed refresh timeout typo
      (Was 16 mins instead of 10 secs)

    Livestatus:
    * Assume strings are UTF-8 encoded in Nagios. Convert from latin-1 only
      on invalid UTF-8 sequences (thanks to Alexander Yegorov)

    Multisite:
    * Correctly display non-ascii characters (fixes exception with 'ascii codec')
      (Please also update Livestatus to 1.1.6rc3)

1.1.6rc2:
    Multisite:
    * Fix bug in Master control: other sites vanished after klicking buttons.
      This was due to connection error detection in livestatus.py (Bug found
      by Benjamin Odenthal)
    * Add theme and baseurl to links to PNP (using features of new PNP4Nagios
      0.6.4)

    Core, Setup, etc.:
    * snmp: hopefully fix HEX/string detection now

    Checks & Agents:
    * md: fix inventory bug on resync=PENDING (Thanks to Darin Perusich)

1.1.6rc1:
    Multisite:
    * Repair Perf-O-Meters on webkit based browsers (e.g. Chrome, Safari)
    * Repair layout on IE7/IE8. Even on IE6 something is working (definitely
      not transparent PNGs though). Thanks to Lars.
    * Display host state correct if host is pending (painter "host with state")
    * Logfile: new filter for plugin output
    * Improve dialog flow when cloning views (button [EDIT] in views snapin)
    * Quicksearch: do not open search list if text did not change (e.g. Shift up),
      close at click into field or snapin.

    Core, Setup, etc.:
    * Included three patched from Jeff Dairiki dealing with compile flags
      and .gitignore removed from tarballs
    * Fix problem with clustered_services_of[]: services of one cluster
      appeared also on others
    * Packager: handle broken files in package dir
    * snmp handling: better error handling in cases where multiple tables
      are merged (e.g. fc_brocade_port_detailed)
    * snmp: new handling of unprintable strings: hex dumps are converted
      into binary strings now. That way all strings can be displayed and
      no information is lost - nevertheless.
      
    Checks & Agents:
    * Solaris agent: fixed rare df problems on Solaris 10, fix problem with test -f
      (thanks to Ulf Hoffmann)
    * Converted all PNP templates to format of 0.6.X. Dropped compatibility
      with 0.4.X.
    * Do not use ipmi-sensors if /dev/ipmi0 is missing. ipmi-sensors tries
      to fiddle around with /dev/mem in that case and miserably fails
      in some cases (infinite loop)
    * fjdary60_run: use new binary encoding of hex strings
    * if64: better error handling for cases where clients do not send all information
    * apc_symmetra: handle status 'smart boost' as OK, not CRITICAL

    Livestatus:
    * Delay starting of threads (and handling of socket) until Nagios has
      started its event loop. This prevents showing services as PENDING 
      a short time during program start.

1.1.6b3:
    Multisite:
    * Quicksearch: hide complete host list if field is emptied via Backspace or Del.
      Also allow handle case where substring match is unique.

1.1.6b2:
    Core, Setup, etc.:
    * Packager: fix unpackaged files (sounds, etc)

    Multisite:
    * Complete new design (by Tobias Roeckl, Kopf & Herz)
    * New filters for last service check and last service state change
    * New views "Recently changed services" and "Unchecked services"
    * New page for adding sidebar snapins
    * Drag & Drop for sidebar snapins (thanks to Lars)
    * Grab & Move for sidebar scrolling (thanks to Lars)
    * Filter out summary hosts in most views.
    * Set browser refresh to 30 secs for most views
    * View host status: added a lot of missing information
    * View service status: also added information here
    * Make sure, enough columns can be selected in view editor
    * Allow user to change num columns and refresh directly in view
    * Get back to where you came after editing views
    * New sidebar snapin "Host Matrix"
    * New feature "status_host" for remote sites: Determine connection
      state to remote side by considering a certain host state. This
      avoids livestatus time outs to dead sites.
    * Sidebar snapin site status: fix reload problem
    * New Perf-O-Meters displaying service performance data
    * New snapin "Custom Links" where you easily configure your own
      links via multisite.mk (see example in new default config file)
    * Fixed problem when using only one site and that is not local

    Livestatus:
    * new statistics columns: log_messages and log_messages_rate
    * make statistics average algorithm more sluggish

1.1.5i3:
     Core, Setup, etc.:
     * New Check_MK packager (check_mk -P)

1.1.5i2:
     Core, Setup, etc.:
     * install_nagios.sh: add missing package php5-iconv for SLES11

     Checks & Agents:
     * if64: new SNMP check for network interfaces. Like if, but uses 64 bit
       counters of modern switches. You might need to configure bulkwalk_hosts.
     * Linux agent: option -d enabled debug output
     * Linux agent: fix ipmi-sensors cache corruption detection
     * New check for temperature on Cisco devices (cisco_3640_temp)
     * recompiled waitmax with dietlibc (fixed incompatibility issues
       on older systems)

     Multisite:
     * Filters for groups are negateable.

1.1.5i1:
     Checks & Agents:
     * uptime: new check for system uptime (Linux)
     * if: new SNMP check for network interfaces with very detailed traffic,
       packet and error statistics - PNP graphs included

     Multisite:
     * direct integration of PNP graphs into Multisite views
     * Host state filter: renamed HTML variables (collision with service state). You
       might need to update custom views using a filter on host states.
     * Tactical overview: exclude services of down hosts from problems, also exclude
       summary hosts
     * View host problems/service problems: exclude summary hosts, exclude services
       of down hosts
     * Simplified implementation of sidebar: sidebar is not any longer embeddeable.
     * Sidebar search: Added host site to be able to see the context links on
       the result page
     * Sidebar search: Hitting enter now closes the hint dropdown in all cases

1.1.5i0:
      Core, Setup, etc.:
      * Ship check-specific rra.cfg's for PNP4Nagios (save much IO and disk space)
      * Allow sections in agent output to apear multiple times
      * cleanup_autochecks.py: new option -f for directly activating new config
      * setup.sh: better detection for PNP4Nagios 0.6
      * snmpwalk: use option -Oa, inhibit strings to be output as hex if an umlaut
        is contained.

      Checks & Agents:
      * local: allow more than once performance value, separated by pipe (|)
      * ps.perf: also send memory and CPU usage (currently on Linux and Solaris)
      * Linux: new check for filesystems mount options
      * Linux: new very detailed check for NTP synchronization
      * ifoperstatus: inventory honors device type, per default only Ethernet ports
        will be monitored now
      * kernel: now inventory is supported and finds pgmajfault, processes (per/s)
        and context switches
      * ipmi_sensors: Suppress performance data for fans (save much IO/space)
      * dual_lan_check: fix problem which using MRPE
      * apc_symmetra: PNP template now uses MIN for capacity (instead of AVERAGE)
      * fc_brocade_port_detailed: PNP template now uses MAX instead of AVERAGE
      * kernel: fix text in PNP template
      * ipmi_sensors: fix timeout in agent (lead to missing items)
      * multipath: allow alias as item instead of uuid
      * caching agent: use /var/cache/check_mk as cache directory (instead of /etc/check_mk)
      * ifoperstatus: is now independent of MIB

      Multisite:
      * New column host painter with link to old Nagios services
      * Multisite: new configuration parameter default_user_role
      
      Livestatus:
      * Add missing LDFLAGS for compiling (useful for -g)

1.1.4:
      Summary:
      * A plentitude of problem fixes (including MRPE exit code bug)
      * Many improvements in new Multisite GUI
      * Stability and performance improvements in Livestatus

      Core, Setup, etc.:
      * Check_MK is looking for main.mk not longer in the current and home
        directory
      * install_nagios.sh: fix link to Check_MK in sidebar
      * install_nagios.sh: switch PNP to version 0.6.3
      * install_nagios.sh: better Apache-Config for Multisite setup
      * do not search main.mk in ~ and . anymore (brought only trouble) 
      * clusters: new variable 'clustered_services_of', allowing for overlapping
         clusters (as proposed by Jörg Linge)
      * install_nagios.sh: install snmp package (needed for snmp based checks)
      * Fix ower/group of tarballs: set them to root/root
      * Remove dependency from debian agent package    
      * Fixed problem with inventory when using clustered_services
      * tcp_connect_timeout: Applies now only for connect(), not for
        time of data transmission once a connection is established
      * setup.sh now also works for Icinga
      * New config parameter debug_log: set this to a filename in main.mk and you
        will get a debug log in case if 'invalid output from plugin...'
      * ping-only-hosts: When ping only hosts are summarized, remove Check_MK and
        add single PING to summary host.
      * Service aggregation: fix state relationship: CRIT now worse than UNKNOWN 
      * Make extra_service_conf work also for autogenerated PING on ping-only-hosts
        (groups, contactgroups still missing)

      Checks & Agents:
      * mrpe in Linux agent: Fix bug introduced in 1.1.3: Exit status of plugins was
        not honored anymore (due to newline handling)
      * mrpe: allow for sending check_command to PNP4Nagios (see MRPE docu)
      * Logwatch GUI: fix problem on Python 2.4 (thanks to Lars)
      * multipath: Check is now less restrictive when parsing header lines with
        the following format: "<alias> (<id>)"
      * fsc_ipmi_mem_status: New check for monitoring memory status (e.g. ECC)
         on FSC TX-120 (and maybe other) systems.
      * ipmi_sensors in Linux agent: Fixed compatibility problem with new ipmi
        output. Using "--legacy-output" parameter with newer freeipmi versions now.
      * mrpe: fix output in Solaris agent (did never work)
      * IBM blade center: new checks for chassis blowers, mediatray and overall health
      * New caching agent (wrapper) for linux, supporting efficient fully redundant
        monitoring (please read notes in agents/check_mk_caching_agent)
      * Added new smbios_sel check for monitoring the System Event Log of SMBIOS.
      * fjdarye60_rluns: added missing case for OK state
      * Linux agent: The xinetd does not log each request anymore. Only
        failures are logged by xinetd now. This can be changed in the xinetd
	configuration files.
      * Check df: handle mountpoints containing spaces correctly 
        (need new inventorization if you have mountpoints with spaces)
      * Check md on Linux: handle spare disks correctly
      * Check md on Linux: fix case where (auto-read-only) separated by space
      * Check md on Linux: exclude RAID 0 devices from inventory (were reported as critical)
      * Check ipmi: new config variable ipmi_ignore_nr
      * Linux agent: df now also excludes NFSv4
      * Wrote man-page for ipmi check
      * Check mrpe: correctly display multiline output in Nagios GUI
      * New check rsa_health for monitoring IBM Remote Supervisor Adapter (RSA)
      * snmp scan: suppress error messages of snmpget
      * New check: cpsecure_sessions for number of sessions on Content Security Gateway
      * Logwatch GUI: move acknowledge button to top, use Multisite layout,
         fix several layout problem, remove list of hosts
      * Check logwatch: limit maximum size of stored log messages (configurable
        be logwatch_max_filesize)
      * AIX agent: fix output of MRPE (state and description was swapped)
      * Linux agent: fixed computation of number of processors on S390
      * check netctr: add missing perfdata (was only sent on OK case)
      * Check sylo: New check for monitoring the sylo state
      
      Livestatus:
      * Table hosts: New column 'services' listing all services of that host
      * Column servicegroups:members: 'AuthUser' is now honored
      * New columns: hosts:services_with_state and servicegroups:members_with_state
      * New column: hostgroup:members_with_state
      * Columns hostgroup:members and hostgroup:members_with_state honor AuthUser
      * New rudimentary API for C++
      * Updates API for Python
      * Make stack size of threads configurable
      * Set stack size of threads per default o 64 KB instead of 8 MB
      * New header Localtime: for compensating time offsets of remote sites
      * New performance counter for fork rate
      * New columns for hosts: last_time_{up,down,unreachable}
      * New columns for services: last_time_{ok,warning,critical,unknown}
      * Columns with counts honor now AuthUser
      * New columns for hosts/services: modified_attributes{,_list}
      * new columns comments_with_info and downtimes_with_info
      * Table log: switch output to reverse chronological order!
      * Fix segfault on filter on comments:host_services
      * Fix missing -lsocket on Solaris
      * Add missing SUN_LEN (fixed compile problem on Solaris)
      * Separators: remote sanitiy check allowing separators to be equal
      * New output format "python": declares strings as UTF-8 correctly
      * Fix segault if module loaded without arguments

      Multisite:
      * Improved many builtin views
      * new builtin views for host- and service groups
      * Number of columns now configurable for each layout (1..50)
      * New layout "tiled"
      * New painters for lists of hosts and services in one column
      * Automatically compensate timezone offsets of remote sites
      * New datasources for downtimes and comments
      * New experimental datasource for log
      * Introduce limitation, this safes you from too large output
      * reimplement host- and service icons more intelligent
      * Output error messages from dead site in Multisite mode
      * Increase wait time for master control buttons from 4s to 10s
      * Views get (per-view) configurable browser automatic reload interval
      * Playing of alarm sounds (configurable per view)
      * Sidebar: fix bookmark deletion problem in bookmark snapin
      * Fixed problem with sticky debug
      * Improve pending services view
      * New column with icon with link to Nagios GUI
      * New icon showing items out of their notification period.
      * Multisite: fix bug in removing all downtimes
      * View "Hostgroups": fix color and table heading
      * New sidebar snapin "Problem hosts"
      * Tactical overview: honor downtimes
      * Removed filter 'limit'. Not longer needed and made problems
        with new auto-limitation.
      * Display umlauts from Nagios comments correctly (assuming Latin-1),
         inhibit entering of umlauts in new comments (fixes exception)
      * Switched sidebar from synchronous to asynchronous requests
      * Reduced complete reloads of the sidebar caused by user actions
      * Fix reload problem in frameset: Browser reload now only reloads
        content frames, not frameset.


1.1.3:

      Core, Setup, etc.:
      * Makefile: make sure all files are world readable
      * Clusters: make real host checks for clusters (using check_icmp with multiple IP addresses)
      * check_mk_templates: remove action_url from cluster and summary hosts (they have no performance data)
      * check_mk_template.cfg: fix typo in notes_url
      * Negation in binary conf lists via NEGATE (clustered_services, ingored_services,
	bulkwalk_hosts, etc).
      * Better handling of wrapping performance counters
      * datasource_programs: allow <HOST> (formerly only <IP>)
      * new config variable: extra_nagios_conf: string simply added to Nagios
        object configuration (for example for define command, etc.)
      * New option --flush: delete runtime data of some or all hosts
      * Abort installation if livestatus does not compile.
      * PNP4Nagios Templates: Fixed bug in template file detection for local checks
      * nagios_install.sh: Added support for Ubuntu 9.10
      * SNMP: handle multiline output of snmpwalk (e.g. Hexdumps)
      * SNMP: handle ugly error output of snmpwalk
      * SNMP: allow snmp_info to fetch multiple tables
      * check_mk -D: sort hostlist before output
      * check_mk -D: fix output: don't show aggregated services for non-aggregated hosts
      * check_mk_templates.cfg: fix syntax error, set notification_options to n

      Checks & Agents:
      * logwatch: fix authorization problem on web pages when acknowledging
      * multipath: Added unhandled multipath output format (UUID with 49 signs)
      * check_mk-df.php: Fix locale setting (error of locale DE on PNP 0.6.2)
      * Make check_mk_agent.linux executable
      * MRPE: Fix problems with quotes in commands
      * multipath: Fixed bug in output parser
      * cpu: fixed bug: apply level on 15min, not on 1min avg
      * New check fc_brocade_port_detailed
      * netctrl: improved handling of wrapped counters
      * winperf: Better handling of wrapping counters
      * aironet_client: New check for number of clients and signal
        quality of CISCO Aironet access points
      * aironet_errors: New check for monitoring CRC errors on
        CISCO Aironet access points
      * logwatch: When Agent does not send a log anymore and no local logwatch
                  file present the state will be UNKNOWN now (Was OK before).
      * fjdarye60_sum: New check for summary status of Fidary-E60 devices
      * fjdarye60_disks: New check for status of physical disks
      * fjdarye60_devencs: New check for status of device enclosures
      * fjdarye60_cadaps: New check for status of channel adapters
      * fjdarye60_cmods: New check for status of channel modules
      * fjdarye60_cmods_flash: New check for status of channel modules flash
      * fjdarye60_cmods_mem: New check for status of channel modules memory
      * fjdarye60_conencs: New check for status of controller enclosures
      * fjdarye60_expanders: New check for status of expanders
      * fjdarye60_inletthmls: New check for status of inlet thermal sensors
      * fjdarye60_thmls: New check for status of thermal sensors
      * fjdarye60_psus: New check for status of PSUs
      * fjdarye60_syscaps: New check for status of System Capacitor Units
      * fjdarye60_rluns: New check for RLUNs
      * lparstat_aix: New check by Joerg Linge
      * mrpe: Handles multiline output correctly (only works on Linux,
	      Agents for AIX, Solaris still need fix).
      * df: limit warning and critical levels to 50/60% when using a magic number
      * fc_brocade_port_detailed: allow setting levels on in/out traffic, detect
         baudrate of inter switch links (ISL). Display warn/crit/baudrate in
	 PNP-template

      MK Livestatus:
      * fix operators !~ and !~~, they didn't work (ever)
      * New headers for waiting (please refer to online documentation)
      * Abort on errors even if header is not fixed16
      * Changed response codes to better match HTTP
      * json output: handle tab and other control characters correctly
      * Fix columns host:worst_service_state and host:worst_service_hard_state
      * New tables servicesbygroup, servicesbyhostgroup and hostsbygroup
      * Allow to select columns with table prefix, e.g. host_name instead of name
        in table hosts. This does not affect the columns headers output by
	ColumnHeaders, though.
      * Fix invalid json output of group list column in tables hosts and services
      * Fix minor compile problem.
      * Fix hangup on AuthUser: at certain columns
      * Fix some compile problems on Solaris

      Multisite:
      * Replaced Multiadmin with Multisite.


1.1.2:
      Summary:
      * Lots of new checks
      * MK Livestatus gives transparent access to log files (nagios.log, archive/*.log)
      * Many bug fixes

      MK Livestatus:
      * Added new table "log", which gives you transparent access to the Nagios log files!
      * Added some new columns about Nagios status data to stable 'status'
      * Added new table "comments"
      * Added logic for count of pending service and hosts
      * Added several new columns in table 'status' 
      * Added new columns flap_detection and obsess_over_services in table services
      * Fixed bug for double columns: filter truncated double to int
      * Added new column status:program_version, showing the Nagios version
      * Added new column num_services_pending in table hosts
      * Fixed several compile problems on AIX
      * Fixed bug: queries could be garbled after interrupted connection
      * Fixed segfault on downtimes:contacts
      * New feature: sum, min, max, avg and std of columns in new syntax of Stats:

      Checks & Agents:
      * Check ps: this check now supports inventory in a very flexible way. This simplifies monitoring a great number of slightly different processes such as with ORACLE or SAP.
      * Check 'md': Consider status active(auto-read-only) as OK
      * Linux Agent: fix bug in vmware_state
      * New Checks for APC Symmetra USV
      * Linux Agent: made <<<meminfo>>> work on RedHat 3.
      * New check ps.perf: Does the same as ps, but without inventory, but with performance data
      * Check kernel: fixed missing performance data
      * Check kernel: make CPU utilization work on Linux 2.4
      * Solaris agent: don't use egrep, removed some bashisms, output filesystem type zfs or ufs
      * Linux agent: fixed problem with nfsmount on SuSE 9.3/10.0
      * Check 'ps': fix incompability with old agent if process is in brackets
      * Linux agent: 'ps' now no longer supresses kernel processes
      * Linux agent: make CPU count work correctly on PPC-Linux
      * Five new checks for monitoring DECRU SANs
      * Some new PNP templates for existing checks that still used the default templates
      * AIX Agent: fix filesystem output
      * Check logwatch: Fix problem occuring at empty log lines
      * New script install_nagios.sh that does the same as install_nagios_on_lenny.sh, but also works on RedHat/CentOS 5.3.
      * New check using the output of ipmi-sensors from freeipmi (Linux)
      * New check for LSI MegaRAID disks and arrays using MegaCli (based on the driver megaraid_sas) (Linux)
      * Added section <<<cpu>>> to AIX and Solaris agents
      * New Check for W&T web thermograph (webthermometer)
      * New Check for output power of APC Symmetra USP
      * New Check for temperature sensors of APC Symmetra WEB/SNMP Management Card.
      * apc_symmetra: add remaining runtime to output
      * New check for UPS'es using the generic UPS-MIB (such as GE SitePro USP)
      * Fix bug in PNP-template for Linux NICs (bytes and megabytes had been mixed up).
      * Windows agent: fix bug in output of performance counters (where sometimes with , instead of .)
      * Windows agent: outputs version if called with 'version'
      
      Core, Setup, etc.:
      * New SNMP scan feature: -I snmp scans all SNMP checks (currently only very few checks support this, though)
      * make non-bulkwalk a default. Please edit bulkwalk_hosts or non_bulkwalk_hosts to change that
      * Improve setup autodetection on RedHat/CentOS.  Also fix problem with Apache config for Mutliadmin: On RedHat Check_MK's Apache conf file must be loaded after mod_python and was thus renamed to zzz_check_mk.conf.
      * Fix problem in Agent-RPM: mark xinetd-configfile with %config -> avoid data loss on update
      * Support PNP4Nagios 0.6.2
      * New setup script "install_nagios.sh" for installing Nagios and everything else on SLES11
      * New option define_contactgroups: will automatically create contactgroup definitions for Nagios

1.1.0:
      * Fixed problems in Windows agent (could lead
        to crash of agent in case of unusal Eventlog
	messages)
      * Fixed problem sind 1.0.39: recompile waitmax for
        32 Bit (also running on 64)
      * Fixed bug in cluster checks: No cache files
        had been used. This can lead to missing logfile
	messages.
      * Check kernel: allow to set levels (e.g. on 
	pgmajfaults)
      * Check ps now allows to check for processes owned
        by a specific user (need update of Linux agent)
      * New configuration option aggregate_check_mk: If
        set to True, the summary hosts will show the
	status auf check_mk (default: False)
      * Check winperf.cpuusage now supports levels
        for warning and critical. Default levels are
	at 101 / 101
      * New check df_netapp32 which must be used
        for Netapps that do not support 64 bit 
	counters. Does the same as df_netapp
      * Symlink PNP templates: df_netapp32 and
        df_netapp use same template as df
      * Fix bug: ifoperstatus does not produce performance
        data but said so.
      * Fix bug in Multiadmin: Sorting according to
        service states did not work
      * Fix two bugs in df_netapp: use 64 bit counters
        (32 counter wrap at 2TB filesystems) and exclude
       	snapshot filesystems with size 0 from inventory.
      * Rudimentary support for monitoring ESX: monitor
        virtual filesystems with 'vdf' (using normal df
	check of check_mk) and monitor state of machines 
	with vcbVmName -s any (new check vmware_state).
      * Fixed bug in MRPE: check failed on empty performance
        data (e.g. from check_snmp: there is emptyness
        after the pipe symbol sometimes)
      * MK Livestatus is now multithreaded an can
        handle up to 10 parallel connections (might
        be configurable in a future version).
      * mk_logwatch -d now processes the complete logfile
        if logwatch.state is missing or not including the
	file (this is easier for testing)
      * Added missing float columns to Livestatus.
      * Livestatus: new header StatsGroupBy:
      * First version with "Check_MK Livestatus Module"!
        setup.sh will compile, install and activate
	Livestatus per default now. If you do not want
	this, please disable it by entering <tt>no</tt>,
	when asked by setup.
      * New Option --paths shows all installation, config
        and data paths of Check_mk and Nagios
      * New configuration variable define_hostgroups and
        define service_groups allow you to automatically
        create host- and service groups - even with aliases.
      * Multiadmin has new filter for 'active checks enabled'.
      * Multiadmin filter for check_command is now a drop down list.
      * Dummy commands output error message when passive services
        are actively checked (by accident)
      * New configuration option service_descriptions allows to
        define customized service descriptions for each check type
      * New configuration options extra_host_conf, extra_summary_host_conf
        and extra_service_conf allow to define arbitrary Nagios options
	in host and service defitions (notes, icon_image, custom variables,
        etc)
      * Fix bug: honor only_hosts also at option -C


1.0.39:
      * New configuration variable only_hosts allows
	you to limit check_mk to a subset of your
	hosts (for testing)
      * New configuration parameter mem_extended_perfdata
	sends more performance data on Linux (see 
	check manual for details)
      * many improvements of Multiadmin web pages: optionally 
	filter out services which are (not) currently in downtime
	(host or service itself), optionally (not) filter out summary
	hosts, show host status (down hosts), new action
	for removing all scheduled downtimes of a service.
	Search results will be refreshed every 90 seconds.
	Choose between two different sorting orders.
	Multadmin now also supports user authentication
      * New configuration option define_timeperiods, which
	allows to create Nagios timeperiod definitions.
	This also enables the Multiadmin tools to filter
	out services which are currently not in their
	notification interval.
      * NIC check for Linux (netctr.combined) now supports
	checking of error rates
      * fc_brocade_port: New possibility of monitoring
	CRC errors and C3 discards
      * Fixed bug: snmp_info_single was missing
        in precompiled host checks
	
1.0.38:
      * New: check_mk's multiadmin tool (Python based
	web page). It allows mass administration of
	services (enable/disable checks/notifications, 
	acknowledgements, downtimes). It does not need
	Nagios service- or host groups but works with
	a freeform search.
      * Remove duplicate <?php from the four new 
	PNP templates of 1.0.37.
      * Linux Agent: Kill hanging NFS with signal 9
	(signal 15 does not always help)
      * Some improvements in autodetection. Also make
	debug mode: ./autodetect.py: This helps to
	find problems in autodetection.
      * New configuration variables generate_hostconf and
	generate_dummy_commands, which allows to suppress
	generation of host definitions for Nagios, or 
	dummy commands, resp.
      * Now also SNMP based checks use cache files.
      * New major options --backup and --restore for
	intelligent backup and restore of configuration
	and runtime data
      * New variable simulation_mode allows you to dry
	run your Nagios with data from another installation.
      * Fixed inventory of Linux cpu.loads and cpu.threads
      * Fixed several examples in checks manpages
      * Fixed problems in install_nagios_on_lenny.sh
      * ./setup.sh now understands option --yes: This
        will not output anything except error messages
	and assumes 'yes' to all questions
      * Fix missing 'default.php' in templates for
	local
	
1.0.37:
      * IMPORTANT: Semantics of check "cpu.loads" has changed.
	Levels are now regarded as *per CPU*. That means, that
	if your warning level is at 4.0 on a 2 CPU machine, then 
	a level of 8.0 is applied.
      * On check_mk -v now also ouputs version of check_mk
      * logfile_patterns can now contain host specific entries.
	Please refer to updated online documentation for details.
      * Handling wrapping of performance counters. 32 and 64 bit
	counters should be autodetected and handled correctly.
	Counters wrapping over twice within one check cycle
	cannot be handled, though.
      * Fixed bug in diskstat: Throughput was computed twice
	too high, since /proc/diskstats counts in sectors (512 Bytes)
	not in KB
      * The new configuration variables bulkwalk_hosts and
	non_bulkwalk_hosts, that allow 	to specify, which hosts 
	support snmpbulkwalk (which is
	faster than snmpwalk) and which not. In previos versions,
	always bulk walk was used, but some devices do not support
	that.
      * New configuration variable non_aggregated_hosts allows
	to exclude hosts generally from service aggregation.
      * New SNMP based check for Rittal CMC TC 
	(ComputerMultiControl-TopConcept) Temperature sensors 
      * Fixed several problems in autodetection of setup
      * Fixed inventory check: exit code was always 0
	for newer Python versions.
      * Fixed optical problem in check manual pages with
	newer version of less.
      * New template check_mk-local.php that tries to
	find and include service name specific templates.
	If none is found, default.php will be used.
      * New PNP templates check_mk-kernel.php for major page
	faults, context switches and process creation
      * New PNP template for cpu.threads (Number of threads)
      * Check nfsmounts now detects stale NFS handles and
	triggers a warning state in that case

1.0.36:
      * New feature of Linux/UNIX Agent: "MRPE" allows
	you to call Nagios plugins by the agent. Please
	refer to online documentation for details.
      * Fix bug in logwatch.php: Logfiles names containing spaces
	now work.
      * Setup.sh now automatically creates cfg_dir if
	none found in nagios.cfg (which is the case for the
	default configuration of a self compiled Nagios)
      * Fix computation of CPU usage for VMS.
      * snmp_hosts now allows config-list syntax. If you do
	not define snmp_hosts at all, all hosts with tag
	'snmp' are considered to be SNMP hosts. That is 
	the new preferred way to do it. Please refer
	to the new online documentation.
      * snmp_communities now also allows config-list syntax
	and is compatible to datasource_programs. This allows
	to define different SNMP communities by making use
	of host tags.
      * Check ifoperstatus: Monitoring of unused ports is
	now controlled via ifoperstatus_monitor_unused.
      * Fix problem in Windows-Agent with cluster filesystems:
	temporarily non-present cluster-filesystems are ignored by
	the agent now.
      * Linux agent now supports /dev/cciss/d0d0... in section
	<<<diskstat>>>
      * host configuration for Nagios creates now a variable
	'name host_$HOSTNAME' for each host. This allows
	you to add custom Nagios settings to specific hosts
	in a quite general way.
      * hosts' parents can now be specified with the
	variable 'parents'. Please look at online documentation
	for details.
      * Summary hosts now automatically get their real host as a
	parent. This also holds for summary cluster hosts.
      * New option -X, --config-check that checks your configuration
	for invalid variables. You still can use your own temporary
	variables if you prefix them with an underscore.
	IMPORTANT: Please check your configuration files with
	this option. The check may become an implicit standard in
	future versions.
      * Fixed problem with inventory check on older Python 
	versions.
      * Updated install_nagios_on_lenny.sh to Nagios version
	3.2.0 and fixed several bugs.

1.0.35:
      * New option -R/--restart that does -S, -H and -C and
	also restarts Nagios, but before that does a Nagios
	config check. If that fails, everything is rolled
	back and Nagios keeps running with the old configuration.
      * PNP template for PING which combines RTA and LOSS into
	one graph.
      * Host check interval set to 1 in default templates.
      * New check for hanging NFS mounts (currently only
	on Linux)
      * Changed check_mk_templates.cfg for PING-only hosts:
	No performance data is processed for the PING-Check
	since the PING data is already processed via the
	host check (avoid duplicate RRDs)
      * Fix broken notes_url for logwatch: Value from setup.sh
	was ignored and always default value taken.
      * Renamed config variable mknagios_port to agent_port
	(please updated main.mk if you use that variable)
      * Renamed config variable mknagios_min_version to
	agent_min_version (update main.mk if used)
      * Renamed config variable mknagios_autochecksdir to 
	autochecksdir (update main.mk if used)
      * configuration directory for Linux/UNIX agents is
	now configurable (default is /etc/check_mk)
      * Add missing configuration variable to precompiled
	checks (fix problem when using clusters)
      * Improved multipath-check: Inventory now determines
	current number of paths. And check output is more
	verbose.
      * Mark config files as config files in RPM. RPM used
	to overwrite main.mk on update!
	
1.0.34:
      * Ship agents for AIX and SunOS/Solaris (beta versions).
      * setup script now autodetects paths and settings of your
	running Nagios
      * Debian package of check_mk itself is now natively build
	with paths matching the prepackaged Nagios on Debian 5.0
      * checks/df: Fix output of check: percentage shown in output
	did include reserved space for root where check logic did
	not. Also fix logic: account reserved space as used - not
	as avail.
      * checks/df: Exclude filesystems with size 0 from inventory.
      * Fix bug with host tags in clusters -> precompile did not
	work.
      * New feature "Inventory Check": Check for new services. Setting
	inventory_check_interval=120 in main.mk will check for new services
	every 2 hours on each host. Refer to online documentation
	for more details.
      * Fixed bug: When agent sends invalid information or check
	has bug, check_mk now handles this gracefully
      * Fixed bug in checks/diskstat and in Linux agent. Also
	IDE disks are found. The inventory does now work correctly
	if now disks are found.
      * Determine common group of Apache and Nagios at setup.
	Auto set new variable www_group which replaces logwatch_groupid.
	Fix bug: logwatch directories are now created with correct
	ownership when check_mk is called manually as root.
      * Default templates: notifications options for hosts and
	services now include also recovery, flapping and warning
	events.
      * Windows agent: changed computation of RAM and SWAP usage
	(now we assume that "totalPageFile" includes RAM *and*
	SWAP).
      * Fix problem with Nagios configuration files: remove
	characters Nagios considers as illegal from service
	descriptions.
      * Processing of performance data (check_icmp) for host
        checks and PING-only-services now set to 1 in default
	templates check_mk_templates.cfg.
      * New SNMP checks for querying FSC ServerView Agent: fsc_fans,
	fsc_temp and fsc_subsystems. Successfully tested with agents
	running	on Windows and Linux.
      * RPM packaged agent tested to be working on VMWare ESX 4.0 
	(simply install RPM package with rpm -i ... and open port 
	in firewall with "esxcfg-firewall -o 6556,tcp,in,check_mk")
      * Improve handling of cache files: inventory now uses cache
	files only if they are current and if the hosts are not
	explicitely specified.
	
1.0.33:
      * Made check_mk run on Python 2.3.4 (as used in CentOS 4.7
	und RedHat 4.7). 
      * New option -M that prints out manual pages of checks.
	Only a few check types are documented yet, but more will
	be following.
      * Package the empty directory /usr/lib/check_mk_agent/plugins
	and ../local into the RPM and DEB package of the agent
      * New feature: service_dependencies. check_mk lets you comfortably
	create Nagios servicedependency definitions for you and also
	supports them by executing the checks in an optimal order.
      * logwatch.php: New button for hiding the context messages.
	This is a global setting for all logfiles and its state is
	stored in a cookie.
	
1.0.32:
      * IMPORTANT: Configuration variable datasource_programs is now
        analogous to that of host_groups. That means: the order of
        program and hostlist must be swapped!
      * New option --fake-dns, useful for tests with non-existing
	hosts.
      * Massive speed improvement for -S, -H and -C
      * Fixed bug in inventory of clusters: Clustered services where
	silently dropped (since introduction of host tags). Fixed now.
      * Fixed minor bug in inventory: Suppress DNS lookup when using
	--no-tcp
      * Fixed bug in cluster handling: Missing function strip_tags()
	in check_mk_base.py was eliminated.
      * Changed semantics of host_groups, summary_host_groups,
	host_contactgroups, and summary_host_groups for clusters. 
	Now the cluster names will be relevant, not
	the names of the nodes. This allows the cluster hosts to
	have different host/contactgroups than the nodes. And it is more
	consistent with other parts of the configuration.
      * Fixed bug: datasource_programs on cluster nodes did not work
	when precompiling

1.0.31:
      * New option -D, --dump that dumps all configuration information
	about one, several or all hosts
	New config variables 'ignored_checktypes' and 'ignored_services',
        which allow to include certain checktypes in general or
        some services from some hosts from inventory
      * Config variable 'clustered_services' now has the same semantics
	as ignored_checktypes and allows to make it host dependent.
      * Allow magic tags PHYSICAL_HOSTS, CLUSTER_HOSTS and ALL_HOSTS at
	all places, where lists of hosts are expected (except checks).
	This fixes various problems that arise when using all_hosts at
	those places:
	  * all_hosts might by changed by another file in conf.d
	  * all_hosts does not contain the cluster hosts
      * Config file 'final.mk' is read after all other config files -
	if it exists. You can put debug code there that prints the
	contents of your variables.
      * Use colored output only, if stdout is a tty. If you have
	problems with colors, then you can pipe the output
	through cat or less
      * Fixed bug with host tags: didn't strip off tags when
	processing configuration lists (occurs when using
	custom host lists)
      * mk_logwatch is now aware of inodes of logfiles. This
	is important for fast rotating files: If the inode
	of a logfile changes between two checks mk_logwatch
	assumes that the complete content is new, even if
	the new file is longer than the old one.
      * check_mk makes sure that you do not have duplicate
	hosts in all_hosts or clusters.

1.0.30:
      * Windows agent now automatically monitors all existing
	event logs, not only "System" and "Application".

1.0.29:
      * Improved default Nagios configuration file:
	added some missing templates, enter correct URLs
	asked at setup time.
      * IMPORANT: If you do not use the new default 
	Nagios configuration file you need to rename
	the template for aggregated services (summary
	services) to check_mk_summarizes (old name
	was 'check_mk_passive-summary'). Aggregated
	services are *always* passive and do *never*
	have performance data.
      * Hopefully fixed CPU usage output on multi-CPU
	machines
      * Fixed Problem in Windows Agent: Eventlog monitoring
	does now also work, if first record has not number 1
	(relevant for larger/older eventlogs)
      * Fixed bug in administration.html: Filename for Nagios
	must be named check_mk.cfg and *not* main.mk. Nagios
	does not read files without the suffix .cfg. 
      * magic factor for df, that allows to automatgically 
        adapt levels for very big or very small filesystems.
      * new concept of host tags simplyfies configuration.
      * IMPORTANT: at all places in the configuration where
	lists of hosts are used those are not any longer
	interpreted as regular expressions. Hostnames
	must match exactly. Therefore the list [ "" ] does
	not any longer represent the list of all hosts.
	It is a bug now. Please write all_hosts instead
	of [ "" ]. The semantics for service expressions
	has not changed.
      * Fixed problem with logwatch.php: Begin with
	<?php, not with <?. This makes some older webservers
	happy.
      * Fixed problem in check ipmi: Handle corrupt output
	from agent
      * Cleaned up code, improved inline documentation
      * Fixed problem with vms_df: default_filesystem_levels,
	filesystem_levels and df magic number now are used
	for df, vms_df and df_netapp together. Works now also
	when precompiled.
	
1.0.28:
      * IMPORTANT: the config file has been renamed from
	check_mk.cfg to main.mk. This has been suggested
	by several of my customers in order to avoid 
	confusion with Nagios configuration files. In addition,
	all check_mk's configuration file have to end in
	'.mk'. This also holds for the autochecks. The 
	setup.sh script will automatically rename all relevant
	files. Users of RPM or DEB installations have to remove
	the files themselves - sorry.
      * Windows agent supports eventlogs. Current all Warning
        and Error messages from 'System' and 'Application' are
        being sent to check_mk. Events can be filtered on the
	Nagios host.
      * Fixed bug: direct RRD update didn't work. Should now.
      * Fixed permission problems when run as root.
      * Agent is expected to send its version in <<<check_mk>>>
	now (not any longer in <<<mknagios>>>
      * Fixed bug in Windows agent. Performance counters now output
	correct values
      * Change checks/winperf: Changed 'ops/sec' into MB/s.
	That measures read and write disk throughput
	(now warn/crit levels possible yet)
      * new SNMP check 'ifoperstatus' for checking link
        of network interfaces via SNMP standard MIB
      * translated setup script into english
      * fixed bug with missing directories in setup script
      * made setup script's output nicer, show version information
      * NEW: mk_logwatch - a new plugin for the linux/UNIX agent
	for watching logfiles
      * Better error handling with Nagios pipe
      * Better handling of global error: make check_mk return
	CRIT, when no data can retrieved at all.
      * Added missing template 'check_mk_pingonly' in sample
	Nagios config file (is needed for hosts without checks)
	
1.0.27:
      * Ship source code of windows agent
      * fix several typos
      * fix bug: option --list-hosts did not work
      * fix bug: precompile "-C" did not work because
	of missing extension .py
      * new option -U,--update: It combines -S, -H and
	-U and writes the Nagios configuration into a
	file (not to stdout).
      * ship templates for PNP4Nagios matching most check_mk-checks.
	Standard installation path is /usr/share/check_mk/pnp-templates
	
1.0.26:
      -	Changed License to GNU GPL Version 2
      * modules check_mk_admin and check_mk_base are both shipped
	uncompiled.
      * source code of windows agent togehter with Makefile shipped
	with normal distribution
      * checks/md now handles rare case where output of /proc/mdstat
	shows three lines per array

1.0.25:
      * setup skript remembers paths

1.0.24:
      * fixed bug with precompile: Version of Agent was always 0

1.0.23:
      * fixed bug: check_config_variables was missing in precompiled
	files
      * new logwatch agent in Python plus new logwatch-check that
	handles both the output from the old and the new agent

1.0.22:
      * Default timeout for TCP transfer increased from 3.0 to 60.0
      * Windows agent supports '<<<mem>>>' that is compatible with Linux
      * Windows agents performance counters output fixed
      * Windows agent can now be cross-compiled with mingw on Linux
      * New checktype winperf.cpuusage that retrieves the percentage
	of CPU usage from windows (still has to be tested on Multi-CPU
	machine)
      * Fixed bug: logwatch_dir and logwatch_groupid got lost when
	precompiling. 
      * arithmetic for CPU usage on VMS multi-CPU machines changed

1.0.21:
      * fixed bug in checks/df: filesystem levels did not work
	with precompiled checks

1.0.20:
      * new administration guide in doc/
      * fixed bug: option -v now works independent of order
      * fixed bug: in statgrab_net: variable was missing (affected -C)
      * fixed bug: added missing variables, imported re (affected -C)
      * check ipmi: new option ipmi_summarize: create only one check for all sensors
      * new pnp-template for ipmi summarized ambient temperature
 
1.0.19:
      * Monitoring of Windows Services
      * Fixed bug with check-specific default parameters
      * Monitoring of VMS (agent not included yet)
      * Retrieving of data via an external programm (e.g. SSH/RSH)
      * setup.sh does not overwrite check_mk.cfg but installs
	the new default file as check_mk.cfg-1.0.19
      * Put hosts into default hostgroup if none is configured<|MERGE_RESOLUTION|>--- conflicted
+++ resolved
@@ -5,13 +5,9 @@
     * cmk --notify: added the macros NOTIFY_LASTHOSTSTATECHANGE, NOTIFY_HOSTSTATEID,
       NOTIFY_LASTSERVICESTATECHANGE, NOTIFY_SERVICESTATEID, NOTIFY_NOTIFICATIONCOMMENT,
       NOTIFY_NOTIFICATIONAUTHOR, NOTIFY_NOTIFICATIONAUTHORNAME, NOTIFY_NOTIFICATIONAUTHORALIAS
-<<<<<<< HEAD
     * FIX: more robust deletion of precompiled files to ensure the correct 
       creation of the files (Thanks to Guido Günther)
-
-=======
     * FIX: Inventory for cluster nodes who are part of multiple clusters 
->>>>>>> 079b5678
 
     Checks & Agents:
     * winperf_processor now outputs float usage instead of integer
