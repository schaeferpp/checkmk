--- conflicted
+++ resolved
@@ -22,7 +22,6 @@
       - Fix problem in Agent-RPM: mark xinetd-configfile
         with %config -> avoid data loss on update
       - Check kernel: fixed missing performance data
-<<<<<<< HEAD
       - Solaris agent: don't use egrep, removed some
         bashisms, output filesystem type zfs or ufs
       - Linux agent: fixed problem with nfsmount on
@@ -33,14 +32,12 @@
         kernel processes
       - Linux agent: make CPU count work correctly
         on PPC-Linux
-=======
       - MK Livestatus: fixed bug for double columns: filter
         truncated double to int
       - MK Livestatus: added new column program_version,
         showing the Nagios version
       - MK Livestatus: added new column num_services_pending
         in table hosts
->>>>>>> 45b7b66d
 
 1.1.0:
       - Fixed problems in Windows agent (could lead
