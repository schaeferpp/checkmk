1.2.7i2p3:
    Core & Setup:
    * 2543 FIX: Fixed usage of icons/actions configured directly with process rules

    Checks & Agents:
    * 1287 FIX: akcp_temperature: Fixed interpretation of device levels...
    * 2545 FIX: akcp_daisy_temp: sensorProbe8-X20 not trying to discover services on these devices
    * 2546 FIX: brocade_mlx_power: Only discover power supplies in state normal/failure, skip other states...
    * 2547 FIX: mysql mysql_capacity mysql_ping mysql_slave: Fixed broken service discovery when instance id is empty...

    Multisite:
    * 2544 FIX: Fixed links to availability timeline using the context buttons
    * 2548 FIX: Fixed exceptions in different places in case of user errors...
    * 2549 FIX: Silently ignore not existing painters and sorters in views...
<<<<<<< HEAD
    * 2551 FIX: Fixed locking issues when editing dashboards...
=======
    * 2531 FIX: Fixed graph hover for services containing backslashes...
    * 2532 FIX: Fixed undefined variable exception in prediction in rare cases...
    * 1289 FIX: Fixed missing table headers in hostgroup view
>>>>>>> b6d506e7

    WATO:
    * 2550 FIX: Catching exception when having name conflicts while moving a folder

    BI:
    * 2573 FIX: Fix influance of service period to the availability of BI aggregates...


1.2.7i2p2:
    Core & Setup:
    * 2502 FIX: Fixed removing autochecks when a host is configured to be ping only...
    * 2540 FIX: Process piggy backed data even if host is set to "No Agent"...

    Checks & Agents:
    * 1276 FIX: brocade_mlx_temperature: Fixed the shown Temperature Values
    * 2490 FIX: synology_disks: treat SSDs with state "not initialized" as OK if state does not change later
    * 2414 FIX: logwatch: now really ignores ignored logwatch lines...
    * 2415 FIX: check_mail, check_mail_loop: fixed incorrect POP3 ssl setting (thanks to Bernhard Schmidt)...
    * 2452 FIX: cisco_temperature: Fixed handling of scaling...
    * 2416 FIX: agent_netapp: fixed rare problem where environmental sensor info (fan, psus, temp) were not shown...
    * 2418 FIX: agent_vsphere.pysphere: legacy agent no longer aborts when evaluating unknown ssl option...
    * 2504 FIX: cups_queues: Fixed wrong queue discovery on hosts running apcupsd
    * 2505 FIX: Diskstat summary: Ignoring stats from LVM devices
    * 2455 FIX: raritan_pdu_inlet: Fixed scaling...
    * 2492 FIX: check_mk_agent.linux: avoid problems with crashing waitmax after Ubuntu update...
    * 2507 FIX: mysql_slave: fixed exception caused by wrong parsing of agent data
    * 1280 FIX: check_mail_loop: Fixed name auf protocol parameter
    * 1284 FIX: symantec_av_progstate: Now Supports the current version of Symantec AV
    * 1285 FIX: blade_bx_powerfan: Fixed exception in case of fan failure

    Multisite:
    * 2509 FIX: Logwatch: Fixed exception when deleting a specific logfile on multiple hosts
    * 2538 FIX: Fix exception in PNP graph template where metric name contains colon (e.g. omd_apache)...
    * 2510 FIX: Fixed sidebar frame scaling in chrome when using browser zoom

    WATO:
    * 2539 FIX: Fix impossibility of removing a status host from an existing site configuration

    Event Console:
    * 2534 FIX: Fixed implementation of skipping rule packs

    HW/SW-Inventory:
    * 2454 FIX: lnx_distro: Fixed inventory for SuSE installations with patchlevel 0
    * 2541 FIX: Round last state change of network interfaces to one day, avoid history spam...


1.2.7i2p1:
    Core & Setup:
    * 2465 FIX: Fixed broken Check_MK Discovery checks (check reports "(null)")

    Checks & Agents:
    * 2398 agent_vsphere: now able to opt-out of servers ssl certifcate check...
    * 2315 FIX: windows agent: BOM replacement, fixed incorrect byte offset...
    * 2316 FIX: windows agent: fix garbled output of cached agent plugins...
    * 2345 FIX: mk_logwatch: Now also removing CR characters from log line endings before matching
    * 2350 FIX: FreeBSD Agent: Changed bash path to /usr/local/bin/bash...
            NOTE: Please refer to the migration notes!
    * 2351 FIX: FreeBSD Agent: Made plugin/local paths standard conform...
            NOTE: Please refer to the migration notes!
    * 2352 FIX: FreeBSD Agent: Removed statgrab cpu section because there is a dedicated cpu section...
    * 2359 FIX: adva_fsp_if: Use more reliable SNMP table, avoids sporadic problems...
    * 2360 FIX: esx_vsphere_vm.snapshot: Fix output of snapshot age in performance data and graph...
    * 2362 FIX: mk_logwatch: fix cases where one logfile is listsed more than once in logwatch.cfg...
    * 2363 FIX: jolokia_metrics.uptime: Do not inventory instances where Uptime is missing - avoid crashed check
    * 2381 FIX: emc_datadomain_fans: Made check more robust against broken SNMP output
    * 2366 FIX: carel_sensors: fix crash in case of missing temperature sensor
    * 2382 FIX: mssql_backup: Formating age output more human friendly
    * 2383 FIX: FreeBSD Agent: Fixed handling <<<ps>>> section when jailed
    * 2368 FIX: ucd_cpu_load: fix exception in case of dump SNMP agent sending 12,540000 instead of 12.540000
    * 2318 FIX: windows agent: no longer crashes when a cached plugin has several hundred sections...
    * 2319 FIX: winperf_if: fixed exception when using windows_if.ps1 in an old windows version...
    * 2320 FIX: winperf_msx_queues: no longer crashes in service discovery if there are no msx queues available
    * 2321 FIX: process discovery: fixed exception during service discovery when no explicit process matching was set...
    * 2394 FIX: megaraid_ldisks: Is now supporting LSI CacheCade drives
    * 2449 FIX: db2_mem: Fixed scaling of perfdata...
    * 1264 FIX: ad_replication: Fixed handling of agent output without Destination DC entry
    * 2400 FIX: windows_if.ps1: fixed exception in plugin when an interface team had no members
    * 2374 FIX: md: Fix exception for certain outputs of certain special MD configurations...
    * 2458 FIX: FreeBSD-Agent: Fixed uptime calculation
    * 1271 FIX: omd_apache: Fixed handling of urls with whitespace
    * 2402 FIX: netapp_api_disk: fixed broken WATO and check configuration...
    * 2403 FIX: ibm_imm_fan: fixed exception with invalid formatted fan speed information...
    * 2404 FIX: apache_status: now able to handle BusyServers and IdleServers...
    * 2406 FIX: fileinfo: fixed missing size performance data for very large (e.g 2TB) files and fileinfo groups...
    * 2450 FIX: citrix_serverload: Changed representation of load to percent in rule and graphs, added perfometer
    * 2408 FIX: ibm_imm_fan: fixed exception while parsing fan percentage values
    * 2469 FIX: Fixed service discovery on SNMP host having no system description OID
    * 2480 FIX: Fixed exception when configuring predictive levels for network interfaces
    * 2376 FIX: Fix parsing of performance data from MRPE based checks
    * 2377 FIX: cpu.loads: Fix output of reference for predition (was scaled wrongly by number of cores)
    * 2476 FIX: check_bi_aggr: Fixed exception when authentication is enabled
    * 1274 FIX: heartbeat_crm: Handle case of error messages from CRM
    * 1275 FIX: Fileinfo: Fixed handling of output from AIX Agent
    * 2488 FIX: veem_jobs: fix problems with spaces or single quotes in the names of jobs...
    * 2494 FIX: Clasic SNMP mode now uses normal snmpwalk when bulkwalks are disabled with SNMPv3
    * 2495 FIX: printer_supply: Fixed exception when unit type is not available via SNMP
    * 2496 FIX: Fixed CPU load checks when monitoring raspbian/babanian systems
    * 2497 FIX: veeam_client: Fixed exception when client is missing in agent output

    Multisite:
    * 2385 SEC: Fixed possible reflected XSS on all GUI pages where users can produce unhandled exceptions...
    * 2387 SEC: Fixed XSS problem on all pages using confirm dialogs outputting user provided parameters...
    * 2388 SEC: Fixed reflected XSS on the index page using the start_url parameter
    * 2389 SEC: Fixed XSS using the _body_class parameter of views...
    * 2390 SEC: Fixed possible XSS issue on views...
    * 2391 SEC: Auth cookie is using "secure" flag when HTTPS request detected...
    * 2392 SEC: Auth cookie is always using "httponly" flag...
    * 2314 FIX: Availability: fixed exception when grouping by host or service group
    * 2361 FIX: Fix exception for missing key 'title' in certain cases of older customized views
    * 2379 FIX: Plugin-Output: Fixed handling of URLs within output of check_http...
    * 2380 FIX: Custom Host Notes painter was showing service notes when used in service based views
    * 2393 FIX: Fixed exception "user_confdir" not set in case of exceptions during login
    * 1263 FIX: Fixed handling of urls in views...
    * 2396 FIX: LDAP: Fixed handling of LDAP trees having special chars in the path (e.g. in OU names)...
    * 2459 FIX: Preventing caching of all HTTP requests to dynamic pages (*.py)...
    * 2468 FIX: Fixed actions for duplicate host names on different sites...
    * 2470 FIX: Fixed exception in logwatch log list in rare cases...
    * 2375 FIX: prediction preview: automatically select valid prediction period

    WATO:
    * 2365 Removed old deprecated notification global options for plain emails...
    * 2384 SEC: Prevent user passwords from being visible in webserver log on user creation...
    * 2386 SEC: Fixed possible XSS on WATO rule edit page...
    * 2479 Allowing dots in host-, service- and contact groups now
    * 2344 FIX: Improved validation of selected rules when editing BI aggregations...
    * 2346 FIX: Notifications: Fixed garbled page when switching on/off bulks/backlog/user rules
    * 2372 FIX: Avoid freezing WATO during bulk discovery if hosts do not respond in a timely manner
    * 1267 FIX: Fixed confirm activating foreign changes dialog...
    * 2397 FIX: Fixed wrong confirm text in distributed setup when activating foreign changes
    * 2464 FIX: UDP ports for SNMP communication can now be configured via WATO
    * 2466 FIX: Fixed exception when searching for rulesets / global settings using special characters like umlauts
    * 2467 FIX: Fixed encoding exception occuring in localized GUI when a WATO action triggers an error message...
    * 2407 FIX: WATO master/slave replication: fixed problem where the configuration from the master site was not activate on slave site...
    * 2474 FIX: Fixed possible corruption of user datasets (contact, mail, rbn config)...
    * 2475 FIX: LDAP: Fixed possible exception during sync when syncing custom user attributes...
    * 2499 FIX: Git: Fixed message "Please tell me who you are. Run git config ..." on making changes...

    Notifications:
    * 2313 FIX: notification bulking: fixed exception for plugins which are not configured with checkboxes, e.g. sms
    * 2347 FIX: Improved error message in notify.log when sendmail is missing
    * 2348 FIX: HTML-Mails: Added missing link to service descriptions
    * 2349 FIX: HTML-Mails: Fixed state colors in Outlook

    BI:
    * 2369 FIX: Fix exception in BI availability via table "Hostname Aggregations"
    * 2370 FIX: Fix computation of "in downtime" and "acknownledged" of hosts in BI aggregations...
    * 2485 FIX: Fix Icon "BI Aggregations containing this service", also avoid BI compilation without need...

    Event Console:
    * 2322 FIX: mkeventd: MIBs are now only loaded if SNMP Traps translation is activated...

    Livestatus:
    * 2493 FIX: Fixed wrong JSON format when using stats queries together with header columns...

    HW/SW-Inventory:
    * 2367 FIX: win_system: Fixed exception when non-UTF-8 sequences are contained agent output


1.2.7i2:
    Core & Setup:
    * 2339 FIX: Discovery service: Fixed handling of agent / SNMP communication errors...
    * 2307 FIX: Windows Agent MSI installer: removed version information from product name...

    Checks & Agents:
    * 2117 postfix_mailq: agent and check now retrieve and monitor active queue data as well
    * 2325 oracle_tablespaces: correctly handle case where check runs in clustered mode...
    * 2216 raritan_pdu_ocprot: New check to monitor overcurrent protectors of Raritan PDUs...
    * 2119 omd_status: check can now work in a cluster environment
    * 2219 hr_cpu: Reworked check to use WATO rule allowing averaging and predictive levels...
            NOTE: Please refer to the migration notes!
    * 1255 AIX Agent now supports fileinfo. Thanks to Falk Grunert (IBM)
    * 2284 kaspersky_av_client, mcafee_av_client: New Checks, Monitoring Signature and Fullscan Age...
    * 2308 agent_vsphere, esx_vsphere_sensors: now reports additional sensor information (cpu, storage controller, memory)...
    * 2327 mbg_lantime_ng_state, mbg_lantime_state: change default parameters to 2/3 for stratum, 10/20us for offset
    * 2220 pfsense_counter: New check to monitor several global packet rates on pfSense firewalls
    * 2120 datapower_cpu, datapower_mem: new checks to monitor CPU and memory and IBMs Datapower Gateways
    * 2121 datapower_temp: new check to monitor temperature sensors of IBMs Datapower Gateways
    * 2122 datapower_fan: new check to monitor fan status of IBM Datapower Gateways
    * 2123 datapower_fs: new check to monitor filesystems on IBMs Datapower Gateways
    * 2124 datapower_pdrive, datapower_ldrive: new checks to monitor disk states of IBM Datapower Gateways
    * 2125 datapower_raid_bat: new check to monitor the battery of RAID controllers of IBM Datapower Gateways
    * 2330 ovs_bonding: Linux agent now supports OVS version 6.2...
    * 2126 cisco_ace_rserver: new check to monitor real servers of Cisco ACE servers
    * 2235 lnx_quota: Extended linux quota check with group quota check...
    * 2222 citrix_serverload: Load now formatted in percent, correctly treat license error...
    * 1259 wut_webtherm: Check now uses the Check_MK defaults for temperature checks...
            NOTE: Please refer to the migration notes!
    * 2323 FIX: df: Fix new graphs for all filesystem checks in case of existing inode information
    * 2305 FIX: agent_vsphere, esx_vsphere_sensors: now able to handle sensor names with semicolon...
    * 2118 FIX: aix_sap_processlist: agent plugin now is more general to deal with various AIX versions...
    * 1253 FIX: printer_io,printer_supply: prevent discovery on not supported devices
    * 2217 FIX: md: Fix handling of found and expected disks
    * 2309 FIX: cpu_util checks: removed superfluous space in check output
    * 1257 FIX: oracle_jobs: Fix: Discovery now supports the old oracle plugin again
    * 1258 FIX: fileinfo solaris: Fixed configuration crash...
    * 2221 FIX: cisco_temperature: Fixed order of device levels for some devices...
    * 2329 FIX: windows_intel_bonding: Fix exception in case of no existing bonding device
    * 2355 FIX: docsis_channels_upstream: Fix graph definitions
    * 1906 FIX: oracle_recovery_status: added support for missing files...
    * 2311 FIX: windows agent: now replaces BOM (byte order marks) from local and plugin scripts...
    * 2357 FIX: livestatus_status: no not alarm switched off host freshness nor event handlers on CMC <= 1.2.6...

    Multisite:
    * 2260 Improved load time of Check_MK GUI...
    * 2332 New icon for hosts/services that are out of their service period...
    * 2341 LDAP Sync: Automatically syncing credential changes to slave sites in distributed setups...
    * 2324 FIX: Add icon for those checks that cannot be rescheduled...
    * 2261 FIX: Fixed wrong pnp template cache path in non OMD environments...
    * 2262 FIX: Fixed deletion of foreign views/dashboards...
    * 2335 FIX: Fixed PNP default template for active checks with arguments...
    * 2337 FIX: Fixed problem with long hanging pnp graph rendering calls
    * 2338 FIX: Logging internal GUI exceptions to web.log instead of apache error_log...
    * 2340 FIX: Email validation: Top level domains can now have a maximum length of 24 characters
    * 2353 FIX: Fix showing options for availability in BI mode, where above header
    * 2356 FIX: Fixed exception in Multisite JSON output
    * 2310 FIX: multisite view data export: fixed exception when using joined columns...

    WATO:
    * 1254 The target address for crash reports can now be configured in wato global settings
    * 1256 lvm_vgs: Check now has his own configuration in wato...
            NOTE: Please refer to the migration notes!

    Notifications:
    * 2343 FIX: Rule Based Notifications GUI can now deal with latin-1 encoded plugin output in backlog...

    BI:
    * 2354 BI aggregations now also consider the service period...
    * 2336 FIX: BI compilation diagnostics are now logged to the generic web.log...

    Event Console:
    * 2333 The Event Console log level can now be configured via GUI...
    * 2334 Logging details about loaded SNMP MIB modules during startup
    * 2326 Allow relating Event Console hosts to monitoring hosts now also by alias...
    * 2328 FIX: Fix sporadic error "Connection reset by peer" when reloading Event Console...
    * 2342 FIX: SNMP-Traps: Also deleting compiled files when removing a MIB file


1.2.7i1:
    Core & Setup:
    * 1759 Packed RPM and DEB agent packages are now shipped with normal Check_MK package...
    * 1228 Linux Agent: Now supports systemd...
    * 2167 SNMPv3: Added support for using SNMP contextes in requests...
    * 2231 More transparently show errors during service discovery...
    * 1791 FIX: Fix problem where many bogus RRD files for Check_MK service would be created...
    * 1792 FIX: Fix path to special agents in case of manual installation
    * 1797 FIX: Fix incomplete configuration during checking when using CMC...
    * 1832 FIX: Fix "global name 'splitted' is not defined" in bulk inventory...
    * 1808 FIX: Fixed broken nagios config when using RBN without a host defined...
    * 1842 FIX: Rewrote implementation of service discovery (formerly inventory)...
    * 1869 FIX: Deleting outdated persisted agent sections now
    * 1919 FIX: cmk --snmpwalk: continue if one of the OIDs to walk fails
    * 1880 FIX: inventory_processes rules can now be configured without setting levels...
    * 1882 FIX: Fixed exception "filesystem_levels" not defined when compiling config for nagios
    * 1977 FIX: Dramatically reduced size of Check_MK check helper processes...
    * 1982 FIX: Fixed exception during checking regular checking when having checks without discovery function
    * 2012 FIX: Piggyback hostname translation can now deal correctly with umlauts
    * 2014 FIX: Fixed different issues running Check_MK on CentOS 5.x
    * 2037 FIX: Inventorize piggy back data even if access to normal agent fails
    * 2016 FIX: Fixed service discovery / monitoring on hosts which have only piggyback data (e.g. ESX VMs)...
    * 2089 FIX: Debug mode shows details about errors in autochecks as expected now
    * 2093 FIX: Fixed handling of check_mk commandline parameter "-c"
    * 2187 FIX: Avoid CLOSE_WAIT sockets for agent connection in case of timeouts...
    * 2194 FIX: Avoid new discovered checks from being used without config reload
    * 2180 FIX: cmk -D showed always "bulkwalk: no" for SNMPv3 hosts (which is wrong)...
    * 2182 FIX: Fixed services randomly becoming stale when using CMC...

    Checks & Agents:
    * 1665 agent_netapp: New special agent for NetApp monitoring via Web-API...
    * 1782 msexch_replhealth: new check for monitoring health of MS Exchange DAG
    * 1458 msexch_dag.contentindex, msexch_dag.copyqueue, msexch_dag.dbcopy: new checks for MS Exchange Mailbox Servers in a DAG...
    * 1207 services: Check can now be configured with additional names for matching...
    * 1786 casa_cpu_mem, casa_cpu_temp, casa_cpu_util, casa_fan, casa_power: support more devices, also C100G
    * 1787 docsis_channels_upstream, docsis_channels_downstream: now also support CASA 100G
    * 1519 etherbox.temp: Now supports lower levels, output configurable to Celsius, Fahrenheit or Kelvin...
            NOTE: Please refer to the migration notes!
    * 1520 hwg_temp: Now uses new temperature ruleset, allows lower levels and alternate output units....
            NOTE: Please refer to the migration notes!
    * 1521 carel_sensors: Now uses new Temperature WATO-Rule...
            NOTE: Please refer to the migration notes!
    * 1459 netscaler_cpu: new check to monitor the CPUs of Citrix Netscaler Appliances
    * 1460 df_netscaler: new check to monitor filesystem usage on Citrix Netscaler devices
    * 1820 mem.linux: new dedicated check for Linux memory management...
            NOTE: Please refer to the migration notes!
    * 1831 diskstat: detect multipath devices and handle them instead of the physical paths...
    * 1462 netscaler_ha: new check to monitor the HA state of Citrix Netscaler appliances
    * 1838 emc_datadomain_mtree: New check for EMC Datadomain MTrees...
    * 1464 netscaler_mem: new check to monitor the memory usage of Citrix Netscaler Appliances
    * 1822 oracle_undostat: rule for non space error count...
    * 1823 mk_oracle_crs: compatibility against CRS 10.2 + 11.1...
    * 1825 oracle_recovery_status: backupcheck for user managed backups...
    * 1826 oracle_dataguard_stats: New rule for apply_lag_min, removed default rule...
    * 1807 check_mail: Added new check to check IMAP/POP3 login (incl. forwarding of mails to event console)...
    * 1841 fileinfo, fileinfo.groups: new parameter for selecting ranges of the time of the day...
    * 1668 Interface groups: Can create groups out of interface item names...
    * 1669 mrpe program check_16bit_program.cc: Monitors 16 bit programs on windows...
    * 1849 netscaler_dnsrates: new check for DNS statistics of Citrix Netscaler Loadbalancers
    * 1850 netscaler_health.fan, netscaler_health.psus, netscaler_health.temp: new checks to monitor the health of Citrix Netscaler Loadbalancers
    * 1214 ups_bat_temp,ups_capacity,ups_in_freq,ups_in_voltage,ups_out_load,ups_out_voltage: Checks now detect more UPS Devices...
    * 1523 lnx_thermal: Now supports setting levels...
            NOTE: Please refer to the migration notes!
    * 1670 winperf_processor: fixed invalid check values on counter wrap...
    * 1524 kentix_temp: Now supports setting levels...
            NOTE: Please refer to the migration notes!
    * 1525 viprinet_temp: Now uses new Temperature WATO rule...
            NOTE: Please refer to the migration notes!
    * 1673 netapp_volumes: now able to configure levels by magic factor
    * 1854 netscaler_tcp_conns: new check to monitor tcp connections on Citrix Netscaler Loadbalancer Appliances
    * 1857 ibm_svc_portsas: new check and extended special agent for IBM SVC / Storwize V3700 / V7000 devices
    * 1918 ps: new option for checking the age of a process (on Linux)...
    * 1920 df: Linux filesystem check now supports displaying data reserved for root...
    * 1675 esx_vsphere_hostsystem.cpu_util_cluster: Averaged CPU utilization of all cluster nodes...
    * 1216 hp_procurve_cpu: Can now be configured with Wato
    * 1676 if.include: now able to detect grouped interfaces...
    * 1928 netapp_api_if: Improved handling and check output of virtual interfaces...
    * 1827 oracle_tablespace: WATO rule for default increment...
            NOTE: Please refer to the migration notes!
    * 1217 dell_om_sensors: Check now uses generic temperature features...
            NOTE: Please refer to the migration notes!
    * 1929 netapp_api_if: improved inventory and check output of virtual interfaces...
    * 1218 Inital Agent Version for zOS (IBM Mainframes)...
    * 1948 Livedump: Host names can now be prefixed with an individual string...
    * 1958 akcp_daisy_smoke: added new check for smoke sensors on expansion boards which are daisy chained to an AKCP securityProbe 5E...
    * 1219 synology_disks, synology_fans, synology_info, synology_raid, synology_status, synology_update: Multiple Synology NAS Checks
    * 1968 qlogic_fcport, qlogic_sanbox, qlogic_sanbox_fabric_element: Supporting SAN Switch Module for IBM BladeCenter(R) now
    * 1220 if,if64: Discovery can now be based on port description...
    * 1930 Windows agent: now able to unpack plugins.cap file (created by Check_MK agent bakery)...
    * 1933 esx_vsphere_objects: now able to set a different alert level when the host/vm reports 'unknown'...
    * 1860 df and other filesystem checks: process total fs size as perfdata...
    * 1222 mbg_lantime_ng_state: Support for the new Meinberg Lantime MIB (MBG-LANTIME-NG-MIB)...
    * 1961 akcp_exp_humidity, akcp_exp_smoke, akcp_exp_temp, akcp_exp_water: New checks to monitor AKCP securityProbe and expansion boards...
    * 1991 emc_datadomain_temps: make configurable via WATO, add Perf-O-Meter...
            NOTE: Please refer to the migration notes!
    * 1939 check_ftp: changed service description if the ftp port differs from 21...
            NOTE: Please refer to the migration notes!
    * 1992 df: Show usages near to zero with a higher precision - not simply as 0.00
    * 1996 kernel.util: Also output values for steal and guest (no PNP template yet)
    * 1998 statgrab_net: New implementation of network interface monitoring via statgrab...
            NOTE: Please refer to the migration notes!
    * 1889 cmciii.phase: New check to monitor input phases for Raritan PDUs
    * 2005 services: change service description from service_ to Service or new installations
    * 1862 netscaler_vserver: new check to monitor VServers on Citrix Netscaler Appliance
    * 2036 docsis_channels_upstream: Add handling for codewords (WATO rule, rate computation, Perf-O-Meter)
    * 1947 agent_ucs_bladecenter: Monitors UCS Bladecenter via Web-API...
    * 2039 mk_logwatch: new per-logfile-options maxfilesize and maxlinesize...
    * 1891 apc_symmetra: Now supports setting levels on remaining battery time...
    * 1892 hp_procurve_mem: Now supports setting levels in WATO...
            NOTE: Please refer to the migration notes!
    * 1952 check_mk_agent.linux: integrated runas plugin into check_mk_agent.linux...
    * 2083 Added Siemens PLC (SPS) monitoring...
    * 1893 cisco_power: Now discovers all power supplies, not only redundant ones...
    * 2052 winperf_if: Now able to automatically group teamed interfaces and more...
            NOTE: Please refer to the migration notes!
    * 2053 New windows plugin: windows_if.ps1, renders wmic_if.ps1 obsolete...
    * 1864 akcp_exp_drycontact, akcp_exp_temp : change to service output and levels...
    * 2043 ibm_svc_mdiskgrp: Fix computation of capacity, show and check provisioning...
            NOTE: Please refer to the migration notes!
    * 2044 IBM SVC checks: renamed services, remove bogus IBM SVC...
    * 1894 hwg_humidity: New check to monitor humidity sensors attached to HWg-STE...
    * 1866 ibm_imm_fan, ibm_imm_temp: new checks to monitor fans and temp sensors on IBM Servers via the IMM
    * 1867 ibm_imm_voltage: new check to monitor power supply and CMS battery voltages on servers via IBMs IMM
    * 1225 sansymphony_alerts,sansymphony_pool,sansymphony_ports,sansymphony_serverstatus,sansymphony_virtualdiskstatus: New Checks for Datacore Sansymphony...
    * 2056 winperf_processor: additionally reports user and privileged(system) time...
    * 1226 mysql: New check to show the version of the mysql deamon
    * 2100 if64: check can now impose limits on the number of outgoing and incoming non-unicast packets per second
    * 1227 mysql_ping: New Check to detect misconfiguration of the mk_mysql plugin
    * 2134 winperf_phydisk: allow device to appear more than one time in agent output...
    * 2102 mbg_lantime_ng_fan, mbg_lantime_ng_state, mbg_lantime_state: new checks for Meinberg LANTIME Clocks supporting the new MBG-LANTIME-NG-MIB
    * 2057 New checks for postgreSQL monitoring...
    * 2137 diskstat: new implementation of Linux Disk IO check...
            NOTE: Please refer to the migration notes!
    * 1229 MySQL: The MySQL Plugin now supports multiple instances...
            NOTE: Please refer to the migration notes!
    * 2138 df: Filesystem check now outputs performance data for inodes (and shows a graph)
    * 1231 mssql_counters.file_sizes: It's now possible to set levels for Filesizes
    * 2104 aix_if: new agent section and check...
            NOTE: Please refer to the migration notes!
    * 2061 DB2 monitoring: Additional checks for AIX (and presumably linux)...
    * 2105 mbg_lantime_ng_refclock: new check for Meinberg LANTIME clocks supporting the new MBG-LANTIME-NG MIB
    * 2062 grouped interfaces: additional information in check output and new port state 'degraded'...
            NOTE: Please refer to the migration notes!
    * 2153 siemens_plc.duration siemens_plc.flag siemens_plc.info: New Checks for Siemens PLC devices
    * 2063 winperf_if: now also able to detect the interface port state 'lowerLayerDown'...
    * 2154 Interface-Checks: Separate traffic thresholds for in and out are now possible...
    * 2155 siemens_plc_counter: added new check for monitoring increasing counter values
    * 2106 aix_sap_processlist: new check and agent plugin to monitor the process list of SAP Application Server Instances on AIX systems
    * 2156 Interface-Checks: Can now be configured to use predictive traffic levels
    * 2165 aix_agent: Local checks can now also be executed in run cached mode...
    * 1830 oracle_rman: added detection of INCR0/1 backups...
            NOTE: Please refer to the migration notes!
    * 1900 mk_oracle: added oracle session environment...
    * 1901 mk_oracle: IGNORE_DB_NAME for special environments...
    * 1902 mk_oracle: Performance hint for RMAN checks...
    * 1903 mk_oracle: Remote Monitoring of Oracle Databases...
    * 2183 ps: allow levels of used RAM in percentage of total RAM of host...
    * 2184 statgrab_mem: converted to the same logic as the other memory checks...
            NOTE: Please refer to the migration notes!
    * 2185 canon_pages: added support for b/w A4 and color A4/A3 counters
    * 2186 check_mk_agent.aix: use GNU df in order to exclude NFS for filesystem monitoring...
    * 2112 hitachi_hnas_bossock: new check to monitor number of running Bossock Fibers
    * 2196 winperf_if: for Windows interfaces show original Windows state names
    * 2199 livestatus_status: now in addition check master settings of monitoring core...
    * 2113 hitachi_hnas_drives: new check to determine the overall status of all system drives of Hitachi NAS devices
    * 2201 apt: New check for checking pending APT updates on Debian and Ubuntu...
    * 2114 hitachi_hus_dkc, hitachi_hus_dku: new checks to monitor hardware states of Hitachi Unified Storage DKUs and DKCs
    * 2115 bluenet_meter: new check to monitor energy and power related parameters of Bachmann Bluenet PDUs
    * 2205 check_icmp: new option for pinging the host alias or an explicity address...
    * 2210 check_bi_aggr: new option for honoring downtimes and acknowledgements...
    * 2211 netapp_api_disk.summary: output physical size of broken disks as an additional information
    * 1242 enterasys_powersupply: It's now possible to choice which redundancy state treated as OK...
    * 2214 icom_repeater: New set of checks for Icom repeaters...
    * 2245 AIX-Agent: Added support for the uptime check
    * 2076 fortigate_cpu_base, fortigate_sessions_base: supports wider range of models...
    * 2227 isc_dhcpd: New agent plugin and check for checking IP address pools of ISC DHCP-Daemon
    * 2252 SEC: mk_logwatch: Fixed mostly uncritical command injection from config...
    * 2270 windows agent: now able to add cached information into section headers...
    * 2271 logwatch_ec: Now able to create a single check for each logfile forwarded to the event console...
    * 2283 cisco_srst_call_legs cisco_srst_phones cisco_srst_state: New checks for monitoring Cisco SRST routers
    * 1246 blade_bays, blade_blades, blade_blowers, blade_health, blade_mediatray: Checks now support IBM Flex Bladecenter
    * 2274 windows agent: "check_mk_agent.exe test" now also outputs stderr of plugins...
    * 2275 windows agent: new subfolders, improved folder cleanup during uninstall...
            NOTE: Please refer to the migration notes!
    * 2276 mk_inventory.ps1: now uses directory ./state for its statefiles
    * 2277 mk_oracle.ps1: changed location of config file...
            NOTE: Please refer to the migration notes!
    * 2232 printer_supply: move setting for "some remaining" status from global option to check parameters...
    * 2293 logwatch: Remove global setting logwatch_service_output from WATO...
    * 2294 if, if64: Move global option for padding port numbers with zeroes into rule...
    * 2296 win_dhcp_pools: Convert global option for discovery empty pools into rule set...
    * 1247 alcatel_timetra_chassis: New Check for Slots, Power Supplies, MDAs, cf cards and Fans of Alcatel Switches Supporting the TIMETRA-CHASSIS-MIB
    * 1248 acme_sbc, acme_sbc.settings: New Checks to monitor an ACME Session Border Controller...
    * 2256 mk_mysql: MySQL monitoring is now available for windows...
    * 1249 alcatel_cpu, alcatel_temp, alcatel_fans: New checks for Alcatel switches based on IND1 MIB
    * 1250 alcatel_timetra_cpu: New CPU Check for Alcatel Switches supporting the TIMETRA MIB
    * 2215 pfsense_status, pfsense_if: Two new checks to monitor the interfaces and status of pfSense firewalls...
    * 1251 lvm_vgs: New Checks for LVM volume groups...
    * 2280 agent_vsphere: now provides more information if the login attempt fails...
    * 2116 bluenet_sensor, bluenet_sensor.hum: new checks to monitor temperature and humidity of Bachmann Bluenet PDUs
    * 1252 hitachi_hus_status: New check to monitor global status on Hitachi Hus Systems
    * 1457 FIX: logins: new check renamed from "users" check...
            NOTE: Please refer to the migration notes!
    * 1762 FIX: lnx_thermal: Now ignoring trip points with level 0...
    * 1763 FIX: diskstat: Fixed error in config example of manpage
    * 1755 FIX: cisco_vpn_tunnel: fix exception in case tunnel is not OK
    * 1756 FIX: agent_ibmsvc: do not abort execution if one of the sections fail
    * 1778 FIX: cisco_secure: do not warn for port where port security cannot be enabled
    * 1764 FIX: mk_sap: Fixed exception when saving status file
    * 1663 FIX: winperf_if: fixed incorrect enumeration of interface index...
    * 1204 FIX: veeam_client: Not longer throwing an error in case of currenlty running backup
    * 1666 FIX: inventory check esx_vsphere_hostsystem: no longer crashes if information is missing...
    * 1767 FIX: fc_port: Re-enabled check discovery of this check
    * 1768 FIX: brocade_fcport/brocade_info: Only try to discover these services when device provides correct info...
    * 1769 FIX: megaraid_bbu: Fixed exception for some controllers reporting "full charge capacity"
    * 1770 FIX: megaraid_pdisks: Now handling unconfigured good/bad states...
    * 1771 FIX: domino_mailqueues: Fixed exception during inventory when no data usable data available
    * 1208 FIX: cifsmounts: Detects now unreachable CIFS mounts
    * 1772 FIX: lparstat_aix: Check handles already working agent output again
    * 1793 FIX: fritz: avoid Exception in inventory function of fritz checks if agent output is empty
    * 1795 FIX: Fix internal exception in WATO rule for filesystems...
    * 1522 FIX: quantum_libsmall_door, quantum libsmall_status: Fixed broken scan function
    * 1818 FIX: dell_poweredge_cpu: Fix exception where BrandName is missing
    * 1819 FIX: dell_poweredge_temp: Make output and service description consistent with other temperature checks...
            NOTE: Please refer to the migration notes!
    * 1388 FIX: oracle_asm_diskgroup: fixed wrong calculation of free space in NORMAL/HIGH redundancy Disk Groups...
    * 1389 FIX: oracle_rman: detect failed jobs...
    * 1390 FIX: mk_oracle: better detection of RMAN Archivelog Backups...
    * 1391 FIX: oracle_instance: New function for Primary Database not OPEN...
    * 1833 FIX: jolokia_metrics.gc: fix recently introduced exception for missing variable
    * 1463 FIX: juniper_screenos_mem, juniper_trpz_mem: pnp template fixed
    * 1806 FIX: services check was not recognizing configured state when no service was found
    * 1840 FIX: oracle_tablespaces: fix implementation of magic factor
    * 1848 FIX: df: title of pnp graphs for filesystem checks fixed...
    * 1821 FIX: mk_oracle: changed connection to dedicated server mode...
    * 1824 FIX: oracle_recovery_status: removed default values from Check...
    * 1209 FIX: livestatus_status: Check handles cluster using in cluster now
    * 1809 FIX: cisco_temp_perf: Fixed exception when no temperature threshold provided by device
    * 1812 FIX: juniper_screenos_mem: Fixed too large memory reported (byte <> kbyte mixup)
    * 1814 FIX: agent_ibmsvc: Fixed missing executable flag
    * 1817 FIX: The Check_MK service did not result in CRITICAL/WARNING states when using Nagios as core...
    * 1844 FIX: oracle_crs_res: fix computation of node a ressource is running on...
    * 1852 FIX: solaris_multipath: this check now works with inventory to remember the number of total paths...
            NOTE: Please refer to the migration notes!
    * 1828 FIX: oracle_dataguard_stats: Bugfix for 'params_value' referenced before assignment...
    * 1853 FIX: cisco_power, cisco_fan, cisco_temp_perf: fixed service description for some special cases...
            NOTE: Please refer to the migration notes!
    * 1671 FIX: windows agent: fixed gaps in eventlog monitoring after agent restart...
    * 1856 FIX: ibm_svc_array ibm_svc_mdisk ibm_svc_mdiskgrp ibm_svc_portfc: made checks more robust for varying number of parameters of IBM SVC agent plugin...
    * 1874 FIX: ps: Old process inventory configurations work now again...
    * 1875 FIX: Fixed possible exceptions of CMC Check_MK helpers when using some custom checks...
    * 1858 FIX: docsis_channels_downstream: allow for negative values of power in dBm
    * 1847 FIX: oracle_logswitches: Fixed description of WATO rule for levels...
    * 1877 FIX: printer_input/printer_output: Check can now handle non reported capacity unit
    * 1921 FIX: kemp_loadmaster_realserver: reimplementation, now use vendor specific information
    * 1859 FIX: cups_queues: linux agent now runs section cups_queues in cached mode...
    * 1881 FIX: omd_status: Check works now even when a site is reported as not OK...
    * 1923 FIX: cisco_qos: Fixed exception in discovery that might lead to missing services
    * 1924 FIX: cisco_power: Fixed missing power supplies in case where name is not unique
    * 1886 FIX: win_printers: Fixed exception in WATO when displaying default parameters
    * 1887 FIX: Logwatch event console forwarding: Better handling of logwatch states
    * 1969 FIX: apc_symmetra: Fix wrong critical state "0 batteries need replacement"
    * 1926 FIX: ps: reenable compatiblity with existing configurations...
    * 1970 FIX: lparstat_aix: Made the check compatible to different kinds of lparstat output...
    * 1971 FIX: printer_input/printer_output: Discovery is using name field when available no...
            NOTE: Please refer to the migration notes!
    * 1931 FIX: agent_vsphere: no longer crashes when host has no license information
    * 1932 FIX: check_http: Check SSL Certificate: did not work when SNI Option was set...
    * 1975 FIX: check_bi_aggr: Ignoring proxy settings from environment now
    * 1936 FIX: check_form_submit: fixed crash on certain form fields with unnamed input elements
    * 1960 FIX: akcp_sensor_drycontact: Service description prefix changed from "Device" to "Dry Contact"...
            NOTE: Please refer to the migration notes!
    * 1938 FIX: docsis_channels_upstream: fixed missing checks if channels had the same ChannelId...
    * 1940 FIX: ps: Fixed a rare crash on malformed agent output...
    * 1941 FIX: df.include: fixed exception on emtpy filesystems...
    * 1942 FIX: netapp_api_volumes: fixed exception when performance data generation was enabled
    * 1993 FIX: solaris_multipath: Fix detection of expected number of paths
    * 1944 FIX: hr_mem: no longer reports incorrect memory values when cached memory values are broken...
    * 1994 FIX: lparstat: Support new AIX version with two new columns nsp and utctc
    * 1997 FIX: checkpoint_connections, checkpoint_packets: Detect more recent devices
    * 1999 FIX: raritan_pdu_inlet_summary, raritan_pdu_inlet, ups_socomec_outphase: renamed services to be consistent...
            NOTE: Please refer to the migration notes!
    * 2000 FIX: check_mk_agent.freebsd: Add missing <<<local>>> section, plugins was twice instead...
    * 2004 FIX: windows_updates: fix exception in WATO when displaying default levels
    * 2006 FIX: services: Add WATO rule for configuring parameters of discovered checks...
    * 2007 FIX: md: Handle rebuild of RAID 5 correctly, handle sitatuation of replacement correctly...
    * 2028 FIX: hyperv_vms: new plugin that allows spaces in VM names...
    * 2013 FIX: stulz_pump: Fixed exception during checking for some devices
    * 2030 FIX: netapp_api_temp: add Perf-O-Meter, make configurable via WATO...
            NOTE: Please refer to the migration notes!
    * 2031 FIX: brocade_mlx_temp: make configurable via new WATO rule, add Perf-O-Meter, add default levels...
            NOTE: Please refer to the migration notes!
    * 2032 FIX: brocade.temp: use new generic WATO rule, add Perf-O-Meter...
            NOTE: Please refer to the migration notes!
    * 2033 FIX: check_mk-zfs_arc_cache: add Perf-O-Meter
    * 2034 FIX: netapp_api_volumes: added Perf-O-Meter
    * 2035 FIX: check_mk-netapp_api_if, check_mk-if_brocade: added missing Perf-O-Meters
    * 2017 FIX: Solaris-Agent: Prevent hanging agent in uptime section...
    * 1890 FIX: cisco_temperature: Replaces cisco_temp_perf and cisco_temp_sensor...
            NOTE: Please refer to the migration notes!
    * 2018 FIX: ibm_imm_health: Fixed exception when host does provides empty SNMP data
    * 2019 FIX: heartbeat_crm: Be compatible to yet unknown crm_mon output format
    * 2048 FIX: netapp_api_fan, netapp_api_psu, netapp_api_temp: fixed typo in service description Shelfes -> Shelves
            NOTE: Please refer to the migration notes!
    * 2021 FIX: if_lancom: Also used for checking ELSA/T-Systems branded devices
    * 2022 FIX: SNMP: Fixed handling of backslashes in SNMP data...
            NOTE: Please refer to the migration notes!
    * 1863 FIX: cisco_power: fix for cases with a slash in the device description of a power supply...
            NOTE: Please refer to the migration notes!
    * 2023 FIX: if_lancom: Handle point-2-point interfaces of newer firmwares correctly
    * 2027 FIX: fc_port: Fixed exception when wirespeed is reported as 0 by the device
    * 1224 FIX: Fixed rare Bug in case of clusterd network interfaces...
    * 2079 FIX: freebsd agent: Was unable to find ntpq command with FreeBSD10...
    * 2082 FIX: jolokia_metrics.mem: Fixed levels on total memory usage
    * 2049 FIX: window agents: prevent errors with invalid plugin output...
    * 2050 FIX: netapp_api_if: Fixed invalid speed warning for virtual interface groups...
    * 2086 FIX: apc_ats_status: Fixed exception when source different than selected source
    * 2087 FIX: netapp_api_temp: Fixed exception when dealing with old discovered checks...
    * 2051 FIX: windows agent: no longer outputs stderr of local and plugin scripts...
    * 2088 FIX: cisco_cpu: Dealing with non CPU utilization information correctly...
    * 2055 FIX: agent_vsphere, licenses check: now really configurable on / off...
    * 2091 FIX: The check-mk-agent RPM packages can now update the old check_mk-agent named RPMs...
    * 2046 FIX: Replace GBit with Gbit, MBit with Mbit, KBit with Kbit...
    * 2098 FIX: ibm_svc_mdiskgrp: fix rounding bug, decimal digits of size (GB, TB) were always lost
    * 2094 FIX: Fixed missing agent section when ntpq times out after 5 seconds
    * 2095 FIX: oracle_crs_voting: Also handling voting disks with id 0 (seen on old CRS 10.2.0.5.0)...
    * 2101 FIX: cisco_temperature: check can now handle cases when no description of the sensor is available
    * 2096 FIX: jolokia_metrics: Now deal with missing thread related infos (jboss might only send ThreadCount)
    * 1895 FIX: temperature.include: Fixed Fahrenheit handling...
    * 2097 FIX: apc_symmetra: Fixed false alert during self test...
    * 2143 FIX: Solaris-Agent: Fixed broken zfsget checks on solaris 10
    * 2144 FIX: Fixed exception in inventory GUI when trying to render dates of inventorized exe files...
    * 2058 FIX: ucs_bladecenter_fans.temp, ucs_bladecenter_psu.chassis_temp: fixed broken temperature checks (nagios only)...
    * 2059 FIX: ucs_bladecenter_if: fixed exception when fibrechannel interfaces were not configured...
    * 1233 FIX: Fixed fileinfo check for solaris in case of missing files
    * 1236 FIX: multipath: Now show correct error in case of removed multipaths instead of check crash
    * 2152 FIX: apache_status: Fixed plugin to work on CentOS/RedHat 5.x...
    * 1896 FIX: ups_socomec_capacity: Now no longer critical when device reports -1 minutes left on battery...
    * 1238 FIX: check_mk_agent.linux: Do not execute the multipath section if no /etc/multipath.conf exsist.
    * 1240 FIX: multipath: improved detection for not installed multipath
    * 2159 FIX: netapp_api_disk.summary: Changed default thresholds to WARN on the first broken disk, CRIT on 50%...
    * 2161 FIX: heartbeat_crm: Fixed UnboundLocalError exception on some systems
    * 2162 FIX: citrix_sessions: Handle not set thresholds on single values correctly...
    * 2163 FIX: printer_supply: Now auto detects whether or not a supply is consumable or filling up...
    * 2164 FIX: printer_supply: Fixed handling different capacities than percentage when used upturned levels
    * 2169 FIX: jolokia_metrics.threads: Fixed graph template...
    * 2170 FIX: jolokia_metrics_gc: Fixed exception when GC time not reported by server
    * 2109 FIX: netapp_api_volumes: now using the defined levels when using the Nagios core
    * 1241 FIX: hp_prolaint: Unkown state is not longer handled as OK...
    * 2171 FIX: netapp_api_vf_status: Handling "DR backup" as normal (OK) state now
    * 1898 FIX: mk_oracle: Bugfix for error while loading shared libraries: libsqlplus.so
    * 1899 FIX: mk_oracle: backport of werk 1564 from agent...
    * 2110 FIX: netapp_api_aggr: check did not take configured levels when using Nagios
    * 1954 FIX: fileinfo / fileinfo.groups: Fixed discovery function for fileinfo groups and equalize agent output of fileinfo agents...
    * 1904 FIX: mk_oracle: added processes check to ASM...
    * 1905 FIX: oracle_recovery_status: Bugfix for checkpoints in the future...
    * 2111 FIX: hitachi_hnas_volume: fix for cases when size information of volumes is not available
    * 2190 FIX: jolokia_metrics.gc: Fixed exception in check if no warn/crit levels are defined
    * 2192 FIX: check_notify_count": Fix exception in PNP template in case of explit email addresses...
    * 2172 FIX: Allowing OIDs in checks not starting with a dot again...
    * 2173 FIX: mk-job: Fixed quoting of command line arguments
    * 2198 FIX: windows_updates: Fix missing warning if reboot required in case forced reboot is in the past...
    * 1955 FIX: lnx_quota: Fixed status message to show the correct values of limits...
    * 2064 FIX: windows agent: crash.log now uses \r\n as newline
    * 2202 FIX: hr_fs: Remove Label:... from mount point, replace \ with /...
            NOTE: Please refer to the migration notes!
    * 2065 FIX: windows agent: now correctly installs service with elevated privileges...
    * 2179 FIX: apc_symmetra: Fixed regression introduced with last release when output state is empty
    * 2067 FIX: windows agent: product version is no longer set to 1.0.0...
    * 2068 FIX: Filesystem checks: Fix crash when legacy parameters (tuple) were used...
    * 2213 FIX: cisco_temperature: Fixed behaviour in cases where device reports status but no temperature...
    * 2069 FIX: netapp_api_disk.summary: fixed one missing disk in summary check...
    * 2070 FIX: agent_netapp: fixed exception when a channel has no shelf-list configured
    * 2212 FIX: oracle_tablespaces: Fix plugin output in case of detected problem in Autoextend settings...
    * 1243 FIX: mk_postgres: Prevent loading of .psqlrc...
    * 2234 FIX: AIX Agent: Forced load of environment and fixed call of trd (Libelle Business Shadow)...
    * 2247 FIX: ibm_svc_mdiskgrp: Made check working with different firmware versions outputs
    * 2071 FIX: windows agent: fileinfo check now correctly reports empty directories...
    * 2072 FIX: agent_netapp, netapp_api_volumes, netapp_api_disks: Improved check output...
    * 2075 FIX: check_mk_agent: fixed formatting error for windows eventlog entries > 2048 characters...
    * 2077 FIX: Windows MSI Installer: fixed automatical install of agent plugins...
    * 1244 FIX: windows_tasks: Fixed handling of tasks manually stopped by admin...
    * 1245 FIX: printer_output: Now correctly detect a bin with unknown as name
    * 2265 FIX: db2_version: improved check output when version information is missing...
    * 2266 FIX: windows agent: fixed invalid agent output if system memory exceeds 2TB RAM...
    * 2267 FIX: mk_db2.aix agent plugin: no longer throws an error when a db2 profile is not set up properly...
    * 2268 FIX: db2_tablespaces: no longer throws exception in checks when complete db2 instance vanishes
    * 2272 FIX: mrpe: made UNKNOWN message more clear in case of an invalid state char
    * 2255 FIX: checkpoint_*: Fixed exception in scan function when sysDescr has less than 2 spaces...
    * 2278 FIX: printer_supply: now able to toggle the point of view for used and remaining material...
            NOTE: Please refer to the migration notes!
    * 2258 FIX: windows_multipath: Fixed exception in case check reports more paths than expected

    Multisite:
    * 1758 Improved exception hander: Shows details without additional debug request, added mailto link for error report...
    * 1788 New personal setting for start page, right after login...
    * 1776 Dashboard: Allowing unicode characters in static text dashlet
    * 1210 New Downtime Filter for comments...
    * 1811 Added new filter for regex based filtering of contacts to log based views...
    * 1667 Sidebar snapin 'Tree of Folders' and 'WATO folder' filter now available on slave sites...
    * 1815 Dashboard: Sidebar snapins can now be added as dashlets to dashboards...
    * 1979 Relative timestamps display warnings when they should be in future but are in past
    * 1937 cpu.loads: performance graph now displays number of CPUs
    * 2040 Allow commands for setting downtimes and acknowledging on BI aggregates...
    * 2042 Services are now sorted in a natural way, this affects services containing numbers...
    * 2140 Remove PNP Timeranges from range selection, put these ranges directly into the list...
    * 2166 LDAP: Multiple LDAP groups can be configured for assigning single roles to users...
    * 2174 Added action popup to host & service views, supporting custom actions now...
    * 2175 Added icon uploader, unified icon selection...
    * 2200 New filter for (de-)selecting preliminary notifications to "check-mk-notify"...
    * 2209 New filter for selecting hosts/services in/out of their service period
    * 2181 Admins can now delete views/dashboards/reports created by other users
    * 2249 Builtin icon visibility can now be configured...
    * 2228 New matrix views for displaying performance data of service in a matrix table...
    * 2273 New multisite filter: Start of downtime...
    * 1781 FIX: Fix broken grouping by host/service group in availability
    * 1783 FIX: Finish the view "History of Scheduled Downtimes"...
    * 1206 FIX: Hostname not longer shown as column in host views
    * 1766 FIX: Fixed exceptions in Web GUI when host or service groups used non ascii characters in names...
    * 1773 FIX: Fixed different exceptions when using localized multisite
    * 1774 FIX: IE: Always use the latest available rendering enginge of the used browser...
    * 1777 FIX: Fixed js error making the "add to visual" link break on pages with context...
    * 1798 FIX: Filters are now retained when adding a view to a dashboard...
    * 1799 FIX: Dashboards: Existing views added to dashboards now get a correct title / title_url
    * 1800 FIX: Fixed umlauts and HTML tags in exception texts...
    * 1796 FIX: Fix filtering in Multisite View BI Boxes...
    * 1802 FIX: Links in messages like "successfully sent X commands" are now working again...
    * 1803 FIX: Fixed exception in Check_MK prediction page...
    * 1804 FIX: Fixed prechecked checkboxes in view actions after first action submit...
    * 1843 FIX: Fixed crash in display of crash report for precompiled host checks
    * 1870 FIX: Joined columns were empty in CSV, JSON or PYTHON exports of view...
    * 1871 FIX: Site filter is only shown as host related filter now...
    * 1872 FIX: View editor hides filter selection for object types which have no filter to choose...
    * 1876 FIX: User sorting of views can now be disabled again
    * 1884 FIX: Fixed exception in virtual host tree snapin
    * 1885 FIX: Fixed filtering by software versions in software package search
    * 1972 FIX: Prevent erasing of quicksearch field when sidebar is reloaded (e.g. during activate changes)...
    * 1221 FIX: veeam_client: Multisite perfometer is now more robust
    * 1989 FIX: Fix sorting of services in availability views
    * 1978 FIX: Fixed linking to other views using "joined columns"...
    * 1980 FIX: logwatch: Fixed exception when acknowledging errors of a single logfile on a single host
    * 1981 FIX: Not trying to render view in view editor when the view is not valid
    * 1983 FIX: Fixed special case in language configuration via user profile...
    * 1984 FIX: Fixed loosing sidebar after switching to/from edit mode in dashboard edior on page reload...
    * 1985 FIX: PNP graph dashlet handles graphs in distributed setups correctly...
    * 1945 FIX: doc/treasures/downtime: Fix setting and removing of downtimes...
    * 2008 FIX: Users created during basic auth login get the role assigned configured in "default user profile"...
    * 2011 FIX: "Service Group" view sorts/groups the services now correctly by host
    * 2024 FIX: Views: Fixed problem when filtering views by strings containing umlauts...
    * 2054 FIX: Sidebar snapin "Tree of folders": fixed exception when using localized default value...
    * 2090 FIX: Fixed errors when editing / rendering custom url dashlets in some cases...
    * 2092 FIX: Dashboards: Possible to configure an empty custom title
    * 2145 FIX: LDAP-Sync: Handling user ids with special characters more user friendly...
    * 2149 FIX: LDAP: The diagnostic log has been changed to use a fixed path...
    * 2150 FIX: Reworked internal logging mechanism...
    * 1953 FIX: Fixed processing of html processing in input fields...
    * 1239 FIX: Fixed doc/treasures/downtime script to work with current GUI version
    * 2157 FIX: LDAP: Fixed group-to-role/group-to-contactgroup sync with OpenLDAP (using posixGroup)
    * 2141 FIX: Fix computation of explicit time ranges with time of day...
    * 2142 FIX: Fix non-working option for disabling column headers in grouped boxed views...
    * 2168 FIX: Fixed automation actions with transid=-1 when using basic authentication
    * 2177 FIX: Host/Service statistics dashlets honor the site filter correctly now
    * 1957 FIX: Fixed default value for text input fields in notification plugins...
    * 2233 FIX: Fixed WATO folder view and Host Tags search with HTML Entity encoding...
    * 2074 FIX: pnptemplate netapp_api_volume: fixed title
    * 2251 FIX: Adding views to dashboards / reports is now respecing all set filters...
    * 2253 FIX: Availability context button is now visible again for host- and servicegroups
    * 2257 FIX: Improved handling of duplicate hostnames across different sites...
    * 2299 FIX: Fixed search filter for check command when command was active...

    WATO:
    * 1760 Added search form to manual checks page
    * 1785 Upload SNMP MIBs via WATO...
    * 1461 msexch_dag.copyqueue: added a WATO rule for this check
    * 1868 "Successfully created the host" message is also shown on host diagnose page now
    * 1674 ibm_svc_license / other license checks: now able to configure limits...
            NOTE: Please refer to the migration notes!
    * 1934 WATO Web-API: Documentation is finally available...
    * 1935 WATO Web-API: Reduced number configurable role permissions...
    * 1949 ibm_svc_host / other license checks: now able to configure limits...
    * 1950 ibm_svc_mdisk / disk checks: now able to configure the return state for state and mode of disk...
    * 1951 check_http: now able to configure warning and critical limit for certificate age...
    * 2136 Unify headers of Host/Service rules, EC rules and notification rules...
    * 2176 One custom icon or action can be configured per process/service...
    * 2250 Added download page for shipped agents and plugins...
    * 2264 WATO Web API: new function get_all_hosts (returns all host attributes)
    * 2297 Cleanup global settings, rename sections, remove obsolete settings...
    * 2300 New catalog of check plugins and manpages now available as a new WATO module...
    * 1761 FIX: Ruleset search is now consistent for host & serviceparameters and manual checks
    * 1765 FIX: Fixed bug when generating nagvis backends while having sites with livestatus proxy configured...
    * 1789 FIX: Fix preview of passive checks in WATO list of services
    * 1790 FIX: Fix WATO parameters page for passive checks...
    * 1794 FIX: Fix exception in WATO service list in case of vanished checks
    * 1805 FIX: Changing roles marks sites where users can login dirty for sync now...
    * 1211 FIX: Fixed g_git_messages error on activate changes...
    * 1212 FIX: Fixed default value in wato parameter page for timeperiods...
    * 1816 FIX: Fixed garbled output on "rename host" result page
    * 1879 FIX: Not showing "only show permitted hosts/services" option for users not having "see all" permissions...
    * 1922 FIX: Fix exception in saving of hosttags if hosttag has at least one auxiliary tag
    * 1883 FIX: Fixed lossing service context when cloning a rule
    * 1925 FIX: Fix missing auxilliary tags that have their own topic...
    * 1927 FIX: Fixed level description in WATO rules, change from if above into at
    * 1976 FIX: Sorting BI rule choice dropdown field entries now
    * 1986 FIX: Added nicer error message when calling the rename host page with a non existant host
    * 1987 FIX: Editing auxtags shows existing topics in dropdown instead of as "create new topic"
    * 2001 FIX: Fix exception of missing .site when editing a non-existing host
    * 2002 FIX: Mark slave sites as dirty if BI aggregates are changes and login is allowed...
    * 2009 FIX: Fixed styling of site login page for establishing a distributed monitoring WATO sync...
    * 2003 FIX: Fix saving of "Users are allowed to directly login into the Web GUI of this site"...
    * 2010 FIX: Improved error message when trying to add group assignment rule without having a group configured
    * 1946 FIX: WATO Web-API: edit host action does no longer unset all unspecified attributes...
    * 1223 FIX: Fixed manual configuration of ntp peer check...
    * 2025 FIX: Fixed exception when synchronising custom ldap attributes in distributed WATO setup
    * 2026 FIX: Fixed exception when using umlauts in notification plugin descriptions...
    * 2078 FIX: Fixed exception with some snapshots when using a localized GUI...
    * 2080 FIX: Fixed UnicodeDecodeError when using a localized GUI on notification configuration page
    * 2084 FIX: Disabled notification for a user is now shown on profile page even when not permitted to edit...
    * 2045 FIX: Avoid fetching SNMP data when showing service list in WATO - unless Full Scan is pressed
    * 2047 FIX: Allow overriding existing WATO rules by own files in local/ hierarchy...
    * 2146 FIX: In distributed environments user notification rules trigger a profile synchronisation now...
    * 2158 FIX: Condition column in WATO rule tables has now a flexible width...
    * 2160 FIX: Fixed rename of hosts where a host with this name did exist before
    * 2191 FIX: Fixed handling of URL variable 'mode' in web API for discovering services...
    * 1956 FIX: WATO Web-API: Fixed exception information for single sites...
    * 2178 FIX: Fixed handling of user erros in WATO when using Python < 2.5
    * 2203 FIX: Fix sorting of unselected elements in a list choice with two panes
    * 2244 FIX: Fixed sorting of host tag topics in dropdown selections
    * 2263 FIX: Bulk service discovery: Fixed error when doing bulk inventory on locked folders...
    * 2254 FIX: Fixed error message in parameter columns of discovered services...
    * 2230 FIX: Fix two exceptions in case of errors during bulk discovery
    * 2259 FIX: Raw Edition: Added missing agent download icons to WATO quickaccess snapin

    Notifications:
    * 1662 notification plugin spectrum: finalized script. now able to handle host notications
    * 1213 New Notification macros $SERVICEFORURL$ and $HOSTFORURL$...
    * 2041 Notification Spooler can now handle incoming and outgoing persistent TCP connections...
            NOTE: Please refer to the migration notes!
    * 2135 Allow to filter notification contacts based on values of custom macros...
    * 1235 Added notification plugin for Braintower SMS Gateways...
    * 2188 Rule based notification now allow match for notification comment...
    * 2195 New condition "Match Contacts" in rule based notifications...
    * 2304 notification bulking: now able to configure the notification sort order in emails...
    * 1661 FIX: mknotifyd: improved performance when receiving forwarded notifications
    * 1664 FIX: mknotifyd: further performance improvements for notification forwarding
    * 1205 FIX: RBN: Fixed match contactgroup condition...
    * 1810 FIX: Rule based notifications: Fixed output of non contact mail recipient address in analyze table...
    * 1988 FIX: Gracefully handle invalid empty bulk notification files from previous buggy versions
    * 2015 FIX: Fixed sending notifications for services with umlauts in names...
    * 2038 FIX: Log complete Email address into monitoring history when notifying explicity addresses
    * 2081 FIX: Improved logging of mkeventd in error cases
    * 2193 FIX: Remove duplicate performance data from host notifications...
    * 2207 FIX: Fix exception in rule based notifiations with Nagios core and event type filter...
    * 2243 FIX: Check_MK notifications don't fail anymore when duplicate hosts are configured

    BI:
    * 1784 FIX: Fix exception in BI Boxes when parents are being used
    * 2020 FIX: Fixed non working FOREACH_CHILD mechanism for BI rules
    * 2085 FIX: Host search for child nodes can now filter child nodes by tags or patterns...
    * 1897 FIX: Fixed exception in BI Availability view...
    * 2073 FIX: BI aggregation: fixed exception when showing clusters in BI boxes

    Reporting & Availability:
    * 2301 Availability now allows just showing rows with outage times above certain levels...
    * 2302 Availability: new option in "Labelling" for omitting legend for availability levels
    * 1990 FIX: Fix two exceptions in PDF exports of host group views
    * 2189 FIX: Allow changing graph number from 1 to "all" when editing PNP graph in report...
    * 2206 FIX: Add missing option "Show timeline of each object directly in table" for reports...
    * 2295 FIX: Fix exception in reporting for views that do not show a host name

    Event Console:
    * 1845 Keep record of original source IP address of a syslog message or SNMP trap...
    * 1873 SEC: Escaping event text of event console messages correctly in views...
    * 1672 Now able to reclassify logwatch messages before forwarding them to the event console...
    * 1878 SEC: Fixed possible shell injection when filtering the EC archive...
    * 2099 Allow replication of Event Console rule and settings...
    * 2107 mkeventd: can now handle syslog format of Sophos firewalls
    * 2223 Allow cancelling actions to be omitted of the cancelled event is not (yet) open...
    * 2248 The Event Console can now translate incoming SNMP traps...
    * 2225 Restructured Event Console rules into packs...
    * 1839 FIX: Fix exception when notifying EC alert into monitoring for traps (because PID is missing)
    * 1813 FIX: Fixed bug in event console rule editor when no contact groups configured
    * 1974 FIX: Event console views were randomly ignoring host filters...
    * 1861 FIX: exception in mkeventd when archiving certain event log lines
    * 1865 FIX: mkeventd: fixed exception when executing a shell script as action
    * 2133 FIX: Fix visualization of global EC setting for Rule Optimizer...
    * 2139 FIX: Fix exception in Event Console when archiving events with match groups and non ASCII characters
    * 2151 FIX: Fixed wrong time in events when forwarding logwatch to EC between timezones...
    * 2281 FIX: mkeventd: fix: now able to create notifications with events containing umlauts...
    * 2282 FIX: mkeventd: fixed exception in notification if the application field of the event was not set...

    Livestatus:
    * 2229 Do not fail on non-existing Livestatus columns any longer, output None or null instead...
    * 2208 FIX: Add missing Livestatus column service_period...

    HW/SW-Inventory:
    * 1846 Keep track of changes of software and hardware...
    * 1855 esx_systeminfo: new inventory plugin to retrieve info about the host operating system for ESX servers
    * 2204 Inventory of switch ports, allows searching for unused ports...
    * 2298 Inventory: add host name (Linux, AIX, Windows), add IP addresses and routes (Linux)
    * 1851 FIX: win_exefiles: inventory check can now handle time stamps in us english locale
    * 1943 FIX: inventory plugin win_os: no longer detects incorrect i386 architecture...
    * 1995 FIX: dmidecode: Fix parsing when memory devices are listed before controller
    * 2147 FIX: Fixed exception in HW-/SW-Inventory GUI with special characters in inventorized data...
    * 2148 FIX: win_os: Fixed inventory of OS with older powershell versions
    * 2108 FIX: win_bios win_disks win_system win_video: these inventory checks can now handle colons in the output
    * 2197 FIX: win_reg_uninstall: Fix exception in case of invalid output line...
    * 2224 FIX: Fixed sorting in inventory based views...
    * 2246 FIX: Linux CPU Inventory: Fixed wrong number of CPUs when first CPU is not in first slot
    * 2226 FIX: prtconf: Fix computation of CPU clock speed: 1MHz is 1000^2 Hz, not 1024^2


1.2.6b1:
    Core & Setup:
    * 1439 mk-job: now also available on solaris systems...
    * 1648 New installations have the service to check for unchecked services enabled by default...
    * 1723 New check API function get_average() as more intelligent replacement for get_counter()...
    * 1725 The get_average() function from now on only returns one argument: the average...
            NOTE: Please refer to the migration notes!
    * 1483 FIX: Savely replace illegal vertical bars in check plugin output...
    * 1431 FIX: windows_agent: fixed error on parsing unicode formatted logfiles...
    * 1545 FIX: Check_MK Inventory check is now resulting in correct state on duplicate host
    * 1555 FIX: Improved validation on timeperiod references of non existing periods...
    * 1574 FIX: Hosts named like used python modules do not break precompiled checks anymore...
    * 1624 FIX: Remove illegal characters from service descriptions of active checks...
    * 1628 FIX: Remove trailing backslashes from service descriptions...
    * 1649 FIX: Check_MK inventory service has been renamed to Check_MK Discovery...
    * 1706 FIX: Fix file permissions when installing MKPs to 0644 or 0755...
    * 1750 FIX: Handle rare cases where SNMP response string begins with a line feed...
    * 1740 FIX: Changed default service discovery check intervall to 12 hours

    Checks & Agents:
    * 1197 climaveneta_temp: New check for temperature sensors on Climaveneta clima devices
    * 1167 citrix_license/esx_license: Can now be configured to always show OK as state
    * 1198 climaveneta_fan: New check for fan speed on Climaveneta devices
    * 1199 climaveneta_alarm: New check to display the alarm states on Climaveneta devcies
    * 1484 dell_om_sensors: Use sensor name as item...
            NOTE: Please refer to the migration notes!
    * 1200 Docsis Checks: Now HW Rev2 of Arris Cable Modems are detected.
    * 1486 mk_oracle: completely overhauled ORACLE monitoring...
    * 1201 allnet_ip_sensoric: Detect Temperature Sensors now in more cases...
    * 1171 Added new check for monitoring mail delivery (SMTP -> IMAP/POP3 mailbox)...
    * 1444 f5_bigip_chassis_temp, f5_bigip_cpu_temp: Two new checks to replace the old f5_bigip_temp...
            NOTE: Please refer to the migration notes!
    * 1432 agent_vsphere: now able to monitor virtual machines snapshots...
    * 1507 New optional parse_function for check API...
    * 1445 quantum_libsmall_door, quantum_libsmall_status: Two new checks for monitoring small Quantum tape libraries
    * 1448 domino_info: check is extended to also show and monitor the lnNotesServerState
    * 1509 if, if64: New option for make inventory based on port alias...
    * 1440 livedump: now able to add hosts icon_image on config generation...
    * 1517 carel_sensors: New check for monitoring temperature sensors of Carel AC devices
    * 1551 f5_bigip_vserver: add performance data for connections and connection rate
    * 1554 mk_oracle: You can now monitor multiple ORACLE releases on the same host
    * 1518 raritan_pdu_inlet, raritan_pdu_inlet_summary: Modified existing check to give one item per phase and support setting levels....
            NOTE: Please refer to the migration notes!
    * 1592 AIX: New Plugin to monitor errpt in logwatch style...
    * 1565 mem.win: set default levels for page file to 80%/90%
    * 1608 zpool_status: Add an overall state check (thx to Craig Cook)...
    * 1594 ibm_svc_host: Can now be set to be always OK...
    * 1595 esx_vsphere_objects_count: New Check to Ouput the number of VMs
    * 1567 postfix_mailq: speedup in Linux agent for large mail queues...
    * 1611 mssql.vbs: Supporting SQL-Server 2014 now
    * 1568 f5_bigip_cluster_v11: new check for F5 cluster status for firmware version 11
    * 1450 checkpoint_connections, checkpoint_packets: new checks to monitor Checkpoint firewalls
    * 1569 check_mk_agent.openbsd: add sections for mem and lnx_if (memory and network interfaces)...
    * 1451 users: new check to monitor number of users logged in on a linux system...
    * 1615 qnap_disks: Added support for Fujitsu NAS QR802
    * 1616 drbd: Added support for Ahead/Behind cluster states (DRBD >= 8.3.10)
    * 1626 Renamed service descriptions of filesystem, process and logwatch checks...
    * 1627 megaraid_ldisks: Warn if current cache or write policy differs from logical drive default policy...
    * 1629 check_mk_agent.freebsd: several new features and improvements, now only use statgrab...
    * 1630 smart: update in plugin that also outputs information about disks attached to a MegaRAID controller...
    * 1631 juniper_bgp_state: check now detects and supports more differen device models...
    * 1645 Added basic kernel section to FreeBSD agent...
    * 1597 bluecat_dhcp, bluecat_dns: Checks can now be used in Check_MK Cluster Mode
    * 1599 check_mk_agent.aix: Simple run_cached Feature for plugins...
    * 1699 Windows agent: new option "file" for writing output into a file...
    * 1684 cisco_vpn_tunnel: Now supporting VPN 3000 Conncentrator devices
    * 1685 enterasys_*: Now supporting device C2G124-48 (Rev 05.02.18.0002)
    * 1694 cisco_wlc/cisco_wlc_clients: Added support for Cisco AIR-CT2504-K9
    * 1726 Move variable data of Linux/UNIX agents to /var/lib/check_mk_agent...
            NOTE: Please refer to the migration notes!
    * 1734 check_sql: Added support for DB2 (thanks to Troels Arvin)
    * 1757 Check SSH can now be configured  in WATO
    * 1478 FIX: kernel.util, statgrab_cpu: fix computation of utilization...
    * 1480 FIX: brocade_vdx_status: disable check on some devices that do not support it...
    * 1485 FIX: dell_om_disks, dell_om_esmlog, dell_om_mem, dell_om_processors, dell_om_sensors: detect more devices...
    * 1202 FIX: cisco_power, cisco_temp_perf: Both checks now using a new service description...
            NOTE: Please refer to the migration notes!
    * 1446 FIX: cisco_temp_perf: Check now finds missing sensors in case where also cisco_temp_sensor is being used....
    * 1203 FIX: veeam_client: Now supports multiple Backups for one host...
            NOTE: Please refer to the migration notes!
    * 1437 FIX: veeam_jobs: fixed incorrect state for BackupSync job...
    * 1511 FIX: oracle_jobs: avoid broken checks, make compatible with old version...
    * 1513 FIX: Handle broken SNMP bulk walk implementation of Mikrotik Router firmware RouterOS v6.22...
    * 1503 FIX: Fixed monitoring of multiple SAP instances with one mk_sap plugin...
    * 1515 FIX: cisco_secure: fix service description, fix OK state in case of no violation
    * 1449 FIX: nginx_status: agent plugin no longer honours "http(s)_proxy" env variables of root user
    * 1387 FIX: mk_oracle: Correctly deal with underscore in SID for Oracle 9.2-10.1...
    * 1532 FIX: mk_sap: Cleaning up old state information from sap.state file...
    * 1548 FIX: bluecat_ntp: do not inventorized devices where NTP information is missing
    * 1549 FIX: bluecat_threads: do not inventorize this check where information is missing...
    * 1536 FIX: fritz!Box special agent now deals with new URLs (firmware >= 6.0) correctly
    * 1550 FIX: zfs_arc_cache: do not inventorize of no cache information available...
    * 1572 FIX: Sample configs, plugins etc. for windows agent use windows linebreaks now...
    * 1575 FIX: vSphere Monitoring works with RedHat 5.x now...
    * 1584 FIX: winperf_if: Fixed checks of interfaces with equal names but one with index...
    * 1590 FIX: printer_supply_ricoh: Fixed broken check
    * 1591 FIX: netapp_volumes: The state mixed_raid_type is now treated as non-critical state
    * 1602 FIX: dell_om_esmlog: Fixed typo in plugin output
    * 1603 FIX: ad_replication: fixed typo in plugin output
    * 1604 FIX: mysql_slave: Dealing with situation where connection with master is lost
    * 1563 FIX: Reworked configuration of process monitoring...
            NOTE: Please refer to the migration notes!
    * 1593 FIX: IBM SVC Checks: The Service Descriptions not longer contain IBM SVC as prefix...
            NOTE: Please refer to the migration notes!
    * 1564 FIX: check_mk_agent.linux: fix situation where async plugin is not executed after crash...
    * 1609 FIX: zpool_status: fix problem when the zpool has a separate log or cache device...
    * 1566 FIX: 3ware_disks: consider VERIFYING state as OK now...
    * 1612 FIX: job: Fixed wrong reported start time for running jobs
    * 1596 FIX: etherbox: Fix for the inventory in case of not connected temperature sensors...
    * 1571 FIX: check_mk_agent.linux: fix output of lnx_if on Ubuntu 8.04 (on older kernels), repairs tcp_conn_stats...
    * 1622 FIX: megaraid_bbu: handle case isSOHGood and consider it as critical...
    * 1617 FIX: lnx_if: Deal with data provided by cluster host
    * 1618 FIX: ad_replication: Output of timeLastSuccess and timeLastFailure was inverted...
    * 1623 FIX: hp_proliant_mem: support for some yet unhandled status situations
    * 1640 FIX: check_jolokia_metrics_serv_req: Fixed wrong levels shown for upper thresholds
    * 1632 FIX: hr_fs: remove ugly "mounted on:" information appearing on Juniper devices
    * 1646 FIX: hyperv_vms: Plugin garbles following plugin output when no VMs exist...
    * 1647 FIX: agent_ipmi: Check_MK service gets critical now when ipmi-sensors command fails
    * 1453 FIX: drbd.stats: tried to send non-numeric write order parameter to rrd...
    * 1598 FIX: bluecat_dhcp: Check is not longer found in inventory if dhcp service is not activated
    * 1635 FIX: multipath: fix parsing output of multipath on RedHat6 with space in alias
    * 1652 FIX: kaspersky_av_quarantine: Fixed exception when a file was found in quarantine
    * 1653 FIX: megaraid_pdisks: Resulting states are now hard coded within the check...
    * 1654 FIX: statgrab_disk: Fixed scaling of values shown in PNP graphs...
    * 1655 FIX: AIX Agent: Fixed broken filesystem checks when having PowerHA installed...
    * 1656 FIX: cisco_vpn_tunnel: Refactored complete check, fixed threshold bugs...
    * 1677 FIX: f5_bigip_interfaces: Cleaned up check a bit
    * 1679 FIX: ups_bat_temp: Now skipping sensors which are reported to have 0 upsBatteryTemperature
    * 1681 FIX: cmciii_lcp_fans: Skipping non FAN units now; cleaned up check
    * 1682 FIX: cmciii_lcp_waterflow: Check can now deal with devices with a different setup
    * 1701 FIX: Correctly show absolute level for CPU load in case of warn/crit...
    * 1702 FIX: Fix check_notify_count: notification had been counted twice...
    * 1703 FIX: ups_test: Fix computation of time since last self test...
    * 1454 FIX: megaraid checks: megacli binaries in lowercase (Ubuntu..) are now also detected by the linux agent
    * 1455 FIX: hp_proliant_mem:  avoid a crash of the check when module_condition is empty
    * 1688 FIX: juniper_screenos_mem: Fixed wrong total memory computation
    * 1658 FIX: agent_vsphere: no longer crashes when decommissioned vms report no hardware information...
    * 1708 FIX: cups_queues: fix outputting of current printer jobs if printer daemon is CUPS...
    * 1710 FIX: omd_status: Fix totally missing section in Linux agent...
    * 1711 FIX: win_printers.ps1: ignore temporary printers created by RDP terminal sessions...
    * 1712 FIX: hyper_vms: fixed for snapshot VMs with (...) in their names...
    * 1713 FIX: check_fstab_mounts: now correctly ignores swap space...
    * 1716 FIX: windows_tasks: consider state SCHED_S_TASK_QUEUED (0x00041325) as OK now
    * 1721 FIX: dell_om_mem: Handle formerly unhandled situations with multiple errors...
    * 1695 FIX: brocade_vdx_status: Is now not bein inventorized anymore for devices not supporting the check
    * 1722 FIX: lnx_thermal: fix invalid zero temperature if mode file is missing
    * 1696 FIX: cisco_temp_sensor: Value reported of check was not always correct (precision was wrong)...
    * 1727 FIX: cisco_secure: Fixed inventory exception when port security is not enabled
    * 1728 FIX: cisco_temp_perf: Not inventorized anymore for hosts supporting cisco_temp_sensor
    * 1724 FIX: emc_datadomain_temps: convert to new standard check output, add PNP template
    * 1729 FIX: apc_symmetra_test: Cleaned up check, fixed exception when self test date is zero
    * 1730 FIX: apc_symmetra: Fixed exception when last diagnose date was not known
    * 1731 FIX: ipmi_sensors: Fixed agent part when ipmi-sensors call on first agent run...
    * 1732 FIX: dell_powerconnect_cpu: Fixed exception during inventory for incompatible devices
    * 1733 FIX: dell_powerconnect_psu: Skipping inventory of not supported System temp sesnor for M6220 devices...
    * 1747 FIX: zfsget: try to speed up agent code for Linux/Solaris/FreeBSD by using -t filesystem,volume...
    * 1659 FIX: windows agent: fixed output of 64 bit performance counters...
    * 1748 FIX: win_dhcp_pools: fix naming of WATO rules and informal WARN/CRIT levels in performance data
    * 1735 FIX: oracle_instance: Inventory function deals better with old bogus agent output
    * 1736 FIX: lparstat_aix: Trying to deal with more kind of lparstat output...
    * 1737 FIX: mk_sap: Working around garbled SAP state file when multiple instances were running parallel
    * 1738 FIX: oracle_instance: Be compatible to old oracle agent outputs
    * 1751 FIX: winperf_ts_sessions: try to fix invalid number of active and inactive sessions...
    * 1739 FIX: lnx_thermal: Be more compatible to thermal devices which report no "type"

    Multisite:
    * 1508 Allow input of plugin output and perfdata when faking check results...
    * 1493 Added config option "Default filter group" to set the initial network topology view filter...
    * 1497 Implemented password policy capabilities for local users...
    * 1499 SEC: Fixed XSS injections in different places...
    * 1069 SEC: Replaced insecure auth.secret mechanism...
            NOTE: Please refer to the migration notes!
    * 1500 SEC: Preventing livestatus injections in different places...
    * 1530 Dashboard: Host/service statistics dashlets now deal with the context...
    * 1558 Better visualize manually changed notification enable/disable
    * 1621 Sorting Check_MK* services always on top of services lists
    * 1636 Crash checks now have an icon for viewing and sending a crash dump...
    * 1700 Enable icon for link to host/service parameters per default now...
    * 1705 Better styling of dashboard designer
    * 1714 Add support for jsonp export (next to json and python)...
    * 1715 Output icon information in CSV/JSON/Python export of views...
    * 1164 FIX: Fixed links from servicegroup overviews to single servicegroups
    * 1166 FIX: Also prevting stylesheet update issues during version updates (just like for JS files)
    * 1481 FIX: Fix broken layout of Host-, Service- and Contactgroup filters
    * 1482 FIX: Fix exception when editing a visual of type single host group...
    * 1487 FIX: Fixed exception in Web GUI "Internal error:: name 'Filter' is not defined" in manual setups (using setup.py)...
    * 1488 FIX: Fixed wrong information showing up on "Host Group" and "Service Group" views...
    * 1433 FIX: Quicksearch: no longer shows an invalid search result when looking for multiple hosts...
    * 1494 FIX: Fixed error in NagVis Maps snapin when some users had no contact groups assigned
    * 1496 FIX: Fixed exception after editing a dashboard as user without permission to publish dashboards...
    * 1436 FIX: quicksearch: search with multiple patterns (h: / s:) no longer discards the host pattern...
    * 1438 FIX: quicksearch: fixed various non-working quicksearch filters...
    * 1501 FIX: Legacy view formats created with 2014-09 snapshots are now converted...
    * 1506 FIX: Fixed randomly hidden dashboard title...
    * 1527 FIX: Fixed views missing values of some filters (serviceregex, hostgroup filters, ...)...
    * 1528 FIX: Fixed actions in mobile GUI...
    * 1529 FIX: Mobile-GUI: Fixed "all host problems" view not showing all problems...
    * 1533 FIX: Fixed sorting of hosts with same name in "services of host" view
    * 1534 FIX: Fixed filtering views in distributed setup lead to empty views...
    * 1553 FIX: Fix deleting (acknowleding) of logfiles in logwatch...
    * 1537 FIX: Added transformation code for user dashboards created between 2014-08 and 2014-10...
    * 1538 FIX: Only allow switching sites on/off when permitted to...
    * 1539 FIX: Fixed refreshing of PNP graphs in dashboards...
    * 1543 FIX: Hosttag columns are now available right ater creating a tag...
    * 1544 FIX: Fixed exception in complain phase in view editor...
    * 1573 FIX: WATO Quickaccess snapin: Pending button is not overlapped by icons anymore
    * 1557 FIX: Fix sorting of hostnames that only differ in lower/uppercaseness
    * 1577 FIX: Fixed editing of views using the "Downtime for host/service" sorter or column...
    * 1578 FIX: Folding states of containers with umlauts in titles are now persisted...
    * 1580 FIX: Views: Hardcoded single context filters are not shown in filter form anymore...
    * 1581 FIX: Single context views with missing context show an error message now...
    * 1585 FIX: Dashboard: Fixed mass client CPU load consumption when making graph dashlets too small...
    * 1586 FIX: Dashboard: Toggling edit/non-edit is now reflected when reloading the page
    * 1605 FIX: Fixed perfometer of check check_mk-printer_supply_ricoh
    * 1607 FIX: check_http: Fixed broken links in escaped plugin output
    * 1614 FIX: Fixed wrong URL in webapi.py documentation
    * 1619 FIX: Renamed "Hostgroups" and "Servicegroups" views to "Host Groups" and "Service Groups"
    * 1638 FIX: Fixed styling small styling problems in wiki snapin
    * 1641 FIX: Quicksearch: Now able to search for services with backslashes in names
    * 1642 FIX: Quicksearch: Improved error handling on invalid search statements (invalid regexes)
    * 1651 FIX: Consolidated painters of service list views...
    * 1678 FIX: Fixed problem with garbled styles on user profile page after saving
    * 1680 FIX: Fixed various dashlet designer position/resizing issues...
    * 1683 FIX: Replaced a lot of old GIF images with better looking PNG images
    * 1687 FIX: Add visual to dashboard menu can now be closed with click anywhere on page
    * 1709 FIX: Fix exception when a non-Ascii character is part of the variable part of a view title
    * 1691 FIX: Fixed problem when watching BI aggregations with umlauts in titles or group name

    WATO:
    * 1170 Added buttons to move rules to top/bottom of the list to ruleset edit dialog
    * 1489 Added iCalendar import for generating timeperiods e.g. for holidays...
    * 1495 Most WATO tables can now be sorted (where useful)...
    * 1504 WATO makes host tag and group information available for NagVis...
    * 1535 Disabled services on service discovery page now link to the ruleset
    * 1587 SEC: Prevent logging of passwords during initial distributed site login...
    * 1560 Put host and service groups into one WATO menu item...
    * 1561 Remove Auditlog from the main WATO menu and put it into the activate Changes page
    * 1562 Move manual checks into a new WATO module...
    * 1697 Allow non-Ascii characters in topic of host tag groups
    * 1707 WATO rule editor: show title of tag group when rendering the conditions of a rule...
    * 1689 Creating WATO backends for each configured site now...
    * 1690 Pending changes can now be discarded...
    * 1693 Added search form to global settings page...
    * 1717 Split up LDAP configuration dialog into four boxes...
    * 1165 FIX: Fixed exception in service discovery of logwatch event console forwarding checks...
    * 1490 FIX: Timperiod excludes can now even be configured when creating a timeperiod...
    * 1491 FIX: Fixed bug in dynamic lists where removing an item was not always possible...
    * 1492 FIX: Fixed too long URL bug when deleting a timeperiod right after creating one
    * 1498 FIX: Fixed displaying of global settings titles / help texts...
    * 1502 FIX: Fixed removing elements from ListOf choices during complain phase
    * 1505 FIX: Snapshots are now bound to the used monitoring core...
    * 1540 FIX: Host diagnose page: Some tests were failing randomly
    * 1541 FIX: Fixed missing form fields for notification method when editing rbn default rule
    * 1542 FIX: Changed text of "debug_log" option to be clearer in distributed setups...
    * 1546 FIX: Fixed adding cluster nodes to new cluster in complain phase...
    * 1556 FIX: WATO inventory ignores already inventorized checks which does not exist anymore...
    * 1576 FIX: SNMP Community host attribute is now visible for IE<=8...
    * 1588 FIX: Renamed SNMP communities rule to SNMP credentials
    * 1589 FIX: Restructured SNMP credentials rule specification...
    * 1620 FIX: Fixed exception during host renaming when host has no perfdata
    * 1625 FIX: Safely handle characters that have a special meaning in regexes when creating service-specific rules...
    * 1637 FIX: Fixed exception in notification analysis when notifications have not NOTIFICATIONTYPE set
    * 1639 FIX: Interfaces with speed more than 10GBit/s can now be configured correctly
    * 1633 FIX: Fix problem that attributes of new WATO folders have not been saved...
    * 1634 FIX: Fix editing of cluster hosts in WATO: cluster-property no longer goes lost...
    * 1686 FIX: Host renaming also updates explicit negated hosts in rules

    Notifications:
    * 1512 Bulk notification can now be grouped according to custom macro values...
    * 1650 Enabled rule based notifications by default (for new installations)...
    * 1749 Allow title of notifiation script to be in third line if second line is encoding: utf-8...
    * 1660 notification plugin spectrum: now configurable via flexible notifications
    * 1168 FIX: HTML mails can now be configured to display graphs among each other...
    * 1514 FIX: Try harder to detect previous hard state in notification when using Nagios as core...
    * 1582 FIX: Fixed missing graphs in mails when sending notifications to non-contacts...
    * 1583 FIX: Can use contact groups without hosts/services assigned in RBN rules now...
    * 1606 FIX: Moved notify.log to var/log/notify.log in OMD environments...
    * 1570 FIX: Fix notification of check_http active checks with Nagios core...
    * 1704 FIX: Fix notification analyser in case there are non-Ascii characters in the notification context

    BI:
    * 1435 FIX: Saving BI aggregations: No longer reports 'Request-URI Too Large'...
    * 1559 FIX: Fix link from BI icon to BI views (aggregations affected by this host/service)
    * 1692 FIX: Aggregations with umlauts in title/topic can now be displayed in BI/Availability

    Reporting & Availability:
    * 1720 FIX: Remove bogus column H.Down if "Consider times where the host is down" is switch off...

    Event Console:
    * 1169 Added host state type filter to "recent event history" view
    * 1718 Show groups of regex match of events in details views of Event Console
    * 1719 Allow to allow both host name and IP address when checking for events in Event Console...
    * 1531 FIX: Fixed exception in event history view when displaying CHANGESTATE events
    * 1610 FIX: Hostname translation now also works for incoming SNMP traps
    * 1643 FIX: Improved error handling of exceptions when processing log lines
    * 1644 FIX: Fixed matching dynamic number of regex match groups...
    * 1698 FIX: Fix specifying explicit path to unix socket for check_mkeventd

    Livestatus:
    * 1613 FIX: Fixed invalid json format in Stats query with requested heaeders...

    HW/SW-Inventory:
    * 1479 liveproxyd: new function for collecting remote inventory data...
            NOTE: Please refer to the migration notes!
    * 1452 Solaris HW/SW-Inventory added...
    * 1547 FIX: win_cpuinfo: fix case where NumberOfCores is missing (Windows 2003)...
    * 1552 FIX: mk_inventory.ps1: fix garbled or missing entries by removing bogus binary zeroes...
    * 1752 FIX: win_exefiles: handle case gracefully where no size information is available
    * 1753 FIX: win_bios: handle case with colons in BIOS version

    inventory:
    * 1516 FIX: win_disks: fix exception in case of empty signature


1.2.5i6:
    Core & Setup:
    * 1008 Overall check timeout for Check_MK checks now defaults to CRIT state...
    * 1373 SEC: Do not ouput complete command line when datasource programs fail...
    * 1425 New section header option "encoding" for agent output...
    * 1129 FIX: Windows MSI-Installer: some systems created corrupted check_mk_agent.msi files...
    * 1426 FIX: windows agent: logwatch: no longer reports incorrect formatted texts (japanese characters)...
    * 1429 FIX: Disabled snmp checktypes are now sorted out before Check_MK contacts the snmp host...

    Checks & Agents:
    * 0185 knuerr_rms_humidity, knuerr_rms_temp: Two new Checks to Monitor the Temperature and the Humidity on Knürr RMS Devices
    * 1065 heartbeat_crm / heartbeat_crm.resources: Rewrote checks / formalized parameters...
    * 1068 livedump: Added optional check interval (detect staleness) / option to encrypt mails...
    * 1093 windows agent: performance counter can now be specified by name...
    * 0189 docsis_channels: Support for Frequency of Downstream Channels for Devices with DOCSIS MIB
    * 0190 docsis_channels_upstream: New check for monitoring upstream channels on cable modems with DOCSIS MIB
    * 0193 docsis_cm_status: New Check Status Check for Cable Modems with Docsis MIB.
    * 1070 printer_input/printer_output: New checks to monitor input/output sub-units of printers...
    * 0196 esx_vsphere_hostsystem: New subcheck for maintenance mode...
    * 0197 check_uniserv: New Check for Uniserv Data Management Services...
    * 0199 veeam_client: Check rewritten to get a nicer output
    * 0200 arris_cmts_cpu,arris_cmts_temp: New Checks for Arris CMTS Devices ( Temperature and CPU Utilization)
    * 0202 cisco_temp_sensor: It is now possible to configure this check in WATO....
    * 1172 New check sap.value_groups...
    * 1173 cisco_secure: Check creates now a summary instead one service by port...
            NOTE: Please refer to the migration notes!
    * 1174 rms200_temp: New Temperature check for RMS200 Devices
    * 1175 dell_idrac_disks: New Check for Harddisks using Dell iDrac
    * 0644 adva_fsp_if: instead of lower warning and critical levels check now supports lower and upper levels
            NOTE: Please refer to the migration notes!
    * 1006 printer_pages: add Perf-O-Meter and PNP template
    * 0646 brocade_fcport: the administrative states for which ports are inventorized can now be configured in WATO
    * 1010 chrony: new check for NTP synchronization via chrony on Linux...
    * 1011 ibm_svc_systemstats.disk_latency: introduce levels for alerting...
    * 1372 cisco_vss: new check for monitoring state of Cisco Virtual Switches
    * 0648 brocade_fcport: new speed calculation of isl_ports...
    * 0649 f5_bigip_pool: check now also prints the node names of down nodes
    * 1374 arc_raid_status: moved plugin into main Linux agent...
            NOTE: Please refer to the migration notes!
    * 1375 vxvm_enclosures, vxvm_multipath, vxvm_objstatus: joined into one agent plugin called vxvm...
    * 1376 dmraid: moved plugin code into normal Linux agent...
    * 1377 Renamed agent plugin resolve_hostname into dnsclient, make portable to all Unices...
    * 1146 nfsmounts: supported by AIX agent now...
    * 1103 windows agent: now able to omit context text of logfiles...
    * 1150 netstat: new check for monitoring TCP/UDP connections and Linux and AIX...
    * 0654 oracle_instance: now also monitors the log mode
    * 1176 winperf_msx_queues: The list of counters for inventory can now be configured host based using wato
    * 0656 brocade_fcport: inventory rule can now choose upon physical und operations states as well, state choices were also updated
    * 1177 Hivemanger: New agent to check hivemanager devices
    * 1383 oracle_asm_diskgroup: Account for offline disks and required mirror free space...
            NOTE: Please refer to the migration notes!
    * 1178 arris_cmts_mem: New check for Memory usage on arris cmts modules.
    * 1179 bluecat_dhcp: New Check for DHCP Service on bluecat adonis devices.
    * 1180 bluecat_dns, bluecat_dns_queries: New DNS Checks for Bluecat Adonis.
    * 1181 bluecat_ntp: New Check for NTP on bluecat adonis or proteus devices
    * 1105 wmic_if.ps1: Powershell version of the wmic_if.bat script...
    * 1182 bluecat_ha: New Check for HA Status on Bluecat Adonis devices
    * 1183 bluecat_commandserver: New Check for bluecat adonis devices
    * 1397 juniper_screenos_cpu, juniper_screenos_fan, juniper_screenos_mem, juniper_screenos_temp, juniper_screenos_vpn: new checks for Juniper ScreenOS Firewalls
    * 1106 mk_inventory.ps1: now uses the MK_CONFDIR environment variable from the agent (if available)...
    * 1107 windows agent: now sets additional environment variables...
    * 1108 printer_io.include: included tray description in check output
    * 0657 diskstat: cluster support added for single disk modes
    * 1111 vCenter monitoring: greatly improved performance (at least 40 times faster)...
    * 1112 esx_vsphere_hostsystem.mem_usage_cluster: allows to monitor total RAM usage of all nodes in a cluster...
    * 0658 brocade_info: new check to retrieve informational data about Brocade switches
    * 1385 oracle_instance: new WATO rules for archivelog, logging, login and uptime...
    * 1403 kernel.util: allow levels for the total CPU utilization...
            NOTE: Please refer to the migration notes!
    * 1117 agent_vsphere: now able to query license information from esx system...
    * 1118 bluecat_dns, bluecat_dhcp: no able to run as clustered checks...
    * 1409 Extended Check_MK-API: check function may return None...
    * 0659 domino_tasks: new check to monitor tasks on a lotus domino server via snmp
    * 1187 Hivemanager: Extended Check and Agent...
    * 1130 esx monitoring: agent_vsphere now retrieves additional data (used by HW-inventory)...
    * 1422 agent_vsphere: now able to configure where the power state of a vm or esx-host should be assigned...
    * 1442 ups_socomec_out_source: New check for checking the power source of out phases for Socomec UPSs
    * 0662 domino_mailqueues: new check to monitor mail queues in Lotus Domino
    * 1188 veeam_client: Check now also outputs ReadSize and TransferedSize...
    * 0663 domino_info: new check to extract informational data about a Lotus Domino Server
    * 0664 domino_users: new check to monitor the number of users on a Domino Notes server
    * 1447 domino_transactions: new check to monitor the number of transactions per minute on Lotus Domino servers
    * 1190 statgrab_cpu: Check can now handle parameters
    * 1191 Linux agent now also sends information about tmpfs...
    * 1193 ps: Manual Checks can now use RegEx for user matching...
    * 1194 Linux Agent now supports monitoring of cifs mounts
    * 1195 AIX Agent now also supports monitoring of cifs mounts
    * 1196 apache_status: Added timeout...
    * 1443 ups_socomec_outphase: New check for monitoring the out phases of Socomec UPSs
    * 1051 FIX: tcp_conn_stats: fix missing performance data...
    * 1142 FIX: winperf_ts_sessions: fix computation, check has never really worked
    * 1090 FIX: zfsget: fixed exception which happened on incomplete zfs entries
    * 0187 FIX: hp_proliant_power: Fixed Wato configuration
    * 0192 FIX: oracle_rman_backups: Not longer try to make a inventory for broken plugin outputs
    * 0194 FIX: raritan_pdu_inlet: Check now outputs the correct values...
            NOTE: Please refer to the migration notes!
    * 1071 FIX: oracle_rman_backups: Only inventorize ARCHIVELOG / DB FULL / DB INCR entries...
    * 1152 FIX: mk-job: The check now captures currently running jobs and their start time...
    * 0198 FIX: cisco_temp_sensor: Removed dicey detection for temperature value....
    * 0645 FIX: brocade_fcport: since in newer firmware (7.*) swFCPortSpeed is deprecated, we then calculate port speed from IF-MIB::ifHighSpeed
    * 1097 FIX: windows_agent: preventing missing agent sections on first query...
    * 1009 FIX: df: deal with space in file system type for PlayStation file system...
    * 1098 FIX: esx_vsphere_counters.diskio: Now reports unknown when counter data is missing
    * 1143 FIX: dell_powerconnect_temp: fix configuration via WATO...
    * 1144 FIX: blade_bx_temp, dell_chassis_temp, emerson_temp, ibm_svc_enclosurestats, ups_bat_temp: rename service description...
            NOTE: Please refer to the migration notes!
    * 1145 FIX: windows_tasks: handle case correctly where task is currently running...
    * 1378 FIX: mk_logwatch: remove exceeding \n when rewriting message and using \0...
    * 1147 FIX: upc_capacity, ups_socomec_capacity: Fix checking of battery left levels...
    * 1099 FIX: tsm_scratch: now returns the variable name instead the values during inventory...
    * 0650 FIX: f5_bigip_pool: limits to the number of active nodes are now correctly applied...
            NOTE: Please refer to the migration notes!
    * 1102 FIX: esx_vsphere_counters: no longer raise false alarms because of invalid data from ESX Host...
    * 1149 FIX: check_mk-ibm_svc_systemstats.diskio, check_mk-ibm_svc_systemstats.iops: fix exception in Perf-O-Meter
    * 0651 FIX: f5_bigip_interfaces: Fix invalid throughput values, detect newer F5 devices...
    * 1393 FIX: casa_cpu_temp, casa_cpu_util: Change service description to standard...
            NOTE: Please refer to the migration notes!
    * 1104 FIX: winperf_if: Improved matching of data from wmic_if.bat / wmic_if.ps1 scripts...
    * 1110 FIX: windows agent: fixed missing agent section problem if a cached script ran into a timeout...
    * 1113 FIX: oracle_rman: fixed exception when backup was currently running
    * 1114 FIX: bluecat_threads: no longer detected on wrong systems...
    * 1116 FIX: megaraid_ldisk: now longer raises an exception for adapters with 'No Virtual Drive Configured'
    * 1122 FIX: windows agent: unicode logfile monitoring: now able to detect incomplete written lines...
    * 1184 FIX: cisco_power: Fixed detection of item. In some cases the status information was part of the item...
            NOTE: Please refer to the migration notes!
    * 1078 FIX: Fix compensation for daylight safing time in prediction
    * 1126 FIX: bluecat_ntp: check no longer crashes on evaluating sysLeap values higher than 1...
    * 1127 FIX: bluecat_dhcp: fixed exception when data was available.. returns UNKNOWN when data is missing
    * 1128 FIX: bluecat_dns: now reports UNKNOWN if no snmp data is available
    * 1131 FIX: esx_vsphere_hostsystem.maintenance: fixed misspelling in service description...
            NOTE: Please refer to the migration notes!
    * 1161 FIX: fc_port: Fixed invalid values of counters, fixed wrong values in graphs...
    * 1192 FIX: veeam_jobs: Check now recognize sync jobs...
    * 1386 FIX: oracle_jobs: Bugfix for forever running jobs...
    * 1427 FIX: esx_vsphere_hostsystem.multipath: no longer crashes at invalid multipath types...

    Multisite:
    * 1066 New Dashboard Designer...
    * 1392 WATO Folder filter: show only the paths a user is allowed to see
    * 1398 Allow to spread times of next check when rescheduling...
    * 1405 Checkbox for settings downtimes on the hosts of the selected services...
    * 1410 Output log text of scheduled downtime log entries...
    * 1411 New builting views for the history of scheduled downtimes
    * 1185 mobile ui: Added a new view to see events from the Event Console
    * 1412 Speed up of displaying and sorting after WATO folder path
    * 1477 New screenshot mode for Multisite...
    * 1067 FIX: Fixed login problem in LDAP connector when no user filter specified...
    * 1094 FIX: sidebar snaping 'Tree of folders': fixed exception
    * 1154 FIX: Availability: Fixed unwanted redirect to edit annotation page after editing availability options...
    * 1401 FIX: Display options in views are now again persistent...
    * 1120 FIX: Multisite filters Host/Service Contactgroup: Fixed livestatus exception...
    * 1158 FIX: Moved filter logic to visuals module...
            NOTE: Please refer to the migration notes!
    * 1077 FIX: Fixed labelling of Y achsis in prediction graphs...
    * 1162 FIX: User profiles can not be edited on WATO remote sites anymore...

    WATO:
    * 1096 New WATO web service: manage hosts via a new HTTP API...
    * 1155 NagVis map edit/view permissions can now be set using roles/groups...
    * 1115 Renamed rule: Hosts using SNMP v2c -> Legacy SNMP devices using SNMP v2c...
    * 1404 Make title/help of custom user attributes localizable...
    * 1159 Remote BI Aggregations can now be configured to be checked as single services...
    * 1163 Service discovery: Added direct link to check parameter ruleset of services...
    * 1428 Web-API: now able to add cluster hosts...
    * 1064 FIX: Fixed rare issue with WATO communication in distributed setups (different OS versions)...
    * 1089 FIX: Snapshot restore: fixed exception during exception handling......
    * 1091 FIX: logwatch patterns: allow unicode text in pattern comment
    * 1092 FIX: logwatch: now able to enter unicode text into the "Pattern (Regex)" field
    * 0191 FIX: Added swp files to the ignore list for the WATO git feature...
    * 1153 FIX: Changed custom user attributes can now be used immediately...
    * 0201 FIX: Fixed error message in Rulelist of RBN...
    * 1100 FIX: WATO backup domains: fixed bug were excluded files still got deleted on snapshot restore...
    * 1101 FIX: WATO check parameter: renamed 'Nominal Voltages' to 'Voltage Levels..'
    * 1396 FIX: Fix default setting of Enable sounds in views...
    * 1109 FIX: WATO active checks: passwords no longer shown as plain text....
    * 1119 FIX: WATO create rule: No longer raises an incorrect permission warning when creating a new rule...
    * 1121 FIX: Rule based notifications formular: No longer raises Request-Uri-Too-Large errors...
    * 1160 FIX: Fixed wrong named column in mkeventd rules
    * 1430 FIX: Clone group: Now displays correct alias name of cloned group...

    Notifications:
    * 1151 Add variables (HOST/SERVICE)ACK(AUTHOR/COMMENT) to notification context...
    * 1394 HTML notifications have a new content field for debugging variables...
    * 1400 Added example notification script for Pushover to doc/treasures/notifications...
    * 1123 Rule based notifications: New condition "Match Service Groups"
    * 1186 RBN: It's now possible to Filter for contactgroups...
    * 1189 sms notification: also send information about Downtimes, Acknowledgments and Fallping now
    * 1424 mknotifyd: now able to check if its still listening for telegrams...
    * 1156 FIX: Graphs in HTML mails are now sent again where they where missing...
    * 1157 FIX: Fixed SMS plugin on at least debian (distrs which have no sendsms/smssend)...
    * 1407 FIX: Fix exception in rule based notification on non-Ascii characters in log message
    * 1408 FIX: mknotifyd now really reads all configuration files below mknotifyd.d...

    BI:
    * 1406 Assume PEND in count_ok aggregations if all nodes are PEND...

    Event Console:
    * 1148 Allow execution of actions when cancelling events...
    * 1395 Event Console can now create notifications via Check_MK RBN...
    * 1007 FIX: check_mkevents: fix case where events contain binary zeroes
    * 1399 FIX: Fix left-over tac processes when showing Event Console history...
    * 1402 FIX: Fixed cased where counting events did not reach required count...
    * 1124 FIX: WATO EC configuration: no longer raises an exception when user has restricted WATO access...
    * 1125 FIX: EC actions are now saved when an EC rule has "Send monitoring notification" set...

    HW/SW-Inventory:
    * 0643 windows inventory: OS now contains the install date, reg_uninstall now contains the path...
            NOTE: Please refer to the migration notes!
    * 0652 windows software inventory gives some more details about OS and installed software...
            NOTE: Please refer to the migration notes!
    * 0653 script to extract HW/SW-Inventory data in CSV format...
    * 0660 mk_inventory-ps1: new uses the Install Location as path for win_reg_uninstall
    * 0661 HW/SW-Inventory: install date of software packages no longer in unix timestamps but date format...
            NOTE: Please refer to the migration notes!
    * 1413 HW/SW-Inventory implementation step one finished...
    * 0655 FIX: win_cpuinfo and mk_inventory.ps1 agent: unit of CPU speed fixed, fixes for long output lines in agent
    * 1379 FIX: Fixed filter "Host has inventory data"...
    * 1423 FIX: Host HW-inventory: now longer generates an exception on displaying the BIOS date

    check:
    * 1384 oracle_jobs: new WATO rules, changed service name to SID.OWNER.NAME...
            NOTE: Please refer to the migration notes!


1.2.5i5:
    Core & Setup:
    * 1012 Fix quoting of backslashes in custom checks with nagios core...
            NOTE: Please refer to the migration notes!
    * 1038 Massive speedup of cmk --snmptranslate
    * 1035 FIX: Do not fail on errors in *.mk files anymore - except in interactive mode...
    * 0174 FIX: Fixed appending of --keepalive-fd parameters to checkhelpers...
    * 1053 FIX: Fixed events check always being reporting OK state...
    * 1045 FIX: Gracefully restart check_mk helpers in case of memory leak...
    * 0633 FIX: diskstat: fixed performance data of old legacy disk IO read/write data...

    Checks & Agents:
    * 0168 f5_bigip_pool: Added Wato configuration...
    * 0995 raritan_pdu_outletcount: new check for outlet count of Raritan PX-2000 family PDUs
    * 0169 websphere_mq_channels,ebsphere_mq_queues: New Checks to monitor IBM Websphere MQ Queues and Channels...
    * 1034 Always provide also 64 bit version of Windows agent
    * 0170 hp_proliant_power: New check to monitor the Power Meter on Prolaint Servers and iLO Boards
    * 0172 zfsget: Check is now usable in cluster_mode...
    * 1039 aix_diskiod: new check for disk IO on AIX
    * 0997 New checks and a special agent for ALLNET IP Sensoric devices...
    * 0175 logwatch.groups: New logwatch subcheck who can be used to group logfiles together....
    * 1041 aix_memory: new check for RAM and SWAP on AIX
    * 0998 ibm_imm_health: Trying to recognice newer versions of IBM IMM now too
    * 0628 raritan_pdu_inlet: now also monitors the three phases of the inlet
    * 1073 sni_octopuse_cpu: added PNP graph definition and Perf-O-Meter
    * 0178 mssql_tablespaces: It is now possible to define thresholds
    * 0999 allnet_ip_sensoric.pressure: New Check for Pressure Sensors in ALLNET IP Sensoric devices
    * 1082 windows agent: now also available as msi installer...
    * 0179 check_dns: It is now possible to use the local dns server in wato configuration...
    * 1058 livedump-mail-fetch: Now supporting either quoted-printable or non encoded mails...
    * 0180 sap: It is now possible to add multiple sap instances to the sap.cfg file...
    * 0181 citrix_sessions, citrix_serverload: New checks for Citrix Load (a Score calculated by citrix) and the number of sessions
    * 0637 jolokia_metrics.gc, jolokia_metrics.tp, jolokia_info: two new subchecks for the jolokia_metrics checks and better error handling for jolokia_info...
    * 1000 qlogic_sanbox.temp: New Check for temperature sensors in QLogic SANbox Fibre Channel Switches
    * 1001 qlogic_sanbox.psu: New Check for power supplies in QLogic SANbox Fibre Channel Switches
    * 0182 MegaCli: Agent now also supports the 64bit version (Thanks to Philipp Lemke)
    * 1132 qlogic_fcport: New Check for Fibre Channel Ports in QLogic SANbox FC Switches
    * 1133 qlogic_sanbox_fabric_element: New Check for Fabric Elements in QLogic SANbox Fibre Channel Switches
    * 1134 bintec_sensors.fan: New Check for Fan Speed of Bintec Routers
    * 1135 bintec_sensors.voltage, bintec_sensors.temp: New Checks for Voltage and Temperature Sensors of Bintec Routers
    * 1048 mem.win: support predictive levels...
    * 1136 bintec_brrp_status: New Check for BRRP States on Bintec Routers
    * 0640 jolokia_metrics.gc, jolokia_metrics.tp: now come with its own pnp templates
    * 1088 included check_mk_agent windows msi installer...
    * 0183 sentry_pdu: New check to monitor plugs of sentry PDUs
    * 0184 knuerr_sensors: New Check to monitor Sensors on a Knürr RMS Device
    * 0994 FIX: agent plugin smart: fixed syntax error
    * 0989 FIX: logwatch.ec: Fix forwarding multiple messages via syslog/TCP...
    * 0943 FIX: if.include: fixed incorrect traffic percentage values in the check output of if checks...
    * 0944 FIX: oracle_tablespaces: fixed calculation of space left and number of remaining increments...
    * 1032 FIX: check_traceroute: Fix option Use DNS, worked vice versa
    * 0171 FIX: hp_blade_psu: Fixed pnp template...
    * 0996 FIX: apc_symmetra_test: Handle unknown date of last self test as intended...
    * 0173 FIX: hitachi_hnas_volume: Fixed bug when snmp outputs empty lines
    * 1037 FIX: bintec_info: support bintec RXL12500
    * 0948 FIX: mk_inventory.ps1: increased caching time to 14400, fixed incorrect default cachefile path
    * 0827 FIX: lnx_thermal: Not checking active trip points (e.g. cooling device triggers) anymore
    * 1043 FIX: printer_supply: fix value error in default parameters...
    * 0626 FIX: veeam_jobs: agent now supports output lines longer than 80 chars
    * 1072 FIX: printer_supply: fix colors of Perf-O-Meter on HP OfficeJet...
    * 0950 FIX: check_mkevents: now able to resolve the hostname of the remote hosts...
    * 0177 FIX: esx_vsphere_hostsystem.multipath: Fixed return state in case of paths in standby...
    * 1054 FIX: mysql_slave: Only monitor the age of the slave when it is running
    * 1075 FIX: if, if64: Fixed PNP template in order to correctly scale Y axis
    * 0631 FIX: fc_port: several fixes for the perfometer to display the right values...
    * 0632 FIX: brocade_fcport: fix perfometer output of out bandwidth when averaging is switched on
    * 1055 FIX: mysql_slave: Fixed detecting CRIT states when IO/SQL slaves are not running
    * 0634 FIX: Max Bandwidth for PNP-Graphs of Interface checks corrected...
    * 0635 FIX: fc_port: the check no longer inventorizes ports with administrative state of 'unknown' or 'offline'
    * 0636 FIX: fc_port: do not inventorize if brocade fibre channel mib is also supported on the device...
    * 1083 FIX: ad_replication.bat: does not return data if the server is no DC
    * 0638 FIX: windows_updates: agent plugin now always sends section header, even if no update information provided...
    * 1084 FIX: ps: now able to handle bigger process groups without constant MKCounterWrapped Exceptions...
    * 1087 FIX: Active checks: Non-ascii check commands now converted into utf-8...
    * 1049 FIX: ups_capacity: Fix exception when running on battery...
    * 0639 FIX: jolokia_metrics: fix for problem when catalina uses the standalone engine
    * 1050 FIX: websphere_mq_queues: make compatible with old agent, fix not-found case

    Multisite:
    * 1013 Sort host names naturally, e.g. foobar11 comes after foobar2...
    * 1033 New Mutisite filter for the number of services a host has...
    * 0949 quicksearch: now able to search for multiple hosts at once...
    * 1052 SEC: index start URL can not be used to redirect to absolute URLs anymore...
    * 1085 quicksearch: multiple hostname matches now lead to the searchhost view instead of the hosts view...
    * 1047 Virtual Host Tree: Allow to use topic as tree level...
    * 1062 SEC: Fixed several XSS issues on different pages...
    * 1063 SEC: Fixed several XSS issues on different pages...
    * 0945 FIX: Sidebar snapin "Problem hosts": Now excludes hosts and services in downtime
    * 1036 FIX: doc/treasures/downtime: fix --url option, better error output
    * 1074 FIX: Fix Virtual Host Tree snapin...
    * 1059 FIX: LDAP: Using configured user filter during login to prevent temporary created users...
    * 1060 FIX: Fixed exception during first login of a user when saving of access times is enabled...

    WATO:
    * 0825 WATO: Hover menu of user online state shows the last seen date/time now
    * 1057 WATO folder permissions are only exported to NagVis when configured...
    * 1086 check_http: now able to enter non-ascii signs in "Send HTTP POST data" rule...
    * 0990 FIX: Fix HTTP error handling in bulk inventory...
    * 1004 FIX: Fix exception when saving rules, caused by empty item
    * 0947 FIX: WATO snapshots: fixed missing files on restoring nagvis backup domains
    * 0826 FIX: Fixed problem where user access times were not updated correctly
    * 1044 FIX: Remove icon for service parameters in WATO service list for missing services...
    * 1056 FIX: Fixed selection of hosts for bulk actions

    Notifications:
    * 1042 Rule based notifications: allow matching on host groups...
    * 0828 FIX: Mails sent with mail/asciimail plugin now really set the from address
    * 1061 FIX: SMS notifications: correctly handling spaces in phone numbers...

    Reporting & Availability:
    * 0991 FIX: Availability: optionally show time stamps as UNIX epoch time...
    * 1076 FIX: Fix wrong percentual host availability > 100% when excluding downtimes...

    Event Console:
    * 1040 FIX: Avoid sporadic errors when checking event state in Event Console...

    Livestatus:
    * 0988 FIX: livedump: Fix exception in case no contact groups are defined for a service
    * 0951 FIX: table servicegroups: fixed service visibility when using group_authorization AUTH_STRICT...

    HW/SW-Inventory:
    * 0625 hw/sw inventory now reads the kernel version and architecture for linux and windows
    * 0627 lnx_video, win_video: added inventory function and agent for linux video cards, modified windows inventory function
    * 0629 improvements to windows sw/hw inventory (encoding, more details for sw inventory)
    * 0630 win_disks: hardware inventory for physical disks in windows
    * 1046 Added AIX support for HW/SW-Inventory...
    * 0167 FIX: mk_inventory.linux: Changed field separator from pipe to tab...
    * 1005 FIX: Fix exception when using pretty-print output format
    * 0946 FIX: hw/sw inventory: fixed display bug for byte fields with the value 0...
    * 0641 FIX: windows inventory: moved encoding from checks to windows agent plugin


1.2.5i4:
    Core & Setup:
    * 0940 SEC: Fixed various core SIGSEGV when using malformed livestatus queries...

    Checks & Agents:
    * 0812 nginx_status: New check for monitoring status information of the Nginx web server...
    * 0986 citrix_licenses: new check for monitoring Citrix licenses
    * 0814 Agent versions can now be checked with "at least version X" parameters...
    * 0815 mysql_slave: New check for monitoring MySQL slave sync state
    * 0617 adva_fsp_if: new check to monitor interfaces of the ADVA FSP 3000 scalable optical transport solution
    * 0618 adva_fsp_current: new check for the power supply units of the ADVA FSP 3000 scalable optical transport solution
    * 0619 adva_fsp_temp: new check to monitor temperature and temperature trends on ADVA scalable optical transport solutions
    * 0993 raritan_pdu_inlet: now delivers performance data
    * 0624 fc_port: new check for fibre channel devices supporting the FCMGMT MIB
    * 1003 ibm_svc_enclosure: support new firmware, also check fan modules
    * 0616 FIX: brocade.fan, brocade.power, brocade.temp: will now only discover services which are not marked as absent
    * 0992 FIX: zfs_arc_cache: returns OK even if values of arc meta are missing...
    * 0936 FIX: agent_ibmsvc: improved error messages on using wrong credentials
    * 0621 FIX: zfsget: better filesystem selection and calculation of sizes...
    * 0819 FIX: Fixed keepalive termination in case of exceptions during checking...
    * 0622 FIX: cisco_temp_sensor: fix to also work with newer IOS versions
    * 0623 FIX: fsc_fans: upper levels for fan RPMs are now optional also for the check
    * 0823 FIX: mk_sap: Fixed some wrong calculated values (decimal numbers)...

    Multisite:
    * 0982 SEC: Fix two XSS weaknesses according to CVSS 8.5 AV:N/AC:M/Au:S/C:C/I:C/A:C...
    * 0983 SEC: Fix security issue in code of row selections (checkboxes) (CVSS 4.9 AV:N/AC:M/Au:S/C:N/I:P/A:P)...
    * 0934 FIX: Logwatch messages with class unknown ( 'u' ) now displayed as WARN...
    * 0166 FIX: mobile gui: Fixed colors of command list...
    * 0820 FIX: Fixed wrong NagVis links in "custom links" snapin
    * 0938 FIX: logwatch: fixed incorrect display of warning messages
    * 0939 FIX: Fixed multisite exception caused by missing explanation text for a AUTODELETE event action
    * 0822 FIX: Sorting columns in view dashlets is now working again
    * 0941 FIX: esx_vsphere_hostsystem.cpu_usage: pnpgraph now displays AVERAGE instead of MAX values in all timeframes...
    * 0942 FIX: check_mk-winperf.cpuusage.php: now displays AVERAGE values instead of MAX...

    WATO:
    * 0984 Fix code injection for logged in users via automation url...
            NOTE: Please refer to the migration notes!
    * 0987 New button for updating DNS cache...
    * 0824 SEC: Valuespecs: Fixed several possible HTML injections in valuespecs...
    * 0813 FIX: LDAP: Improved slightly missleading logging of LDAP sync actions...
    * 0935 FIX: CPU utilization: increased maximum value to 10000...
    * 0821 FIX: Reducing size of auth.php (needed for authorisation in NagVis) in large environments...

    Notifications:
    * 1002 FIX: Fix crash when debugging notifications with non-Ascii characters...

    Reporting & Availability:
    * 0985 Availability: display phases of freqent state changes as "chaos"...

    Event Console:
    * 0816 States of events can now be set by patterns...

    HW/SW-Inventory:
    * 0620 new version of Check_MKs hardware and software inventory including a much extended windows agent and inventory functions
    * 0818 FIX: Fixed exception in HW/SW inventory search dialog...


1.2.5i3:
    Core & Setup:
    * 0884 New options --oid and --extraoid for cmk --snmpwalk...
    * 0785 FIX: Availability: fixed memory leak in table statehist...
    * 0903 FIX: availability: fixed bug causing the availability feature not considering timeperiod transitions
    * 0888 FIX: Fix SNMP inventory check in simulation mode

    Checks & Agents:
    * 0149 cisco_secure: New check for Port Security on Cisco swichtes
    * 0751 New localcheck for Linux that makes sure that filesystems in /etc/fstab are mounted...
    * 0783 enterasys_lsnat: new check monitoring the current LSNAT bindings
    * 0601 printer_alerts: check can now display a textual representation of the alert code...
            NOTE: Please refer to the migration notes!
    * 0799 ibm_svc_systemstats.cpu_util: New check for CPU Utilization of an IBM SVC / V7000 device in total
    * 0800 ibm_svc_nodestats.cache, ibm_svc_systemstats.cache: New checks for Cache Usage of IBM SVC / V7000 devices
    * 0150 printer_suply: New option to upturn toner levels...
    * 0801 ibm_svc_eventlog: New Check for Messages in Event log of IBM SVC / V7000 devices
    * 0151 enterasys_cpu_util: Changed check to not longer summarize all modules...
            NOTE: Please refer to the migration notes!
    * 0802 ibm_svc_nodestats.iops, ibm_svc_systemstats.iops: new checks for IO operations/sec on IBM SVC / V7000 devices
    * 0602 cmciii.humidity: new check for Rittals CMC III humidity sensors
    * 0829 oracle_tablespaces: improved formatting of levels text in check output...
    * 0757 Linux multipath check can now use the alias instead of the UUID as item...
    * 0879 windows_tasks: output last and next run time
    * 0881 rmon_stats: now needs to be activated via a rule in order to be inventorized...
            NOTE: Please refer to the migration notes!
    * 0804 ibm_svc_portfc: New check for status of FC Ports in IBM SVC / Storwize V3700 / V7000 devices
    * 0805 ibm_svc_enclosure: New Check for Enclosures, Canisters and PSUs in IBM SVC / Storwize V3700 / V7000 devices
    * 0806 ibm_svc_enclosurestats.temp: New Check for temperature in enclosures of IBM SVC / Storwize V3700 / V7000 devices
    * 0807 ibm_svc_enclosurestats.power: New check for power consumption of enclosures of IBM SVC / Storwize V3700 / V7000 devices
    * 0808 brocade_mlx*: Checks now also work correctly with Brocade ADX / FGS / ICX devices
    * 0892 wagner_titanus_topsense: new info check and overall status check for Wagner Titanus Top Sens devices
    * 0893 wagner_titanus_topsense.alarm: New check for Alarms Triggered on Wagner Titanus Top Sens devices
    * 0894 wagner_titanus_topsense.smoke: New check for Smoke Detectors in Wagner Titanus Top Sens devices
    * 0895 wagner_titanus_topsense.chamber_deviation: New Check for Chamber Deviation from Calibration Point in Wagner Titanus Top Sens devices
    * 0152 fsc_fans: Added support for Wato configuration and upper limits
    * 0896 wagner_titanus_topsense.airflow_deviation: New Check for Airflow Deviation in Wagner Titanus Top Sens devices
    * 0897 wagner_titanus_topsense.temp: New Check for Temperature measured by Wagner Titanus Top Sens devices
    * 0898 ibm_svc_nodestats.disk_latency, ibm_svc_systemstats.disk_latency: New Checks for Disk Latency in IBM SVC / Storwize V3700 / V7000 devices
    * 0156 akcp_daisy_temp: New Check for akcp daisyTemp sensor chains...
    * 0899 enterasys_temp: New Check for temperature sensor in Enterasys Switches
    * 0901 ibm_svc_portfc: more devices recognized...
    * 0952 ibm_svc_array: New check for Status of RAID Arrays in IBM SVC / Storwize devices.
    * 0911 esx_vsphere_hostsystem.multipath: now able to configure paths minimum count...
    * 0159 brocade: Added support for brocade fdx switches
    * 0160 brocade_vdx_status: New check to monitor the operational state of vdx switches.
    * 0916 if: now able to configure minimum bandwidth limits
    * 0917 df checks: now able to show time left until disk full as perfometer and pnpgraph...
    * 0954 juniper_bgp_state: New Check for BGP status at Juniper Routers
    * 0955 zfs_arc_cache, zfs_arc_cache.l2: New Checks for Hit Ratios and Sizes of ZFS arc Cache
    * 0162 if_brocade: New if64 Check version for Brocade VDX Switches...
            NOTE: Please refer to the migration notes!
    * 0956 fast_lta_headunit.status, fast_lta_headunit.replication: New checks for FAST LTA Storage Systems
    * 0957 fast_lta_silent_cubes.capacity: New check for Total Capacity over all Silent Cubes on FAST LTA Storage Systems
    * 0975 esx_vsphere_vm.guest_tools: renamed check (formerly esx_vsphere_vm.guestTools)...
            NOTE: Please refer to the migration notes!
    * 0920 blade_bays: now also detects if blade server is switched off
    * 0977 check_traceroute: new active check for checking presence and absence of routes...
    * 0959 libelle_business_shadow.info, libelle_business_shadow.process, libelle_business_shadow.status: New Checks for Libelle Business Shadow
    * 0960 libelle_business_shadow.archive_dir: New check for the Archive Dir of Libelle Business Shadow...
    * 0978 Fix security issue with mk-job on Linux...
            NOTE: Please refer to the migration notes!
    * 0925 ps: improved/fixed calculation of CPU utilization (linux)...
    * 0926 windows agent: local / plugin scripts now get the REMOTE_HOST as environment variable
    * 0163 kaspersky_av_quarantine,kaspersky_av_tasks,kaspersky_av_updates: New checks for kaspersky anti virus on linux
    * 0164 symantec_av_progstate,symantec_av_quarantine, symantec_av_updates: New checks for Symantec Anti Virus on Linux
    * 0615 apc_symmetra: check now also monitors the battery replacement status
    * 0927 windows agent: now able to evaluate logfiles written in unicode (2 bytes per character)...
    * 0165 ups checks now supports also GE devices (Thanks to Andy Taylor)...
    * 0928 runas: new plugin script to include and execute mrpe, local and plugin scripts as different user...
    * 0929 windows agent: now able to include and execute additional local and plugin scripts as different user...
    * 0812 nginx_status: New check for monitoring status information of the Nginx web server...
    * 0961 fast_lta_volumes: new check of capacity of volumes in FAST LTA Storage Systems...
    * 0777 FIX: special agent emcvnx: did not work with security file authentication...
    * 0786 FIX: zfsget: fixed compatibility with older Solaris agents...
    * 0809 FIX: brocade_fcport: Fixed recently introduced problem with port speed detection
    * 0787 FIX: df: fixed problems on some filesystem checks when legacy check parameters where used...
    * 0803 FIX: agent_ibmsvc: raw data for System Info Check and License Check now in correct format...
    * 0788 FIX: oracle_tablespaces: now able to bear None values as warn/crit levels...
    * 0789 FIX: oracle_tablespaces: fixed bug when using dynamic filesystem levels...
    * 0603 FIX: cmciii checks: more general scan function plus perf-o-meters for humidity and temperature checks
    * 0604 FIX: windows_updates: now handles situations with forced reboot and no limits correctly
    * 0605 FIX: enterasys_cpu_util enterasys_lsnat: syntax fixes
    * 0889 FIX: logwatch: fix case where rule wouldn't be applied...
    * 0882 FIX: check_bi_local.py: fix crash in case of non-ascii characters...
    * 0606 FIX: apache_status: now also sends an accept header to make it work with mod_security enables servers
    * 0832 FIX: solaris_mem: fixed invalid calculation of total swap...
    * 0810 FIX: fritz.link: Not inventorizing "unconfigured" interfaces anymore
    * 0154 FIX: zfsget: Fixed inventory of filesystems
    * 0155 FIX: mssql_counters: harded check agains odd agent output
    * 0907 FIX: windows agent: register_service: fixed ImagePath registry entry...
    * 0608 FIX: oracle_asm_diskgroup: check now also handles older oracle version 11.1.0
    * 0157 FIX: apc_symmetra_test: Fixed case of unkown last test date
    * 0910 FIX: brocade.power: fixed an error where the check reports an UNKNOWN on power supply failure...
    * 0158 FIX: dell_om_disks: Handle hotspares more correctly
    * 0161 FIX: cisco_fru_power: Exluded not existing devices from the inventory
    * 0969 FIX: blade_health: correctly output error message in non-OK state
    * 0611 FIX: nfsexports.solaris: fix in determination of path prefix
    * 0953 FIX: brocade_mlx_temp: special treatment for devices sometimes not delivering temperature by SNMP
    * 0958 FIX: df.include: failed for checks with grouping patterns...
    * 0924 FIX: windows agent: now able to execute python scripts again
    * 0614 FIX: cmciii.temp, cmciii.humidity: fixed bugs to get performance data back
    * 0932 FIX: prediction: fixed bug where predicted levels were not recalculated

    Multisite:
    * 0779 Hostgroups (Summary): Empty hostgroups are no longer shown (can be re-enabled by filter)
    * 0887 Add new column painter "Host Notifications Enabled"...
    * 0963 New snapin with virtual host trees...
    * 0914 Improved transaction handling to speedup the Web-GUI...
    * 0905 FIX: Multisite context buttons: links in context buttons are no longer called twice...
    * 0906 FIX: Improved transaction handling in Web GUI...
    * 0909 FIX: Table checkboxes: Fixed bug where selected checkboxes got ignored...
    * 0811 FIX: Fixed handling of exceptions occuring before login in debug mode
    * 0912 FIX: Multisite Views: Fixed bug where custom views could not get deleted
    * 0921 FIX: dashboards: fixed bug not updating header timestamp...
    * 0923 FIX: json export: fixed bug not stripping html tags from output
    * 0931 FIX: pnp-template ps.perf: fixed display bug of cpu averaging

    WATO:
    * 0784 Improved security of WATO bulk inventory by using transaction ids
    * 0880 Added support for 389 Directory Server to LDAP connector
    * 0607 online help text for host creation in WATO now also explains hostname caching
    * 0908 Check event state: New option "Less Verbose Output"...
    * 0965 Cumulative permissions and contact groups for WATO folders...
    * 0973 Renaming of hosts via WATO...
    * 0976 Show preview of active and custom checks in WATO services table...
    * 0930 WATO snapshots: disabled upload of legacy snaphots and snapshots with invalid checksums...
    * 0781 FIX: host diag page: fixed problem with update of diagnose subwindows...
    * 0904 FIX: Fixed exception in host parameter overview...
    * 0971 FIX: Fix missing authentication of PHP addons in D-WATO when activation mode is reload...
    * 0972 FIX: Do not loose site specific global settings anymore when chaning a site's configuration...
    * 0933 FIX: WATO snapshots: excluded some superfluous files from nagvis backup domaim...

    Notifications:
    * 0754 Allow users to disable their notifications completely...
    * 0755 Added variables LASTHOSTUP_REL and LASTSERVICEOK_REL to notification context...
    * 0883 Added Date / Time to HTML notification email
    * 0900 notify_multitech.py: new treasures script for notifying via MultiTech SMS Gateway...
    * 0968 Notification scripts are now configurable via WATO...
    * 0974 New notification plugin for ASCII emails...
    * 0752 FIX: FIX: compute correct state transitions for notifications...
    * 0753 FIX: FIX: correctly show original state in HTML notification mails...
    * 0609 FIX: mail notification script now uses 6 digit hex codes for colors to be better compatible with web based mail browsers
    * 0964 FIX: Fix hanging shutdown of CMC on RedHat 5.X...
    * 0918 FIX: notification: fixed exception when sending notifications as sms / ascii mail...

    Reporting & Availability:
    * 0756 Allow availability of multisite BI aggregates at once...
    * 0966 CSV export for availability works now also for BI aggregates
    * 0967 BI Availability timewarp: new buttons for moving back and forth
    * 0962 FIX: Fix CSV-Export in availability table
    * 0890 FIX: Fix availability computation for hosts...
    * 0891 FIX: Fix HTML encoding of tootip in inline timeline of availability

    Event Console:
    * 0885 New option for writing all messages into a syslog-like logfile...
    * 0902 FIX: event console view: fixed exception on rendering host tags for unknown hosts...

    Livestatus:
    * 0747 FIX: livestatus table hostsbygroup: fixed bug with group_authorization strict...
    * 0831 FIX: table statehist: no longer crashes on TIMEPERIOD TRANSITION entries with an invalid syntax...

    Livestatus-Proxy:
    * 0970 FIX: liveproxyd: handle situations with more then 1024 open files...
    * 0613 FIX: liveproxyd: fewer log messages in case a site is unreachable

    HW/SW-Inventory:
    * 0913 lnx_distro: Now able to detect SuSE distributions...
    * 0610 mk_inventory: windows inventory check now included, install date added to data
    * 0886 FIX: Fix exception on non-UTF-8 encoded characters in software list
    * 0922 FIX: dmidecode: fixed exceptions on missing/unknown data


1.2.5i2:
    Checks & Agents:
    * 0147 enterasys_fans: New Check to monitor fans of enterasys swichtes
    * 0773 ibm_svc_system: new check for System Info of IBM SVC / V7000 devices
    * 0774 ibm_svc_nodestats.diskio: new check for disk troughput per node on IBM SVC / V7000 devices
    * 0775 ibm_svc_systemstats.diskio: new check for disk throughput in IBM SVC / V7000 devices in total
    * 0764 lnx_quota: Added new check to monitor Linux File System Quota...
    * 0776 ibm_svc_nodestats.cpu_util: new check for CPU Utilization per Node on IBM SVC / V7000 devices
    * 0600 nfsexports.solaris: new agent plugin for monitoring nfs exports on solaris systems...
    * 0743 mem, fortigate_memory, solaris_mem: display total SWAP info in check output
    * 0745 drbd: Roles and diskstates are now configurable via WATO...
    * 0740 FIX: winperf_if: now able to handle bandwidth > 4GBit...

    Multisite:
    * 0765 NagVis-Maps-Snapin: Now visualizes downtime / acknowledgment states of maps...
    * 0766 FIX: Changed transid implemtation to work as CSRF protection (Fixes CVE-2014-2330)...

    WATO:
    * 0767 FIX: Signing and verification of WATO snapshot (addresses CVE-2014-2330)...

    BI:
    * 0741 FIX: BI editor: fixed display bug in "Create nodes based on a service search"...

    Livestatus:
    * 0742 FIX: table statehist: now able to cancel a running query if limit is reached...


1.2.5i1:
    Core & Setup:
    * 0386 Added all active checks to check_mk -L output...
    * 0452 Speedup generation of configuration...
    * 0124 Support multiline plugin output for Check_MK Checks...
    * 0675 Activate inline SNMP per default (if available)...
    * 0695 Remove obsolete option -u, --cleanup-autochecks...
            NOTE: Please refer to the migration notes!
    * 0087 FIX: Fixed possible locking issue when using datasource program with long output...
    * 0313 FIX: Avoid duplicate reading of configuration file on --create-rrd...
    * 0379 FIX: check_mk -c: Now also rewrites the location of conf.d directory
    * 0354 FIX: Catch exception when check plugins do not return a state...
    * 0398 FIX: Tolerate debug output in check plugins when using CMC...
    * 0314 FIX: Fix CMC not executing any Check_MK checks after config reload...
    * 0401 FIX: Fix rule precedence in WATO-configured manual checks...
    * 0402 FIX: Fix exception in case of missing agent sections of cluster-aware checks...
    * 0426 FIX: Fixed processing of cached agent plugins / local scripts...
    * 0451 FIX: Ignore missing check types when creating configuration for Nagios
    * 0259 FIX: Fixed htpasswd permission problem in check_mk standalone installation...
    * 0453 FIX: Fix ugly Python exception in host diagnosis page in case of SNMP error...
    * 0696 FIX: Remove garbled output of cmk -v in state of CMC
    * 0682 FIX: Allow overriding of active and custom checks by more specific rule...
    * 0267 FIX: Fixed auth.serials permission problem in check_mk standalone installation...
    * 0282 FIX: TIMEPERIOD TRANSITION messages no longer cut at 64 bytes...
    * 0730 FIX: cmc: fixed bug displaying logentries after a logfile rotation...
    * 0140 FIX: Fixed unwanted handling of hostname as regex...
    * 0739 FIX: Availablity: Prevent crash if the notification period is missing...

    Checks & Agents:
    * 0306 esx_vsphere_counters: added missing ramdisk levels sfcbtickets
    * 0073 moxa_iologik_register: new check to monitor moxa e2000 series registers
    * 0105 apc_humidity: New Check for humidity levels on APC Devices
    * 0106 3ware_units: The verifying state is now handled as ok...
    * 0086 timemachine: new check checking the age of latest backup by timemachine on MAC OS
    * 0074 raritan_pdu_plugs: new check for Raritan PX-2000 family PDUs...
    * 0107 stulz_alerts, stulz_powerstate, stulz_temp, stulz_humidity: New Checks for Stulz clima devices
    * 0075 raritan_pdu_inlet: new check to monitor inlet sensors of the Raritan PX-2000 PDUs
    * 0315 hitachi_hnas_quorumdevice, hitachi_hnas_pnode, hitachi_hnas_vnode: New checks for Hitachi HNAS devices
    * 0316 hitachi_hnas_cpu: New check for CPU utilization of Hitachi HNAS devices
    * 0373 wut_webtherm: Supporting several other devices now
    * 0377 check_http: Certificate Age mode now supports SNI...
    * 0317 emc_isilon: New checks for EMC Isilon Storage System
    * 0395 cmctc.temp: also detect older CMC devices
    * 0396 cmciii_access cmciii_io cmciii_psm_current cmciii_psm_plugs: Support other firmeware versions as well...
    * 0111 kemp_loadmaster_ha, kemp_loadmaster_realserver, kemp_loadmaster_services: New Checks for Kemp Loadbalancer
    * 0318 hitachi_hnas_fan: New check for fans in Hitachi HNAS systems
    * 0319 hitachi_hnas_psu, hitachi_hnas_psu: New checks for Hitachi HNAS storage systems
    * 0320 hitachi_hnas_fpga: new check for Hitachi HNAS storage systems
    * 0321 brocade_mlx: enhancing checks (BR-MLX modules, more OK states)...
    * 0323 emcvnx_hwstatus, emcvnx_hba, emcvnx_disks: new checks for EMC VNX storage systems
    * 0254 agent_vsphere: Make handling of spaces in hostnames of ESX configurable...
    * 0077 cmciii.psm_current, cmciii_psm_plugs, cmciii_io, cmciii.access, cmciii.temp, cmciii.can_current, cmciii.sensor, cmciii.state: new sub checks included in one new check cmcmiii superseding and improving several previous checks of the Rittal CMCIII device...
            NOTE: Please refer to the migration notes!
    * 0078 job: check now monitors the time since last start of the job, limits can be configured in WATO
    * 0079 f5_bigip_conns: new check to monitor number of current connections
    * 0324 hitachi_hnas_cifs: new check for the number of users using a CIFS share
    * 0455 hitachi_hnas_span: new check for Spans (Storage Pools) in Hitachi HNAS storage systems
    * 0445 mem.win: Allow time-averaging of values before applying levels...
    * 0446 mem.used, solaris_mem: Introduce optional averaging of used memory...
    * 0566 services.summary: new check to monitor stopped services of mode autostart in windows
    * 0568 f5_big_ip_conns: check now supports predictive monitoring and both connections types are merged in one check
    * 0257 windows_agent: now reports extended process information (obsoletes psperf.bat plugin)...
    * 0457 hitachi_hnas_volume: New check for Usage and Status of Volumes in Hitachi HNAS storage systems
    * 0450 mem.used: Add information about shared memory (on Linux hosts)
    * 0458 hitachi_hnas_fc_if: New check for FibreChannel Interfaces in Hitachi HNAS storage systems
    * 0459 emcvnx_info: New info check providing Model, Revision and Serial Number of EMC VNX storage systems
    * 0461 emcvnx_raidgroups.list_luns: New check for EMC VNX storage system...
    * 0462 emcvnx_raidgroups.list_disks: New check for EMC VNX storage system...
    * 0463 emcvnx_raidgroups.capacity, emcvnx_raidgroups.capacity_contiguous: New Checks for EMC VNX Storage systems...
    * 0570 fileinfo.groups: file groups now allow exclude patterns as well
    * 0464 stulz_pump: new check for the status of pumps of Stulz clima units
    * 0125 unitrends_backup:Unitrends Backup...
    * 0126 mikrotik_signal: Check for mikrotik wifi bridges
    * 0127 hp_proliant_raid: Check for proliant RAID status.
    * 0571 cmciii_lcp_fans: now monitors the lower limit for the rpm
    * 0572 cmciii_lcp_waterflow: lower and upper limits to the flow are now monitored
    * 0573 cmciii_lcp_airin, cmciii_lcp_airout, cmciii_lcp_waterin, cmciii_lcp_waterout: checks now observe limits to the temperatures
    * 0128 unitrends_replication: Check for monitoring  Replicaion staus on Unitrend systems
    * 0265 mpre_include: run additional mrpe configs within user context...
    * 0266 windows_agent: now supports mrpe include files...
    * 0574 if64: check now supports clustering...
    * 0576 fileinfo.groups: new feature to include current date in file pattern
    * 0130 Support of new Firmware version of various Fujitsu Sotarge Systems
    * 0698 emc_isilon.nodehealth: new check for EMC Isilon Storage systems: NodeHealth
    * 0699 emc_isilon_iops: New check for Disk Operations per Second (IOPS) in EMC Isilon Storage
    * 0132 New checks fjdarye101_disks fjdarye101_rluns: Fujitsu Storage Systems with 2013 Firmware
    * 0697 check_dns: allow to specify multiple expected answers
    * 0700 arcserve_backup: new check for status of backups in an Arcserve Backup Server
    * 0580 emc_datadomain_fans, emc_datadomain_nvbat, emc_datadomain_power, emc_datadomain_temps: new hardware checks for EMC Datadomain
    * 0691 Solaris agent: include lofs in list of monitored filesystem types
    * 0694 wut_webtherm: Support new versions of WUT-Thermometer...
    * 0135 apc_inputs: New Check for APC Input Contacts
    * 0701 emc_isilon_diskstatus: new check for Status of Disks in EMC Isilon Storage Systems
    * 0581 emc_datadomain_disks emc_datadomain_fs:  new checks to monitor disks and filesystems of EMC Datadomain
    * 0718 logwatch.ec: Optionally monitor the list of forwarded logfiles...
    * 0556 esx_vsphere_counters.diskio: now also shows disk latency
    * 0583 stulz_pump: now monitors the pumps rpm in precent of maximum and gathers performance data
    * 0560 check_mk_agent.solaris: report statgrab_mem section if solaris_mem section is missing...
    * 0702 Rule for checking agents for wanted version...
    * 0586 rmon_stats: new snmp check to gather network traffic statistics on RMON enabled network interfaces
    * 0704 windows_os_bonding: new check for bonding interfaces on windows...
    * 0562 esx_vsphere_vm.guest_tools: new check to monitor guest tools status...
    * 0674 brocade_fcport: Now supporting interface speed of 16 Gbit (just discovered in the wild)
    * 0138 Removed caching function in Windows Update agent plugin...
            NOTE: Please refer to the migration notes!
    * 0564 esx_vsphere_vm.datastores: displays the datastores of the VM...
    * 0731 mk_postgres: improved support for versions postgres < 9.2...
    * 0588 dell_poweredge_amperage.current, dell_poweredge_amperage.power, dell_poweredge_cpu, dell_poweredge_status, dell_poweredge_temp: new checks for the Dell PowerEdge Blade Server
    * 0589 brocade_tm: new check monitoring traffic manager statistics for interfaces of brocade devices
    * 0591 dell_poweredge_mem: new check to monitor memory modules of Dell PowerEdge Servers
    * 0592 dell_poweredge_pci: new check for pci devices on dell PowerEdge Servers
    * 0141 ups_socomec_capacity: Battery Capacity Check for Socomec UPS Devices.
    * 0705 arcserve_backup: improved documentation (check manpage and comments in the agent plugin)
    * 0143 ups_socomec_in_voltage, ups_socomec_out_voltage: Socomec UPS Devices, Input and Output Voltages...
    * 0732 df: now able to monitor inodes...
    * 0716 Add Linux caching agent also to normal agent RPM...
    * 0594 dell_poweredge_netdev: new check to monitor the status of network devices on Dells Poweredge Servers
    * 0733 mem, solaris_mem: now able to configure amount of free memory...
    * 0706 EMC VNX: special agent can alternatively authenticate via security files...
    * 0734 esx_vsphere_vm.running_on: shows the esx host of the VM
    * 0144 enterasys_cpu_util enterasys_powersupply: New Checks for CPU Utilization and Power Supplies on enterasys switches
    * 0595 dell_chassis_power, dell_chassis_powersupplies: new checks for Dell Poweredge Chassis Ppower consumption...
    * 0596 dell_chassis_status, dell_chassis_temp, dell_chassis_kvm, dell_chassis_io, dell_chassis_fans: new checks to monitor the overall status of various sections of the Dell Poweredge Chassis via CMC
    * 0597 dell_chassis_slots: new check to monitor the status of the blade slots of the Dell Poweredge Blade Servers
    * 0145 apc_symmetra: Changed naming of Batterie Temperature to System Temerature...
            NOTE: Please refer to the migration notes!
    * 0146 innovaphone_priports_l1, innovaphone_priports_l2: New Checks for Innovaphone PRI Ports
    * 0707 ibm_svc_host: New check: Status of hosts an IBM SVC / V7000 presents volumes to
    * 0598 kentix_temp, kentix_humidity: new checks for Kentix MultiSensor-Rack
    * 0768 ibm_svc_license: New check for Licensing Status on IBM SVC / V7000 devices
    * 0778 New Special Agent for innovaphone gateways...
    * 0769 juniper_trpz_cpu_util, juniper_trpz_flash, juniper_trpz_info, juniper_trpz_power: new Checks for juniper trapeze switches
    * 0770 innovaphone_licenses: New check to monitor licenses on innovaphone devices"
    * 0771 juniper_trpz_aps: Show the number of connected access points on juniper wlan controllers
    * 0772 added special agent for IBM SVC / V7000 storage systems...
    * 0147 enterasys_fans: New Check to monitor fans of enterasys swichtes
    * 0759 check_notify_count: New active check to monitor the number of notifications sent to contacts...
    * 0760 The windows agent contains meta information about version, manufacturer etc....
    * 0103 FIX: services: Fixed bug with service inventory defined in main.mk...
    * 0299 FIX: borcade_mlx_fan: Prettified output, handling "other" state now
    * 0300 FIX: cisco_fru_power: Trying not to inventorize not plugged in FRUs...
    * 0305 FIX: apache_status: Fixed exception when agent reports HTML code as apache-status data...
    * 0104 FIX: mssql: Server instances with underline in name are now supported....
    * 0240 FIX: Virtualmachine names with space no longer have missing piggyback data...
    * 0310 FIX: apache_status: Improved handling of unexpeted data sent by agents...
    * 0088 FIX: esx_vsphere_datastores: fixed error with reported capacity of 0 bytes...
    * 0243 FIX: cisco_qos: no longer crashes when the qos policy name is not set...
    * 0326 FIX: hr_fs printer_supply: Improved translation of wrong encoded chars...
    * 0059 FIX: agent_vpshere: new option for supporting ESX 4.1...
    * 0334 FIX: cisco_fantray: Fixed error on Cisco devices which do not support this check...
    * 0355 FIX: heartbeat_crm: Now handling "Failed actions:" output in agent...
    * 0357 FIX: megaraid_bbu: Fixed expected state checking...
    * 0358 FIX: df: now ignores filesystems with a reported size of '-'...
    * 0360 FIX: multipath: Inventory handles non loaded kernel module now...
    * 0339 FIX: blade_bays blade_blades blade_blowers blade_health blade_mediatray blade_powerfan blade_powermod: fix scan function...
    * 0340 FIX: blade_health: fix check, it was totally broken...
    * 0363 FIX: mysql_capacity: Did use wrong calculated warn / crit thresholds...
    * 0364 FIX: brocade_mlx*: Several cleanups, fixed bug in brocade_mlx_fan where only the first worst state was shown in output
    * 0365 FIX: RPMs: Cleaning up xinetd checkmk.rpmnew file after updating package...
    * 0366 FIX: heartbeat_crm: Agent code is now compatible to pacemaker 1.1.9...
    * 0367 FIX: Now using /dev/null instead of closing stdin in linux agent...
    * 0342 FIX: postgres_stat_database: make agent compatible with PostgreSQL 8.4.x...
    * 0343 FIX: postgres_sessions: make agent plugin compatible with PostgreSQL 9.2...
    * 0369 FIX: cups_queues: Fixed bug checking the last queue reported by agent...
    * 0370 FIX: brocade_mlx_module*: Improved output of checks
    * 0372 FIX: megaraid_ldisks: Ignoring adapters without configured logical disks...
    * 0345 FIX: Linux agent: fix detaching of background plugins...
    * 0378 FIX: agent_vsphere.pysphere: Trying to deal with permissions only on some guests/hosts
    * 0245 FIX: Inline SNMP no longer throws an exception when using SNMPv3 credentials...
    * 0380 FIX: jolokia_metrics.mem: PNP-Template now handles non existant max values...
    * 0381 FIX: win_printers: Fixed creation of duplicate services...
    * 0347 FIX: smart.stats: Remove duplicate disks...
    * 0349 FIX: winperf.cpuusage: update man page: this check is deprecated
    * 0383 FIX: solaris_mem: Is now compatible to more systems...
    * 0109 FIX: cisco_fantray: Prevent inventory for not available fans
    * 0110 FIX: cisco_fru_power:  Prevent inventory for not available FRUs
    * 0350 FIX: nfsmounts: correctly handle mount points with spaces...
    * 0387 FIX: df*: Negative filesystem space levels get a more clear text in check output...
    * 0351 FIX: local: Catch invalid state codes and map to 3 (UNKNOWN)...
    * 0397 FIX: mrpe: tolerate performance variable names with spaces...
    * 0399 FIX: check_ftp: cleanup configuration via WATO, remove Hostname field...
    * 0435 FIX: esx_vsphere_sensors: Fix garbled output in case of placeholder VMs...
    * 0251 FIX: agent_vsphere / check_mk agent: fixed outdated systemtime of check_mk agent...
    * 0439 FIX: postfix_mailq: Linux agent better detects Postfix installation...
    * 0440 FIX: heartbeat_crm: Inventory more gracefully handles case where agent output is invalid...
    * 0113 FIX: blade_blades: Now only make inventory for blades that are powered on...
    * 0441 FIX: megaraid_bbu: Fix several false alarms and cases where inventory failed
    * 0442 FIX: dell_om_disks: Treat global hot spare disks as OK, instead of WARN...
    * 0443 FIX: brocade_fcport: cope with firmware that does not provide speed information...
    * 0322 FIX: timemachine: Check now also works if there are spaces in the name of the backup volume or the hostname
    * 0253 FIX: windows agent: fixed crash on processing eventlog records...
    * 0403 FIX: mem.used: Prefer statgrab on FreeBSD for supporting more than 4GB...
    * 0404 FIX: cups_queues: fix exception in case of alternative time format...
    * 0444 FIX: timemachine: do not inventorize check when timemachine is not used
    * 0116 FIX: cisco_vpn_tunnel: Fixed typo that lead to an exception
    * 0118 FIX: stulz_humidity: Fixed coloring in pnp template...
    * 0119 FIX: stulz_humidity: Fixed lower thresholds...
    * 0565 FIX: windows_updates: fix for some cases when forced_reboot is not set
    * 0255 FIX: windows_agent: now able to handle the removal of local/plugin scripts during runtime...
    * 0447 FIX: fortigate_memory: Fix inventory, do not add check if no info available...
    * 0567 FIX: apc_symmetra: transformation from old tuple to new dict format fixed and improved
    * 0432 FIX: stulz_humidity: Fixed syntax error...
    * 0120 FIX: stulz_humidity, apc_humidity: Fixed bug while processing check params...
    * 0460 FIX: endless waiting for printer queues fixed...
    * 0260 FIX: Fixed incorrect formatting of checks with long output...
    * 0261 FIX: df_netapp32 / df_netapp: Fixed bug with negative size in check output...
    * 0262 FIX: ps: Now able to skip disabled "Process Inventory" rules...
    * 0264 FIX: printer_supply_ricoh: now reports correct filling levels...
    * 0575 FIX: cmciii_lcp_airin, cmciii_lcp_airout, cmciii_lcp_waterin, cmciii_lcp_waterout: improved handling of warning state...
    * 0272 FIX: if checks: port type 56 (fibrechannel) is no longer inventorized per default...
    * 0577 FIX: fileinfo.groups: new date pattern is now available for inventory check as well
    * 0688 FIX: winperf_msx_queues: Support output of Exchange 2013...
    * 0578 FIX: zypper: check is always registered as soon as mk_zypper plugin detects zypper tool...
    * 0689 FIX: postgres_sessions: fix empty agent section in case of 0 sessions...
    * 0579 FIX: veeam_client: fix for case when no StopTime section in agent output
    * 0692 FIX: fileinfo: Avoid duplicate entries in Solaris agent...
    * 0693 FIX: hpux_lvm: avoid problem when alternative vgdisplay is installed...
    * 0708 FIX: ntp.time, ntp: avoid DNS lookups in NTP queries and avoid timeouts...
    * 0277 FIX: solaris agent: ntp now able to work with ntpd and xntpd...
    * 0279 FIX: check_mk_agent.solaris: removed proc section from statgrab...
    * 0281 FIX: statgrab_net.ctr: only inventorize interfaces with actual traffic...
    * 0582 FIX: cisco_sys_mem: check now has a man page and a new WATO integration
    * 0667 FIX: oracle_asm_diskgroup: Now really uses the generic filesystem levels...
    * 0555 FIX: snmp_uptime: no longer fails if uptime is < 1 seconds
    * 0136 FIX: cisco_fru_power: Prevent inventory of not exsisting devices
    * 0557 FIX: check_mk_agent.solaris: removed section statgrab mem...
    * 0673 FIX: zfsget: Fixed broken check - was not compatible to current agent output of "df"
    * 0719 FIX: postfix_mailq: fix Linux agent in case of ssmtp being installed
    * 0584 FIX: agent_vsphere: special agent now handles non-standard https port correctly...
    * 0585 FIX: check_mk_agent.linux: more efficient handling of cups printer queues...
    * 0703 FIX: brocade_mlx: omit inventory of cpu and memory on more states...
    * 0137 FIX: Fixed printer_pages...
    * 0587 FIX: if64: problems resolved when running as a clustered service...
    * 0563 FIX: windows agent: now able to process perl scripts...
    * 0729 FIX: esx_vsphere_hostsystem: fixed incorrect status label (not state)...
    * 0142 FIX: winperf_if: treat unknown packets no longer as error packets
    * 0593 FIX: zypper: agent plugin and check now lead to UNKNOWN result in case of repo problems
    * 0758 FIX: check_sql: Fixed monitoring of stored procedures with oracle
    * 0599 FIX: esx_vsphere_datastores: provisioning levels in WATO are no longer limited to 101%
    * 0737 FIX: megaraid_ldisks: now able to handle "No Virtual Drive Configured" states...
    * 0763 FIX: hpux_if: Fixed exception during parsing of provided data on some systems...

    Multisite:
    * 0371 Added log class filter to hostsvcevents view
    * 0352 Avoid Livestatus connections on pages that do not need them...
    * 0390 Added an icon selector to the view editor...
    * 0391 Added sorter / filter for host/service service levels...
    * 0247 New mkp package for web applications: iNag / nagstatus / nagios status.dat...
    * 0429 Implemented role permissions for dashboards...
    * 0430 It is now possible to define custom time ranges in PNP graph search...
    * 0449 Show all custom variables of hosts and services in the detail views...
    * 0665 Added mail notificaton method to custom user notification dialog...
    * 0123 New time range filter for Downtimes and Comments...
    * 0683 New column painter for the last time a service was OK...
    * 0561 quicksearch: now able to search with multiple filters...
    * 0748 Also custom views now have permissions...
    * 0302 FIX: Fixed highlight of choosen elements in foldertee/views snapin in Chrome/IE
    * 0239 FIX: Fixed incorrect html formatting when displaying host or service comments...
    * 0307 FIX: Increased performance of multisite GUI with a large userbase...
    * 0312 FIX: Hiding views related to not existing datasources, like the EC now...
    * 0325 FIX: Removed CSV export icon from availability views...
    * 0327 FIX: Most forms did now work with "Profile Requests" enabled...
    * 0333 FIX: Fixed too long page title during performing several actions...
    * 0356 FIX: Fixed exception caused by utf8 chars in tooltip text...
    * 0368 FIX: Generating selection id is hopefully now compatible to more systems...
    * 0374 FIX: Fixed syntax error in exception handler of LDAP search code...
    * 0375 FIX: LDAP: Now handling user-ids with umlauts...
    * 0246 FIX: brocade_fcport: fixed error in pnp-template...
    * 0393 FIX: LDAP: Enabled paged LDAP search by default now with a page size of 1000...
    * 0394 FIX: LDAP: Auth expiration plugin now checks users for being disabled (in AD)...
    * 0436 FIX: Fix broken Site status switching via sidebar snapin...
    * 0420 FIX: LDAP: Roles/Groups are now synced even if case of DNs do not match...
    * 0421 FIX: UserDB: Fixed lost passwords when changing users in large user databases...
    * 0423 FIX: Users are not logged out anymore during changing their own passwords...
    * 0424 FIX: Improved error handling in case of incorrect auth config in distributed WATO environments
    * 0425 FIX: Fix login loop bug in distributed environments with different auth secrets
    * 0117 FIX: Availability button is now visible for users without the right to edit views
    * 0431 FIX: LDAP: Fixed group syncrhonisation when nested group sync is enabled
    * 0122 FIX: Multisite view editor not longer throwing a exception when loading views from other users
    * 0569 FIX: recurring updates of serial numbers of disabled ldap users fixed...
    * 0676 FIX: Move view "Stale services" to Problems folder
    * 0270 FIX: Multisite host tag filter: Now uses exact match...
    * 0273 FIX: Fixed exceptions when modifying / cloning views...
    * 0274 FIX: Fixed exception when view title or description was missing
    * 0278 FIX: Fixed bookmark icon images for non-english user languages...
    * 0670 FIX: LDAP: Fixed sync when non lower case attributes are configured...
    * 0671 FIX: LDAP: Disable logging of password changes received from LDAP
    * 0558 FIX: availability: fixed exception on specific filter settings...
    * 0712 FIX: Fix multiple groups with same tag when grouping hosts after a tag...
    * 0738 FIX: csv_export: now able to handle umlauts in download filenames...
    * 0762 FIX: Fixed availability filters not opening in IE7

    WATO:
    * 0308 Multisite can now set rotation view permissions for NagVis...
    * 0329 Removed Distributed WATO peer mode...
            NOTE: Please refer to the migration notes!
    * 0244 New features for WATO page Backup & Restore...
    * 0382 Active HTTP check now supports multiline regexp matching...
    * 0112 Explicit mapping of clustered services can now be done with WATO...
    * 0437 Convert WATO rule for debug_log into simple Checkbox...
    * 0428 Changed user profiles (e.g. pw changes) are now replicated in distributed setups...
    * 0114 User Custom Attributes can now be exported to the core...
    * 0448 New button in WATO service list for displaying check parameters...
    * 0454 Add output of traceroute to host diagnostic page
    * 0677 Make title of tags and tag groups localizable...
    * 0685 Distributed WATO now disabled WATO on slave sites per default...
    * 0687 New summary pages with all settings of a host or service...
    * 0275 WATO "Notify Users" feature: Improved confirmation info...
    * 0134 New option to use expect string in response heads for check_http in wato...
    * 0717 Sort permissions of views, dashboards, commands and snapins alphabetically
    * 0761 New bulk host import mode in WATO...
    * 0057 FIX: Fix exception in WATO host editor on custom tag without topic...
    * 0241 FIX: Improved sorting of WATO folders in dropdown menu...
    * 0019 FIX: Fixed wording in WATO rule for MSSQL check
    * 0242 FIX: Parameters for clustered services can now be configured on the cluster host...
    * 0309 FIX: Trying to prevent read/write conflicts with a large user base...
    * 0311 FIX: Fixed "Inventory failed" message when trying an inventory on clusters via WATO...
    * 0330 FIX: Improved performance of WATO slave push with a large user base...
    * 0331 FIX: LDAP diagnostic LOG can now have the $OMD_SITE$ macro configured via WATO...
    * 0332 FIX: Own host tag groups without topics resulted in two groups "Host tags" in the rule editor
    * 0361 FIX: The page linked by "new rule" can now be bookmarked again
    * 0341 FIX: Avoid rare exception in WATO when deleting a host...
    * 0376 FIX: LDAP: Default configuration of attributes is reflected within WATO now
    * 0346 FIX: Fix folder visibility in WATO for unpriviledged users...
    * 0385 FIX: Better error handling for invalid service regex in rule conditions...
    * 0389 FIX: Showing LDAP settings on site specific global settings page now...
    * 0400 FIX: WATO BI editor now supports percentages for count_ok...
    * 0392 FIX: LDAP: Improved error messages of LDAP configuration test...
    * 0415 FIX: LDAP: The LDAP Settings dialog is now disabled when the LDAP Connector is disabled
    * 0416 FIX: When doing user sync on user page rendering, contact group memberships are shown correctly now...
    * 0417 FIX: LDAP: Fixed "Sync-Plugin: Roles" test with OpenLDAP
    * 0248 FIX: Backup & Restore: Snapshot comments now support unicode character...
    * 0418 FIX: LDAP: Fixed broken role sync plugin with OpenLDAP...
    * 0419 FIX: LDAP: The default user profile roles are only assigned to users without roles...
    * 0249 FIX: Backup & Restore: fixed bug when uploading legacy snapshots...
    * 0250 FIX: Fixed error on creating very large WATO snapshots...
    * 0422 FIX: Fixed numbers shown in log entries of bulk inventory...
    * 0252 FIX: ESX vSphere configuration: Fixed non-working configuration parameters...
    * 0456 FIX: Column was too short...
    * 0256 FIX: wato snapshots: snapshot restore no longer fails with older python versions...
    * 0433 FIX: Creating WATO lock during automations (like e.g. master to slave syncs)...
    * 0434 FIX: Fixed wrong count of failed hosts in bulk inventory mode...
    * 0678 FIX: Move two last global settings of Event Console to proper places
    * 0268 FIX: wato inventory: fixed missing services...
    * 0686 FIX: Fix replication with WATO if EC is enabled on master and disabled on slave
    * 0129 FIX: Fixed permission bug in "Edit user profile" dialog....
    * 0269 FIX: brocade_fcport: fixed problem on displaying check_parameters in WATO...
    * 0271 FIX: Fixed sorting in duallist element (two lists with interchangable elements)...
    * 0131 FIX: Error rates for network interfaces can now be set smaller then 0.1 when using Wato....
    * 0690 FIX: Fix language jumping to German when saving user profiles
    * 0666 FIX: Minimum port for the mknotifyd is now 1024 (never use well known ports)...
    * 0559 FIX: WATO snapshots: improved validation of (uploaded) snapshots...
    * 0709 FIX: Fix NoneType has not attribute userdb_automatic_sync bug in D-WATO
    * 0728 FIX: mem.win: fixed bug in WATO configuration rule...
    * 0139 FIX: ldap sync: syncing if rules against ldap is not longer case sensitiv
    * 0736 FIX: WATO backup and restore: improved error handling...

    Notifications:
    * 0362 sms: now searching PATH for sendsms and smssend commands...
    * 0684 New notification variables NOTIFY_LASTSERVICEOK and NOTIFY_LASTHOSTUP...
    * 0711 New rules based notifications...
    * 0713 New bulk notifications...
    * 0108 FIX: Prevent service notification on host alerts...
    * 0058 FIX: Fix email notifications containing non-ASCII characters in some situtations...
    * 0133 FIX: Fixed mkeventd notification plugin...
    * 0720 FIX: Fix timeperiod computation with CMC and flexible notifications...

    BI:
    * 0721 Use hard states in BI aggregates...
    * 0714 BI aggregations now also honor scheduled downtimes...
    * 0715 BI aggregates now acknowledgement information...
    * 0669 FIX: Fixed regex matching in BI when using character groups [...]...

    Reporting & Availability:
    * 0018 New option for displaying a legend for the colors used in the timeline...
    * 0405 Add CSV export to availability views...
    * 0338 FIX: Introduce time limit on availability queries...
    * 0681 FIX: Display correct year for availability range for last month in january
    * 0750 FIX: Availability: fix exception when summary is on and some elements have never been OK

    Event Console:
    * 0301 Handling messages of special syslog format correctly...
    * 0388 Moved Event Console related settings to own settings page...
    * 0710 Create a history entry for events that failed their target count...
    * 0749 Allow to restrict visibility of events by their host contacts...
    * 0303 FIX: Old log entries were shown in event history first...
    * 0304 FIX: Escaping several unwanted chars from incoming log messages...
    * 0089 FIX: CSV export of event console was broken...
    * 0359 FIX: Fixed exception in event simulator when one match group did not match
    * 0384 FIX: Trying to prevent problem when restarting mkeventd...
    * 0427 FIX: Fixed exception when handling connections from event unix socket...
    * 0679 FIX: Allow non-Ascii characters in generated events
    * 0680 FIX: Do not allow spaces in host names in event simulator...
    * 0672 FIX: Service item of "Check event state in event console" checks can now be configured...
    * 0590 FIX: mkeventd: fixed encoding of unicode characters in the snmptrap receiver...

    Livestatus:
    * 0337 New header for limiting the execution time of a query...
    * 0276 nagios4 livestatus support...
    * 0335 FIX: Parse state of downtime notification log entries correctly...
    * 0336 FIX: Limit the number of lines read from a single logfile...
    * 0344 FIX: Fix semantics of columns num_services_hard_*...

    Livestatus-Proxy:
    * 0263 FIX: livestatus log table: fixed missing logentries of archived logfiles...


1.2.3i7:
    Core & Setup:
    * 0011 Introduce optional lower limit for predicted levels...
    * 0217 FIX: More verbose error output for SNMP errors on the command line...
    * 0288 FIX: Error messages of datasource programs (e.g. VSphere Agent) are now visible within WATO...
    * 0010 FIX: Fix computation of hour-of-the-day and day-of-month prediction...
    * 0292 FIX: Inline SNMP: Check_MK check helpers are closing UDP sockets now...

    Checks & Agents:
    * 0060 cisco_fantray: new check for monitoring fan trays of Cisco Nexus switches
    * 0061 cisco_cpu: check now recognizes new object cpmCPUTotal5minRev...
    * 0063 veeam_client: new check to monitor status of veeam clients with special agent plugin...
    * 0064 veeam_jobs: new check to monitor the backup jobs of the veeam backup tool...
    * 0047 fritz.conn fritz.config fritz.uptime fritz.wan_if fritz.link: New checks for monitoring Fritz!Box devices...
    * 0027 esx_vsphere_sensors: it is now possible override the state of sensors...
    * 0090 apc_ats_status: New Check for monitoring APC Automatic Transfer Switches
    * 0080 Added new checks for Brocade NetIron MLX switching / routing devices...
    * 0091 apc_ats_output: new check for output measurements on APC ATS devices
    * 0068 check_sql: support for mssql databases included
    * 0208 fileinfo.groups: Added minimum/maximum file size parameters...
    * 0093 check_http: Default service description prefix can be avoided...
    * 0004 df: dynamic filesystem levels now reorder levels automatically...
    * 0069 veeam_client: limits for time since last backup introduced
    * 0214 Logwatch: context lines can now be disabled using nocontext=1...
    * 0038 casa_cpu_mem casa_cpu_temp casa_cpu_util casa_fan casa_power: New checks for casa Cable Modem Termination Systems...
    * 0097 arc_raid_status: New check for Areca RAID controllers
    * 0070 cmciii_lcp_airin cmciii_lcp_airout cmciii_lcp_fans cmciii_lcp_waterflow cmciii_lcp_waterin cmciii_lcp_waterout: new checks for the Rittal CMC-III LCP device
    * 0098 apc_inrow_airflow, apc_inrow_fanspeed, apc_inrow_temp: New checks for APC inrow devices
    * 0099 apc_mod_pdu_modules: New check for APC Modular Power Distribution Unit
    * 0072 cmciii_pu_access cmciii_pu_canbus cmciii_pu_io cmciii_pu_temp: New checks for the Rittal CMC-III PU Unit
    * 0100 juniper_cpu: New check for CPU utilization on Juniper switches
    * 0236 windows_agent: each script can now be configured to run sync / async...
    * 0101 liebert_chiller_status: New check for Liebert Chiller devices
    * 0083 brocade_mlx: Temperature sensors of one module now in one common check...
    * 0008 df: Solaris agent now also supports samfs
    * 0084 brocade_mlx: single checks now instead of sub checks...
    * 0291 winperf_ts_sessions: New check to monitor Microsoft Terminal Server sessions...
    * 0102 modbus_value: New check and Agent to modbus devices...
    * 0013 Solaris Agent: implement cached async plugins and local checks...
    * 0238 vsphere monitoring: new option to skip placeholder vms in agent output...
    * 0016 Linux+Windows agent: allow spooling plugin outputs via files...
    * 0017 local: New state type P for state computation based on perfdata...
    * 0085 brocade_mlx: now handles more different module states...
    * 0024 FIX: cisco_wlc: removed check configuration parameter ap_model...
    * 0003 FIX: ps: Remove exceeding [ and ] in service description when using process inventory...
    * 0037 FIX: checkman browser (cmk -m) was not working properly in network subtree...
    * 0283 FIX: Interface Checks: ignore invalid error counts while interface is down...
    * 0081 FIX: Fixed corruption in SNMP walks created with cmk --snmpwalk...
    * 0286 FIX: esx_vsphrere_counters.ramdisk: Better handling for non existant ramdisks...
    * 0290 FIX: winperf_processor mem.win: Handling no/empty agent responses correctly now...
    * 0293 FIX: esx_vsphere_counters_ramdisk_sizes: Handles ram disk "ibmscratch" by default now
    * 0012 FIX: Solaris Agent: fixed broken fileinfo section...
    * 0297 FIX: mk-job is now also usable on CentOS 5+...
    * 0298 FIX: win_dhcp_pools: Fixed wrong percentage calculation
    * 0237 FIX: tsm_sessions: fixed invalid check output during backups...

    Multisite:
    * 0001 New filters for selecting several host/service-groups at once...
    * 0050 New concept of favorite hosts and services plus matching filters and views...
    * 0211 GUI Notify: Added notify method "popup" to really create popup windows...
    * 0215 Added option to make HTML escape in plugin outputs configurable...
    * 0071 livedump: new option to include contact_groups instead of contacts when dumping configuration
    * 0043 FIX: LDAP: Improved error reporting during synchronisation...
    * 0044 FIX: LDAP: Fixed error with empty groups during non nested group sync...
    * 0045 FIX: LDAP: Fixed error when synchronizing non nested groups to roles...
    * 0046 FIX: Fixed editing contactgroup assignments of hosts or folders with "-" in names...
    * 0049 FIX: Fixed useless I/O during page processing...
    * 0203 FIX: Changed sidebar reload interval to be more random...
    * 0204 FIX: Reduced I/O on logins with access time recording or failed login counts...
    * 0206 FIX: Fixed logwatch permission check when using liveproxy for normal users...
    * 0210 FIX: LDAP: Fixed problem syncing contactgroups of a user with umlauts in CN
    * 0035 FIX: Convert HTTP(S) links in plugin output into clickable icon...
    * 0006 FIX: Checkboxes for hosts/services were missing on modified views...
    * 0284 FIX: Context help toggled on/off randomly...
    * 0285 FIX: Fixed bookmarking of absolute URLs or PNP/NagVis URLs in sidebar snapin...
    * 0296 FIX: Fixed moving of snapins while in scrolled sidebar...

    WATO:
    * 0053 New rule for configuring the display_name of a service...
    * 0216 Supporting float values as SNMP timeout value now...
    * 0082 Improved online help for LDAP connections...
    * 0009 Automatically schedule inventory check after service config change...
    * 0294 Added "services" button to host diagnose page
    * 0048 FIX: Tests on host diagnose page are executed parallel now...
    * 0033 FIX: Fixed problem when saving settings in WATOs host diagnostic page...
    * 0205 FIX: NagVis related permissions of roles can be edited again...
    * 0207 FIX: Explicit communities were not saved in all cases...
    * 0094 FIX: Hide SNMPv3 credentials in WATO...
    * 0212 FIX: Fixed broken site edit page in case a TCP socket has been configured...
    * 0095 FIX: Fixed problem with portnumber in Wato Distributed Monitoring dialog
    * 0213 FIX: LDAP: Various small improvements for handling the LDAP user connector...
    * 0039 FIX: Fixed exception on displaying WATO helptexts in the global settings...
    * 0219 FIX: Fixed display problems in WATO folders with long contact group names
    * 0220 FIX: Added HTML escaping to several global settings attributes...
    * 0234 FIX: Improved handling of interface inventory states / types...
    * 0289 FIX: Renamed "Hosts & Folders" page to "Hosts"
    * 0295 FIX: Fixed problem with new created tag groups with "/" in title...

    Notifications:
    * 0005 Added notification script for sending SMS via mobilant.com...
    * 0032 FIX: Fixed problem when forwarding notification mails in windows...
    * 0218 FIX: Fixed rendering of HTML mails for Outlook (at least 2013)...

    BI:
    * 0287 FIX: Fixed assuming states of services with backslashes in descriptions...

    Reporting & Availability:
    * 0051 Option for showing timeline directly in availability table...
    * 0052 Visual colorization of availability according to levels...
    * 0054 New labelling options for availability table...
    * 0055 Allow grouping by host, host group or service group...
    * 0056 New concept of service periods in availability reporting...
    * 0002 You can now annotate events in the availability reporting...
    * 0014 FIX: Fix styling of tables: always use complete width...
    * 0015 FIX: Fixed summary computation in availability when grouping is used...

    Event Console:
    * 0026 FIX: snmptd_mkevent.py: fixed crash on startup
    * 0036 FIX: Fixed bug where multsite commands did not work properly...

    Livestatus:
    * 0067 livedump: new option to mark the mode at the beginning of the dump and documentation fixes...
    * 0023 FIX: Fixed incorrect starttime of table statehist entries...
    * 0034 FIX: Availability no longer showes incorrect entries when only one logfile exists...
    * 0233 FIX: Fixed missing entries in log file and availability view...


1.2.3i6:
    Core & Setup:
    * 0041 FIX: setup.py now handles non existing wwwuser gracefully...

    Checks & Agents:
    * 0040 Add agent plugin to test local hostname resolving...
    * 0020 FIX: Inventory problem with inventory_processes parameter...

    Multisite:
    * 0000 Improved performance of LDAP sync by refactoring the group sync code

    WATO:
    * 0042 FIX: Removed debug outputs from service inventory...


1.2.3i5:
    Core:
    * Automatically remove duplicate checks when monitoring with Agent+SNMP
       at the same time. TCP based ones have precedence.
    * inventory check of SNMP devices now does scan per default (configurable)
    * FIX: inventory check now honors settings for exit code
    * FIX: avoid exception nodes of cluster have different agent type
    * FIX: continue inventory, if one check does not support it
    * FIX: fix configuration of explicit SNMP community, allow unicode
    * FIX: avoid invalid cache of 2nd and up hosts in bulk inventory
    * FIX: fixed error handling in SNMP scan, inventory check fails now
           if SNMP agent is not responding
    * FIX: Ignore snmp_check_interval cache in interactive situations (e.g.  -nv)
    * FIX: check_mk config generation: on computing the checks parameters
           there is no longer a small chance that existing rules get modified

    Event Console:
    * check_mkevents now available as C binary: check_mkevents_c
    * FIX: use default values for unset variables in actions

    Multisite:
    * Speed-O-Meter: now measure only service checks. Host checks
      are omitted, since they do not really matter and make the
      results less useful when using CMC.
    * Added host aliases filter to some views (host/service search)
    * It is now possible to enforce checkboxes in views upon view loading
      (needs to be confgured per view via the view editor)
    * Wiki Sidebar Snapin: showing navigation and quicksearch. OMD only.
    * Sidebar can now be folded. Simply click somewhere at the left 10 pixels.
    * Foldable sections now have an animated triangle icon that shows the folding state
    * Added new snapin "Folders", which interacts with the views snapin when
      both are enabled. You can use it to open views in a specific folder context
    * LDAP: Added option to make group and role sync plugin handle nested
            groups (only in Active Directory at the moment). Enabling this
	    feature might increase the sync time a lot - use only when really needed.
    * FIX: Fixed encoding problem in webservice column output
    * FIX: Fix output format python for several numeric columns
    * FIX: Fixed searching hosts by aliases/adresses
    * FIX: Remove duplicate entries from Quicksearch
    * FIX: Avoid timed browser reload after execution of exections
    * FIX: Hosttag filter now works in service related views
    * FIX: Added code to prevent injection of bogus varnames
           (This might break code which uses some uncommon chars for varnames)
    * FIX: Fixed computation of perfometer values, which did not care about
           the snmp_check_interval. Simplyfied computation of perfometer values
    * FIX: LDAP: Custom user attributes can now be synced again

    BI:
    * FIX: Fix exception when showing BI tree in reporting time warp
    * FIX: Fixed blue triangle link: would show more aggregations,
       if one name was the prefix of another

    Notifications:
    * Blacklisting for services in the felixble notification system
    * FIX: mail with graph plugin: set explicit session.save_path for php
           Fixes instances where the php command couldn't fetch any graphs

    Checks & Agents:
    * diskstat: removed (ever incorrect) latency computation for Linux
    * statgrab_load: support predictive levels, add perf-o-meter
    * ucd_cpu_load: support predictive levels
    * hpux_cpu, blade_bx_load: support predictive levels, add perf-o-meter,
       make WATO-configable
    * check_sql: Database port can now be explicitly set
    * steelhead_perrs: New check for Rivergate Gateways
    * alcatel_power: Check for power supplies on Alcatel switches
    * qnap_disks: New check for Hardisks in Qnap devices
    * Dell Open Manage: SNNP Checks for Physical Disks, CPU and Memory
    * check_tcp: Now able to set custom service description
    * Apache ActiveMQ: New Special Agent and Check to query ActiveMQ Queues
    * check_ftp: can now be configured via Wato
    * windows_tasks: New check to  monitor the Windows Task Scheduler
    * sensatronics_temp: New check for Sensatronic E4 Temperatur Sensor
    * akcp_sensor_drycontact: New Check for AKCP drycontact Sensors
    * esx_vsphere_vm.heartbeat: Heartbeat status alert level now configurable
    * ps:  new configuration option: handle_count (windows only)
    * FIX: Windows agent: gracefully handle garbled logstate.txt
    * FIX: esx_vsphere_counters: added missing ramdisk type upgradescratch
    * FIX: esx_vsphere_hostsystem: fixed bug in handling of params
    * FIX: local: tolerate invalid output lines
    * FIX: hp_proliant: Correct handling of missing snmp data
    * FIX: logwatch.ec: No longer forwards "I" lines to event console
    * FIX: check_dns: default to querying the DNS server on the localhost itself
    * FIX: ps: do not output perfdata of CPU averaging (use ps.perf for that)
    * FIX: nfsexports: also support systems with rpcbind instead of portmap
    * FIX: ups_in_freq: corrected spelling of service description
    * FIX: ups_bat_temp: renamed service description to "Temperature Battery",
           in order to make it consistent with the other temperature checks
    * FIX: hp_blade_blades: Fixed crash on inventory when receiving
           unexpected snmp data
    * FIX: apache_status: If ReqPerSec and BytesPerSec are not reported by
           the agent, no PNP graphs for them are drawn.
           (This is the case if ExtendedStatus set to Off in Apache config)
    * FIX: oracle_jobs: fixed issues with incorrect column count in check output
    * FIX: if/if64/...: layout fix in PNP template for packets


    WATO:
    * You can now have site-specific global settings when using
      distributed WATO (available in the "Distributed Monitoring")
    * bulk inventory: display percentage in progress bar
    * New option for full SNMP scan in bulk inventory
    * bulk operations now also available when checkboxes are off
    * LDAP: Added test to validate the configured role sync groups
    * LDAP: The sync hooks during activate changes can now be enabled/disabled
      by configuration (Global Settings)
    * Disabled replication type "peer" in site editor.
    * Added "permanently ignore" button to inventory services dialog which
      links directly to the disabled services view
    * Added diagnose page linked from host edit dialog. This can be used to test
      connection capabilities of hosts
    * The rule "Process inventory" now offers the same configuration options
      as its manual check equivalent "State and count of processes"
    * New configuration option handle_count (windows only) in the rules
      "Process inventory" and "State and count of processes"
    * FIX: correct display of number of hosts in bulk inventory
    * FIX: nailed down ".siteid" exception when added new site
    * FIX: fixed setting for locking mode from 'ait' to 'wait'
    * FIX: avoid removal of tags from rules when not yet acknowledged
    * FIX: avoid need for apache restart when adding new service levels
    * FIX: fix encoding problem on GIT integration

    Livestatus:
    * Removed "livecheck". It never was really stable. Nagios4 has something
      similar built in. And also the Check_MK Micro Core.
    * table statehist: no longer computes an unmonitored state for hosts and
                       services on certain instances.
                       (showed up as no hosts/services in the multisite gui)
    * table statehist: fixed SIGSEGV chance on larger queries

1.2.3i4:
    Core:
    * Create inventory check also for hosts without services, if they
          have *no* ping tag.

    WATO:
    * Bulk inventory: speed up by use of cache files and doing stuff in
          groups of e.g. 10 hosts at once
    * Multisite connection: new button for cloning a connection

    Checks & Agents:
    * Linux agent RPM: remove dependency to package "time". That package
         is just needed for the binary mk-job, which is useful but not
         neccessary.

    Multisite:
    * FIX: fix broken single-site setups due to new caching

1.2.3i3:
    Core:
    * FIX: fixed typo in core startup message "logging initial states"
    * FIX: livestatus table statehist: fixed rubbish entries whenever
           logfile instances got unloaded

    Livestatus:
    * FIX: check_mk snmp checks with a custom check interval no longer
           have an incorrect staleness value

    Notifications:
    * mkeventd: new notification plugin for forwarding notifications
       to the Event Console. See inline docu in share/check_mk/notification/mkeventd
       for documentation.
    * FIX: cleanup environment from notifications (needed for CMC)

    Checks & Agents:
    * Windows agent: increased maximum plugin output buffer size to 2MB
    * check_icmp: New WATO rule for custom PING checks
    * agent_vsphere: now able to handle < > & ' " in login credentials
    * if/if64 and friends: add 95% percentiles to graphs
    * services: inventory now also matches against display names of services
    * esx_vsphere_hostsystem.multipath: now able to set warn/crit levels
    * cpu_netapp: added Perf-O-Meter and PNP template
    * cisco_cpu: added Perf-O-Meter and PNP template
    * apc_symmetra: add input voltage to informational output
    * agent_vsphere: new debug option --tracefile
    * FIX: windows_agent: fixed bug in cleanup of open thread handles
    * FIX: cups default printer is now monitored again in linux agent
    * FIX: host notification email in html format: fixed formating error
           (typo in tag)
    * FIX: netapp_volumes: better output when volume is missing
    * FIX: winperf_phydisk: handle case where not performance counters are available
    * FIX: check_mk_agent.linux: limit Livestatus check to 3 seconds
    * FIX: esx_vsphere_vm: fixed exception when memory info for vm is missing
    * FIX: esx_vsphere_hostsystem: Fixed typo in check output
    * FIX: psperf.bat/ps: Plugin output processing no longer crashes when
           the ps service is clustered

    Multisite:
    * Filtering in views by Hostalias is possible now too
       (however the filter is not displayed in any standard view - user needs
       to enable it by customizing the needed views himself)
    * FIX: add missing service icons to view "All Services with this descr..."
    * FIX: ldap attribute plugins: fixed crash when parameters are None
    * FIX: avoid duplicate output of log message in log tables
    * FIX: fixed problem with ldap userid encoding
    * FIX: removed state-based colors from all Perf-O-Meters
    * FIX: brocade_fcport pnp-template: fixed incorrect display of average values
    * FIX: all log views are now correctly sorted from new to old

    Livestatus-Proxy:
    * Implement caching of non-status requests (together with Multisite)
    * FIX: fix exception when printing error message
    * FIX: honor wait time (now called cooling period) after failed TCP connection
    * FIX: fix hanging if client cannot accept large chunks (seen on RH6.4)

    WATO:
    * Rule "State and count of processes": New configuration options:
           virtual and resident memory levels
    * Added title of tests to LDAP diagnose table
    * Bulk inventory: new checkbox to only include hosts that have a failed
        inventory check.
    * Bulk inventory: yet another checkbox for skipping hosts where the
        Check_MK service is currently critical
    * New rule: Multipath Count (used by esx_vsphere_hostsystem.multipath)
    * FIX: The rule "State and count of processes" is no longer available
           in "Parameters for inventorized check". This rule was solely
           intented for "Manual checks" configuration
    * FIX: Trying to prevent auth.php errors while file is being updated

1.2.3i2:
    Core:
    * New option -B for just generating the configuration
    * Introduced persistent host address lookup cache to prevent issues
      loading an unchanged configuration after a single address is not resolvable anymore
    * Assigning a service to a cluster host no longer requires a reinventory
    * Setting a check_type or service to ignore no longer requires a reinventory
      Note: If the ignore rule is removed the services will reappear
    * Config creation: The ignore services rule now also applies to custom, active
                       and legacy checks
    * Predictive monitoring: correctly handle spaces in variable names (thanks
       to Karl Golland)
    * New man page browser for console (cmk -m)
    * New option explicit_snmp_communities to override rule based SNMP settings
    * Preparations for significant SNMP monitoring performance improvement
      (It's named Inline SNMP, which is available as special feature via subscriptions)
    * Allow to specify custom host check via WATO (arbitrary command line)
    * Implement DNS caching. This can be disabled with use_dns_cache = False

    Livestatus:
    * new service column staleness: indicator for outdated service checks
    * new host    column staleness: indicator for outdated host checks

    Checks & Agents:
    * esx_hostystem multipath: criticize standby paths only if not equal to active paths
    * mk_logwatch: fixed bug when rewriting logwatch messages
    * check_mk: Re-inventory is no longer required when a service is ignored via rule
    * check_mk: Now possible to assign services to clusters without the need to
                reinventorize
    * lnx_if: Fixed crash on missing "Address" field
    * viprinet_router: Now able to set required target state via rule
    * windows_agent: Now available as 64 bit version
    * agent_vsphere: fix problem where sensors were missing when
      you queried multiple host systems via vCenter
    * cached checks: no longer output cached data if the age of the
                     cache file is twice the maximum cache age
    * windows agent: no longer tries to execute directories
    * fileinfo: no longer inventorize missing files(reported by windows agent)
    * New checks for Brocade fans, temperature and power supplies
    * cluster hosts: removed agent version output from Check_MK service (this
      was misleading for different agent versions on multiple nodes)
    * job check: better handling of unexpected agent output
    * lnx_thermal: Added check for linux thermal sensors (e.g. acpi)
    * hwg_temp: Make WATO-Rule "Room Temperature" match, add man page, graph
                and Perf-O-Meter
    * ps.perf: Support Windows with new plugin "psperf.bat". wmicchecks.bat
               is obsolete now.
    * Special Agent vSphere: support ESX 4.1 (thanks to Mirko Witt)
    * esx_vsphere_object: make check state configurable
    * mk_logwatch: support continuation lines with 'A'. Please refer to docu.
    * mk_oracle: Added plugin for solaris
    * win_netstat: New check for Windows for checking the existance of a UDP/TCP
        connection or listener
    * ps/ps.perf: allow to set levels on CPU util, optional averaging of CPU
    * diskstat: Agent is now also processing data of mmcblk devices
    * qmail: Added check for mailqueue
    * cisco_locif: removed obsolete and already disabled check completely
    * fc_brocade_port: removed obsolete check
    * fc_brocade_port_detailed: removed obsolete check
    * tsm_stgpool: removed orphaned check
    * vmware_state: removed ancient, now orphaned check. Use vsphere_agent instead.
    * vms_{df,md,netif,sys}: remove orphaned checks that are not needed by the current agent
    * tsm: Added new TSM checks with a simple windows agent plugin
    * windows_agent: now starts local/plugin scripts in separate threads/processes
                     new script parameters cache_age, retry_count, timeout
                     new script caching options "off", "async", "sync"
    * windows_agent: increased maximum local/plugin script output length to 512kB
                     (output buffer now grows dynamically)
    * jolokia_metrics: fixed incorrect plugin output for high warn/crit levels
    * jolokia_metrics.uptime: Added pnp template
    * hyperv: Added a check for checking state changes.
    * df / esx_vsphere_datastore: now able to set absolute levels and levels depending
                                  on total disk space of used and free space
    * cisco_wlc: New check for monitoring cisco wireless lan access points
    * cisco_wlc_clients: New check for the nummber of clients in a wlc wifi
    * df: Negative integer levels for MB left on a device
    * win_printers: Monitoring of printer queue on a windows printserver
    * cisco_qos: Updated to be able to mintor IOS XR 4.2.1 (on a ASR9K device)
    * New active check, check_form_submit, to submit HTML forms and check the resulting page
    * mk-job: /var/lib/check_mk_agent/job directory is now created with mode 1777 so
              mk-job can be used by unprivileged users too
    * ADD: etherbox: new check for etherbox (messpc) sensors.
           currently supported: temperature, humidity, switch contact and smoke sensors
    * cisco_wlc_client: now supports low/high warn and crit levels
    * cisco_wlc: now supports configuration options for missing AP
    * agent_vsphere: completely rewritten, now considerably faster
                     vCenter is still queried by old version
    * windows_agent: windows eventlog informational/audit logs now reported with O prefix
    * mk_logwatch: ignored loglines now reported with an "." prefix (if required)
    * apache_status: Nopw also supports multithreaded mpm
    * windows_agent: now able to suppress context messages in windows eventlogs
    * agent_vsphere: completely rewritten, now considerably faster
                     vCenter is still queried by old version
    * windows_agent: windows eventlog informational/audit logs now reported with O prefix
    * mk_logwatch: ignored loglines now reported with an "." prefix (if required)
    * check_mk-if.pnp: fixed bug with pnp template on esx hosts without perfdata
    * jolokia checks (JVM): uptime, threads, sessions, requests, queue
      now configurable via WATO
    * vSphere checks: secret is not shown to the user via WATO anymore
    * WATO rule to check state of physical switch (currently used by etherbox check)
    * cisco_wlc: Allows to configure handling of missing AP
    * logwatch.ec: show logfiles from that we forwarded messages
    * FIX: blade_blades: Fixed output of "(UNKNOWN)" even if state is OK
    * FIX: apache_status: fix exception if parameter is None
    * FIX: hr_mem: handle virtual memory correct on some devices
    * FIX: apache_status agent plugin: now also works, if prog name contains slashes
    * FIX: check_dns: parameter -A does not get an additional string
    * FIX: cisco_qos: Catch policies without post/drop byte information
    * FIX: cisco_qos: Catch policies without individual bandwidth limits
    * FIX: windows_agent: fixed bug on merging plugin output buffers
    * FIX: esx_vsphere_datastores: Fix incomplete performance data and Perf-O-Meter
    * FIX: cleaned up fileinfo.groups pattern handling, manual configuration
      is now possible using WATO
    * FIX: check_mk-ipmi.php: PNP template now displays correct units as delivered
           by the check plugin
    * FIX: check_disk_smb: Remove $ from share when creating service description.
           Otherwise Nagios will not accept the service description.
    * FIX: mrpe: gracefully handle invalid exit code of plugin

    Notifications:
    * notify.py: Matching service level: Use the hosts service level if a
                 service has no service level set
    * notify.py: fixed bug with local notification spooling
    * HTML notifications: Now adding optional links to host- and service names
      when second argument notification script is configured to the base url of the
      monitoring installation (e.g. http://<host>/<site>/ in case of OMD setups)
    * HTML notifications: Added time of state change

    Multisite:
    * Finally good handling of F5 / browser reloads -> no page switching to
      start page anymore (at least in modern browsers)
    * User accounts can now be locked after a specified amount of auth
      failures (lock_on_logon_failures can be set to a number of tries)
    * Column Perf-O-Meter is now sortable: it sorts after the *first*
      performance value. This might not always be the one you like, but
      its far better than nothing.
    * logwatch: Logwatch icon no longer uses notes_url
    * Inventory screen: Host inventory also displays its clustered services
    * Rules: Renamed "Ignored services" to "Disabled services"
             Renamed "Ignored checks" to "Disabled checks"
    * Sorter Host IP address: fixed sorting, no longer uses str compare on ip
    * Views: New: Draw rule editor icon in multisite views (default off)
             Can be activated in global settings
    * New global multisite options: Adhoc downtime with duration and comment
                                    Display current date in dashboard
    * LDAP: Using asynchronous searches / added optional support for paginated
      searches (Can be enabled in connection settings)
    * LDAP: It is now possible to provide multiple failover servers, which are
      tried when the primary ldap server fails
    * LDAP: Supporting posixGroup with memberUid as member attribute
    * LDAP: Added filter_group option to user configuration to make the
    synchonized users filterable by group memberships in directories without
    memberof attributes
    * LDAP: Moved configuration to dedicated page which also provides some
      testing mechanisms for the configuration
    * Added option to enable browser scrollbar to the multisite sidebar (only
      via "sidebar_show_scrollbar = True" in multisite.mk
    * Added option to disable automatic userdb synchronizations in multisite
    * Implemented search forms for most data tables
    * New icons in view footers: export as CSV, export as JSON
    * Availability: new columns for shortest, longest, average and count
    * Editing localized strings (like the title) is now optional when cloning
      views or editing cloned views. If not edited, the views inherit the
      localized strings from their ancestors
    * Added simple problems Dashboard
    * New filter and column painter for current notification number (escalations)
    * Added new painters for displaying host tags (list of tags, single tag
    groups). All those painters are sortable. Also added new filters for tags.
    * Added painters, icon and filters for visualizing staleness information
    * Improved filtering of the foldertree snapin by user permissions (when a user is
      only permitted on one child folder, the upper folder is removed from the
      hierarchy)
    * "Unchecked Services" view now uses the staleness of services for filtering
    * Globe dashlets make use of the parameter "id" to make it possible to
      provide unique ids in the render HTML code to the dashlets
    * Multisite can now track wether or not a user is online, this need to be
      enabled e.g. via Global Settings in WATO (Save last access times of
      users)
    * Added popup message notification system to make it possible to notify
      multisite users about various things. It is linked on WATO Users page at
      the moment. An image will appear for a user in the sidebar footer with
      the number of pending messages when there are pending messages for a user.
      To make the sidebar check for new messages on a regular base, you need
      to configure the interval of sidebar popup notification updates e.g. via
      WATO Global Settings.
    * Event views: changed default horizon from 31 to 7 days
    * New option for painting timestamp: as Unix Epoch time
    * New filters: Host state type and Service state type
    * FIX: better error message in case of exception in SNMP handling
    * FIX: Inventory screen: Now shows custom checks
    * FIX: Fixed locking problem of multisite pages related to user loading/saving
    * FIX: Fixed wrong default settings of view filters in localized multisite
    * FIX: line wrapping of logwatch entries
    * FIX: Fixed button dragging bug when opening the view editor
           (at least in Firefox)

    WATO:
    * Allow to configure check-/retry_interval in second precision
    * Custom user attributes can now be managed using WATO
    * Allow GIT to be used for change tracking (enable via global option)
    * Hosts/Folders: SNMP communities can now be configured via the host
      and folders hierarchy. Those settings override the rule base config.
    * Require unique alias names in between the following elements:
      Host/Service/Contact Groups, Timeperiods and Roles
    * Removed "do not connect" option from site socket editor. Use the
      checkbox "Disable" to disable the site for multisite.
    * Converted table of Event Console Rules to new implementation, make it sortable
    * FIX: do validation of check items in rule editor
    * FIX: More consistent handling of folderpath select in rule editor
    * FIX: Now correctly handling depends_on_tags on page rendering for
           inherited values
    * FIX: Changed several forms from GET to POST to prevent "Request-URI too
           large" error messages during submitting forms
    * FIX: automation snmp scan now adhere rules for shoddy snmp devices
           which have no sys description
    * FIX: Cisco ruleset "Cisco WLC WiFi client connections" has been generalized to
           "WLC WiFi client connections"
    * FIX: Snapshot handling is a little more robust agains manually created
           files in snapshot directory now
    * FIX: Slightly more transparent handling of syntax errors when loading rules.mk

    Notifications:
    * Flexible Notification can now filter service levels
    * FIX: check_tcp corrected order of parameters in definition

    Event Console:
    * New global setting "force message archiving", converts the EC into
      a kind of syslog archive
    * New built-in snmptrap server to directly receive snmp traps
    * FIX: fix layout of filter for history action type
    * FIX: better detect non-IP-number hosts in hostname translation

1.2.3i1:
    Core:
    * Agents can send data for other hosts "piggyback". This is being
      used by the vSphere and SAP plugins
    * New variable host_check_commands, that allows the definition of
      an alternative host check command (without manually defining one)
    * New variable snmp_check_interval which can be used to customize
      the check intervals of SNMP based checks
    * setup: Added missing vars rrd_path and rrdcached_sock
    * new variable check_mk_exit_status: allows to make Check_MK service OK,
      even if host in not reachable.
    * set always_cleanup_autochecks to True per default now
    * check_mk: new option --snmptranslate

    Multisite:
    * New availability view for arbitrary host/service collections
    * New option auth_by_http_header to use the value of a HTTP header
      variable for authentication (Useful in reverse proxy environments)
    * New permission that is needed for seeing views that other users
      have defined (per default this is contained in all roles)
    * New path back to the view after command exection with all
      checkboxes cleared
    * Added plugins to config module to make registration of default values
      possible for addons like mkeventd - reset to default values works now
      correctly even for multisite related settings
    * perfometer: Bit values now using base of 1000
    * Added PNP tempate for check_disk_smb
    * Dashboards can now be configured to be reloaded on resizing
      (automatically adds width/height url parameters)
    * LDAP authentification: New config option "Do not use persistent
                             connections to ldap server"
    * Hosttags and auxiliary tags can now be grouped in topics
    * Fixed output of time in view if server time differs from user time

    Event Console:
    * New rule feature: automatically delete event after actions
    * New filter for maximum service level (minimum already existed)
    * New global setting: hostname translation (allows e.g. to drop domain name)
    * New rule match: only apply rule within specified time period

    Checks & Agents:
    * solaris_mem: New check for memory and swap for Solaris agent
    * agent_vsphere: New VMWare ESX monitoring that uses pySphere and the VMWare
      API in order to get data very efficiently. Read (upcoming) documentation
      for details.
    * new special agent agent_random for creating random monitoring data
    * New checks: windows_intel_bonding / windows_broadcom_bonding
    * Implemented SAP monitoring based on the agent plugin mk_sap. This
      must be run on a linux host. It connects via RFC calls to SAP R/3
      systems to retrieve monitoring information for this or other machines.
    * sap.dialog: Monitors SAP dialog statistics like the response time
    * sap.value: Simply processes information provided by SAP to Nagios
    * openvpn_clients: new check for OpenVPN connections
    * if64_tplink: special new check for TP Link switches with broken SNMP output
    * job: Monitoring states and performance indicators of any jobs on linux systems
    * oracle_asm_diskgroups: Added missing agent plugin + asmcmd wrapper script
    * oracle_jobs: New check to monitor oracle database job execution
    * oracle_rman_backups: New check to monitor state of ORACLE RMAN backups
    * jar_signature: New check to monitor wether or not a jar is signed and
      certificate is not expired
    * cisco_qos: adhere qos-bandwidth policies
    * check_disk_smb: WATO formalization for active check check_disk_smb
    * if.include: new configurable parameters for assumed input and output speed
    * cisco_qos: new param unit:    switches between bit/byte display
                 new param average: average the values over the given minute
                 new params post/drop can be configured via int and float
                 fixed incorrect worst state if different parameters exceed limit
    * logwatch.ec: Added optional spooling to the check to prevent dataloss
      when processing of current lines needs more time than max execution time
    * mounts: ignore multiple occurrances of the same device
    * Linux agent: allow cached local/plugins checks (see docu)
    * mem.include: Linux memory check now includes size of page tables. This
      can be important e.g. on ORACLE systems with a lot of memory
    * windows_agent: Now buffers output before writing it to the socket
                     Results in less tcp packages per call
    * smart.stats: rewrote check. Please reinventorize. Error counters are now
      snapshotted during inventory.
    * smart.temp: add WATO configuration
    * windows_agent: check_mk.ini: new option "port" - specifies agent port
    * winperf_processor: introduce averaging, support predictive levels
    * cpu_util.include: fixed bug when params are set to None
    * predictive levels: fixed bug when existing predictive levels get new options
    * windows_plugin mssql.vbs: No longer queries stopped mssql instances
    * cisco_hsrp: fixed problem when HSRP groups had same ip address
    * winperf_if: hell has frozen over: a new check for network adapters on Windows
    * windows agent: new config section plugins, now able to set timeouts for specific plugins
                     new global config option: timeout_plugins_total
    * lnx_if in Linux agent: force deterministical order of network devices
    * Linux agent: remove obsolete old <<<netif>>> and <<<netctr>>> sections
    * logwatch, logwatch.ec: detect error in agent configuration
    * Linux agent: cups_queues: do not monitor non-local queues (thanks to Olaf Morgenstern)
    * AIX agent: call lparstat with argument 1 1, this give more accurate data
    * Check_MK check: enable extended performance data per default now
    * viprinet checks: New checks for firmware version/update, memory usage, power supply status,
                       router mode, serialnumber and temperature sensors
    * uptime, snmp_uptime, esx_vsphere_counters.uptime: allow to set lower and upper levels
    * winperf_processor: Now displays (and scales) to number of cpus in pnpgraph
    * mk_postgres plugin: replace select * with list of explicit columns (fix for PG 9.1)
    * lnx_if: show MAC address for interfaces (needs also agent update)
    * winperf_tcp_conn: New check. Displays number of established tcpv4 connections in windows
                        Uses WATO Rule "TCP connection stats (Windows)"
    * windows_agent: fixed timeouts for powershell scripts in local/plugins
    * logwatch: Agent can now use logwatch.d/ to split config to multipe files
    * logwatch: Agent can now rewrite Messages
    * apache_status: New rule: set levels for number of remaining open slots
    * mrpe: handle long plugin output correctly, including performance data
    * cisco_qos: parameters now configurable via WATO

    Notifications:
    * notify.py: unique spoolfiles name no longer created with uuid
    * Warn user if only_services does never match

    Livestatus:
    * Table statehist: Improved detection of vanished hosts and services.
                       Now able to detect and remove nonsense check plugin output
    * FIX: able to handle equal comment_id between host and service
    * livestatus.log: show utf-8 decoding problems only with debug logging >=2
    * livestatus: fixed incorrect output formatting of comments_with_info column

    BI:
    * Integrated availability computing, including nifty time warp feature

    WATO:
    * Configuration of datasource programs via dedicated rules
    * New editor for Business Intelligence rules
    * Rule Editor: Now able to show infeffective rules
    * Valuespec: CascadingDropdown now able to process choice values from functions
    * Removed global option logwatch_forward_to_ec, moved this to the
      logwatch_ec ruleset. With this option the forwarding can now be enabled
      for each logfile on a host
    * Configuration of an alternative host check command
    * Inventory: Display link symbol for ps ruleset
    * New rule for notification_options of hosts and services
    * FIX: Rulesets: correct display of rules within subfolders
    * Remove Notification Command user settings, please use flexible notifications instead


1.2.2p3:
    Core:
    * FIX: get_average(): Gracefully handle time anomlies of target systems
    * FIX: notifications: /var/lib/check_mk/notify directory is now created
           correctly during setup from tgz file. (Without it notifications
           did not get sent out.)
    * FIX: add missing $DESTDIR to auth.serials in setup.sh

    Checks & Agents:
    * FIX: winperf_processor: fix case where CPU percent is exactly 100%
    * FIX: blade_powerfan: fix mixup of default levels 50/40 -> 40/50
    * FIX: Cleaned up graph rendering of Check_MK services
    * FIX: zypper: deal with output from SLES 10
    * FIX: zpool_status: Ignoring "No known data errors" text
    * FIX: dmi_sysinfo: Handling ":" in value correctly
    * FIX: check_http: Fixed syntax error when monitoring certificates
    * FIX: check_dns: parameter -A does not get an additional string
    * FIX: diskstat: Fixed wrong values for IO/s computation on linux hosts
    * FIX: blade_healts: Fixed wrong index checking resulting in exceptions
    * FIX: notifications: /var/lib/check_mk/notify directory is now created
           correctly during setup from tgz file. (Without it notifications
           did not get sent out.)

    Multisite:
    * FIX: LDAP: Disabling use of referrals in active directory configuration
    * FIX: Fixed missing roles in auth.php (in some cases) which resulted in
           non visible pnp graphs and missing nagvis permissions
    * FIX: Fixed label color of black toner perfometers when fuel is low
    * FIX: Fixed wrong default settings of view filters in localized multisite
    * FIX: Fixed exception when enabling sounds for views relying on
           e.g. alert statistics source
    * FIX: Folder Tree Snapin: make folder filter also work for remote
           folders that do not exist locally
    * FIX: correctly display sub-minute check/retry intervals
    * FIX: fix logic of some numeric sorters
    * FIX: Improved user provided variable validation in view code
    * FIX: Escaping html code in plugin output painters

    WATO:
    * FIX: fix layout of Auxiliary tags table
    * FIX: avoid exception when called first time and first page ist host tags
    * FIX: fix validation of time-of-day input field (24:00)
    * FIX: automation users can now be deleted again (bug was introduced in 1.2.2p1)
    * FIX: fix logwatch pattern analyzer message "The host xyz is not
           managed by WATO." after direct access via snapin
    * FIX: Fixed first toggle of flags in global settings when default is set to True
    * FIX: fix exception and loss of hosts in a folder when deleting all site connections
           of a distributed WATO setup
    * FIX: avoid Python exception for invalid parameters even in debug mode
    * FIX: check_ldap: Removed duplicate "-H" definition
    * FIX: Fixed some output encoding problem in snapshot restore / deletion code
    * FIX: Improved user provided variable validation in snapshot handling code
    * FIX: Improved user provided variable validation in inventory dialog

    Event Console:
    * FIX: apply rewriting of application/hostname also when cancelling events
    * FIX: check_mkevents now uses case insensitive host name matching

    Livestatus:
    * FIX: fixed incorrect output formatting of comments_with_info column
    * FIX: statehist table: fixed memory leak

1.2.2p2:
    Core:
    * FIX: livecheck: fixed handling of one-line plugin outputs and missing \n
           (Thanks to Florent Peterschmitt)

    Checks & Agents:
    * FIX: jolokia_info: ignore ERROR instances
    * FIX: apache_status: use (also) apache_status.cfg instead of apache_status.conf
    * FIX: f5_bigip_vserver: fix wrong OID (13 instead of 1), thanks to Miro Ramza
    * FIX: f5_bigip_psu: handle more than first power supply, thanks to Miro Ramza
    * FIX: ipmi_sensors: ignore sensors in state [NA] (not available)
    * FIX: aix_lvm: handle agents that output an extra header line
    * FIX: zfsget: do not assume that devices begin with /, but mountpoints
    * FIX: ipmi_sensors: handle two cases for DELL correctly (thanks to Sebastian Talmon)
    * FIX: check_dns: enable performance data
    * FIX: free_ipmi: fix name of sensor cache file if hostname contains domain part
    * FIX: ad_replication plugin: Fixed typo (Thanks to Dennis Honke)

    Multisite:
    * List of views: Output the alias of a datasource instead of internal name
    * FIX: fix column editor for join columns if "SERVICE:" is l10n'ed
    * FIX: fix invalid request in livestatus query after reconnect

    WATO:
    * FIX: convert editing of global setting to POST. This avoid URL-too-long
      when defining lots of Event Console actions
    * FIX: LDAP configuration: allow DNs without DC=

    Event Console:
    * FIX: fix icon in events check if host specification is by IP address
    * Renamed "Delete Event" to "Archive Event" to clearify the meaning

    Notifications:
    * FIX: contacts with notifications disabled no longer receive
           custom notifications, unless forced

1.2.2p1:
    Core:
    * FIX: correctly quote ! and \ in active checks for Nagios
    * FIX: Performing regular inventory checks at configured interval even
           when the service is in problem state
    * Check_MK core now supports umlauts in host-/service- and contactgroup names

    Checks & Agents:
    * FIX: vsphere_agent: fix problems whith ! and \ in username or password
    * FIX: check_mk_agent.aix: fix shebang: was python, must be ksh
    * FIX: cisco_qos: Be compatible to newer IOS-XE versions (Thanks to Ken Smith)
    * FIX: mk_jolokia: Handling spaces in application server instances correctly

    Multisite:
    * FIX: do not remove directories of non-exisant users anymore. This lead to
           a deletion of users' settings in case of an external authentication
           (like mod_ldap).
    * FIX: Fixed handling of dashboards without title in sidebar view snapin
    * FIX: titles and services got lost when moving join-columns in views
    * FIX: Fixed exception during initial page rendering in python 2.6 in special cases
           (Internal error: putenv() argument 2 must be string, not list)

    Livestatus:
    * livestatus.log: show utf-8 decoding problems only with debug logging >=2

    Notifications:
    * FIX: HTML mails: Handle the case where plugin argument is not set
    * FIX: HTML mails: remove undefinded placeholders like $GRAPH_CODE$

    WATO:
    * Improved handling of valuespec validations in WATO rule editor. Displaying a
      warning message when going to throw away the current settings.
    * FIX: fix bug where certain settings where not saved on IE. This was mainly
           on IE7, but also IE8,9,10 in IE7 mode (which is often active). Affected
           was e.g. the nodes of a cluster or the list of services for service
           inventory

1.2.2:
    Core:
    * Added $HOSTURL$ and $SERVICEURL$ to notification macros which contain an
      URL to the host/service details views with /check_mk/... as base.

    Checks & Agents:
    * FIX: blade_bx_load: remove invalid WATO group
    * FIX: lnx_bonding: handle also 802.3ad type bonds

    Notifications:
    * FIX: Removing GRAPH_CODE in html mails when not available
    * Using plugin argument 1 for path to pnp4nagios index php to render graphs
    * Little speedup of check_mk --notify

    Multisite:
    * FIX: Fixed umlaut handling in reloaded snapins

    WATO:
    * FIX: Fix several cases where WATO rule analyser did not hilite all matching rules
    * Added tcp port parameter to SSL certificate check (Thanks to Marcel Schulte)

    Event Console:
    * FIX: Syslog server is now able to parse RFC 5424 syslog messages

1.2.2b7:
    Checks & Agents:
    * FIX: postfix_mailq: fix labels in WATO rule, set correct default levels


1.2.2b6:
    Core:
    * FIX: setup: detect check_icmp also on 64-Bit CentOS
           (thanks to あきら)
    * FIX: setup.sh: create auth.serials, fix permissions of htpasswd
    * FIX: livecheck: now able to handle check output up to 16kB

    Checks & Agents:
    * FIX: apc_symmetra_power: resurrect garble PNP template for
    * FIX: check_mk_agent.freebsd: remove garble from output
           (Thanks to Mathias Decker)
    * FIX: check_mk-mssql_counters.locks: fix computation, was altogether wrong
    * FIX: check_mk-mssql_counters.transactions: fix computation also
    * check_http: now support the option -L (urlizing the result)
    * Added mem section to Mac OSX agent (Thanks to Brad Davis)
    * FIX: mssql.vbs (agent plugin) now sets auth options for each instance
    * FIX: jolokia_metrics.mem: error when missing max values
    * Make levels for SMART temperature editable via WATO

    Multisite:
    * FIX: fix localization in non-OMD environment
           (thanks to あきら)
    * FIX: hopefully fix computation of Speed-O-Meter
    * Add $SERVICEOUTPUT$ and $HOSTOUTPUT$ to allowed macros for
      custom notes
    * FIX: Writing one clean message to webserver error_log when write fails
    * FIX: Escaping html entities when displaying comment fields
    * FIX: Monitored on site attribute always has valid default value

    Notifications:
    * FIX: fix event type for recoveries
    * FIX: fix custom notifications on older nagios versions
    * FIX: handle case where type HOST/SERVICE not correctly detected

    Livestatus:
    * FIX: memory leak when removing downtime / comment

    WATO:
    * FIX: Removed "No roles assigned" text in case of unlocked role attribute
           in user management dialog
    * FIX: Fix output of rule search: chapters appeared twice sometimes

    Event Console:
    * FIX: check_mkevents: fix usage help if called with illegal options
    * check_mkevents now allows specification of a UNIX socket
      This is needed in non-OMD environments
    * setup.py now tries to setup Event Console even in non-OMD world

1.2.2b5:
    Core:
    * Checks can now omit the typical "OK - " or "WARN -". This text
      will be added automatically if missing.
    * FIX: livecheck: fixed compilation bug
    * FIX: check_mk: convert service description unicode into utf-8
    * FIX: avoid simultanous activation of changes by means of a lock

    Checks & Agents:
    * FIX: jolokia_metrics.mem - now able to handle negative/missing max values
    * ADD: tcp_conn_stats: now additionally uses /proc/net/tcp6
    * ADD: wmic_processs: cpucores now being considered when calculating
           user/kernel percentages. (thanks to William Baum)
    * FIX: UPS checks support Eaton Evolution
    * FIX: windows agent plugin: mssql now exits after 10 seconds

    Notifications:
    * FIX: fixed crash on host notification when contact had explicit services set

    Livestatus:
    * FIX: possible crash with VERY long downtime comments

    WATO:
    * FIX: Fix hiliting of errors in Nagios output
    * FIX: localisation error

    Multisite:
    * FIX: Avoid duplicate "Services" button in host detail views
    * FIX: fix rescheduling icon for services with non-ASCII characters
    * New filter for IP address of a host
    * Quicksearch: allow searching for complete IP addresses and IP
      address prefixes
    * Add logentry class filter to view 'Host- and Service events'

    BI:
    * FIX: fix exception with expansion level being 'None'
    * FIX: speedup for single host tables joined by hostname (BI-Boxes)
    * FIX: avoid closing BI subtree while tree is being loaded

    Event Console:
    * FIX: make hostname matching field optional. Otherwise a .* was
           neccessary for the rule in order to match
    * FIX: event_simulator now also uses case insensitive matches

1.2.2b4:
    Core:
    * FIX: Fix output of cmk -D: datasource programs were missing
    * FIX: allow unicode encoded extra_service_conf
    * FIX: no default PING service if custom checks are defined
    * FIX: check_mk_base: fixed rounding error in get_bytes_human_readable
    * FIX: check_mk: improved support of utf-8 characters in extra_service_conf
    * FIX: livestatus: table statehist now able to check AuthUser permissions
    * New configuration variable contactgroup_members

    Checks & Agents:
    * FIX: smart - not trying to parse unhandled lines to prevent errors
    * FIX: winperf_processor - fixed wrong calculations of usage
    * FIX: WATO configuration of filesystem trends: it's hours, not days!
    * FIX: mysql: fixed crash on computing IO information
    * FIX: diskstat: fix local variable 'ios_per_sec' referenced before assignment
    * FIX: multipath: ignore warning messages in agent due to invalid multipath.conf
    * FIX: megaraid_bbu: deal with broken output ("Adpater"), found in Open-E
    * FIX: megaraid_pdisk: deal with special output of Open-E
    * FIX: jolokia_metrics.mem: renamed parameter totalheap to total
    * FIX: megaraid_bbu: deal with broken output ("Adpater")
    * FIX: check_ldap: added missing host address (check didn't work at all)
    * FIX: check_ldap: added missing version option -2, -3, -3 -T (TLS)
    * FIX: mssql: Agent plugin now supports MSSQL Server 2012
    * FIX: hr_mem: fix max value in performance data (thanks to Michaël COQUARD)
    * FIX: f5_bigip_psu: fix inventory function (returned list instead of tuple)
    * FIX: mysql.connections: avoid crash on legacy agent output
    * FIX: tcp_conn_stats: use /proc/net/tcp instead of netstat -tn. This
           should avoid massive performance problems on system with many
           connections
    * Linux agent: limit netstat to 10 seconds
    * ps: Allow %1, %2, .. instead of %s in process_inventory. That allows
      reordering of matched groups
    * FIX: f5_bigip_psu - fixed inventory function
    * FIX: printer_supply - fixed inventory function for some kind of OKI printers

    Multisite:
    * FIX: Fixed problem with error during localization scanning
    * FIX: Fixed wrong localization right after a user changed its language
    * FIX: Improved handling of error messages in bulk inventory
    * FIX: fixed focus bug in transform valuespec class
    * FIX: stop doing snapin refreshes after they have been removed
    * FIX: sidebar snapins which refresh do not register for restart detection anymore
    * FIX: fix user database corruption in case of a race condition
    * FIX: added checks wether or not a contactgroup can be deleted
    * FIX: Avoid deadlock due to lock on contacts.mk in some situations
    * Changed sidebar snapin reload to a global interval (option:
      sidebar_update_interval), defaults to 30 seconds
    * Sidebar snapins are now bulk updated with one HTTP request each interval

    BI:
    * FIX: fixed invalid links to hosts and services in BI tree view
    * FIX: fix exception in top/down and bottom/up views
    * FIX: fix styling of top/down and bottom/up views (borders, padding)
    * FIX: fix style of mouse pointer over BI boxes
    * FIX: list of BI aggregates was incomplete in some cases
    * FIX: single host aggregations didn't work for aggregations += [...]
    * FIX: top-down and bottom-up was broken in case of "only problems"
    * FIX: BI see_all permission is now working again
    * Do not handle PENDING as "problem" anymore
    * Make titles of non-leaf tree nodes klickable

    WATO:
    * FIX: flexible notification valuespec is now localizable
    * FIX: Alias values of host/service/contact groups need to be set and unique
           within the group
    * FIX: Fixed exception when editing contactgroups without alias
    * FIX: Fix localization of rule options
    * FIX: ValueSpec OptionalDropDown: fix visibility if default is "other"
    * Suggest use default value for filesystem levels that make sense
    * Valuespec: CascadingDropdown now able to process choice values from functions
    * Freshness checking for classical passive Nagios checks (custom_checks)

1.2.2b3:
    Checks & Agents:
    * FIX: Fixed date parsing code ignoring the seconds value in several checks
           (ad_replication, cups_queues, heartbeat_crm, mssql_backup, smbios_sel)
    * FIX: Fixed pnp template for apc_symmetra check when using multiple rrds

    Multisite:
    * FIX: Removed uuid module dependency to be compatible to python < 2.5
    * FIX: remove Javascript debug popup from multi-string input fields
    * FIX: list of strings (e.g. host list in rule editor) didn't work anymore

1.2.2b2:
    Checks & Agents:
    * Added dynamic thresholds to the oracle_tablespace check depending on the
      size of the tablespaces.

    BI:
    * FIX: fix exception in BI-Boxes views of host groups
    * FIX: fix problem where BI-Boxes were invisible if not previously unfolded

    Event Console:
    * FIX: support non-Ascii characters in matching expressions. Note:
           you need to edit and save each affected rule once in order
           to make the fix work.
    * FIX: Fixed exception when logging actions exectuted by mkeventd
    * FIX: etc/init.d/mkeventd flush did not work when mkeventd was stopped

    Multisite:
    * FIX: Fixed several minor IE7 related layout bugs
    * FIX: title of pages was truncated and now isn't anymore
    * Cleanup form for executing commands on hosts/services

    WATO:
    * FIX: Fixed layout of rulelist table in IE*
    * FIX: Fixed adding explicit host names to rules in IE7
    * Add: Improved navigation convenience when plugin output contains [running on ... ]

1.2.2b1:
    Core:
    * cmk --notify: added notification script to generate HTML mails including
      the performance graphs of hosts and services
    * cmk --notify: added the macros NOTIFY_LASTHOSTSTATECHANGE, NOTIFY_HOSTSTATEID,
      NOTIFY_LASTSERVICESTATECHANGE, NOTIFY_SERVICESTATEID, NOTIFY_NOTIFICATIONCOMMENT,
      NOTIFY_NOTIFICATIONAUTHOR, NOTIFY_NOTIFICATIONAUTHORNAME, NOTIFY_NOTIFICATIONAUTHORALIAS
    * FIX: more robust deletion of precompiled files to ensure the correct
      creation of the files (Thanks to Guido Günther)
    * FIX: Inventory for cluster nodes who are part of multiple clusters
    * cmk --notify: added plugin for sms notification
    * FIX: precompiled checks: correct handling of sys.exit() call when using python2.4
    * cmk --notify: improved logging on wrong notification type
    * RPM: Added check_mk-agent-scriptless package (Same as normal agent rpm,
      but without RPM post scripts)

    Checks & Agents:
    * winperf_processor now outputs float usage instead of integer
    * FIX: mssql_counters.file_sizes - Fixed wrong value for "Log Files" in output
    * FIX: drbd: Parameters for expected roles and disk states can now be set to
           None to disable alerting on changed values
    * printer_supply_ricoh: New check for Ricoh printer supply levels
    * jolokia_metrics.mem: now supports warn/crit levels for heap, nonheap, totalheap
    * jolokia_metrics.mem: add dedicated PNP graph
    * FIX: logwatch.ec: use UNIX socket instead of Pipe for forwarding into EC
    * FIX: logwatch.ec: fixed exception when forwarding "OK" lines
    * FIX: logwatch.ec: fixed forwarding of single log lines to event console
    * Improved performance of logwatch.ec check in case of many messages
    * livestatus_status: new check for monitoring performance of monitoring
    * FIX: diskstat.include: fix computation of queue length on windows
      (thanks to K.H. Fiebig)
    * lnx_bonding: new check for bonding interfaces on Linux
    * ovs_bonding: new check for bonding interfaces on Linux / Open vSwitch
    * if: Inventory settings can now be set host based
    * FIX: lnx_bonding/ovs_bonding: correct definition of bonding.include
    * Add: if check now able to handle interface groups  (if_groups)
    * Add: New check for DB2 instance memory levels
    * Add: winperf_phydisk can now output IOPS
    * Add: oracle_tablespace now with flexible warn/crit levels(magic number)

    Livestatus:
    * Add: new column in hosts/services table: comments_with_extra_info
    Adds the entry type and entry time

    Multisite:
    * Added comment painter to notification related views
    * Added compatibility code to use hashlib.md5() instead of md5.md5(), which
      is deprecated in python > 2.5 to prevent warning messages in apache error log
    * Added host filter for "last host state change" and "last host check"
    * FIX: Preventing autocomplete in password fields of "edit profile" dialog
    * The ldap member attribute of groups is now configruable via WATO
    * Added option to enforce lower User-IDs during LDAP sync
    * Improved debug logging of ldap syncs (Now writing duration of queries to log)
    * Displaying date/time of comments in comment icon hover menu (Please
      note: You need to update your livestatus to current version to make this work)
    * FIX: Making "action" context link unclickable during handling actions / confirms

    BI:
    * Use Ajax to delay rendering of invisible parts of the tree (this
      saves lots of HTML code)

    WATO:
    * Added hr_mem check to the memory checkgroup to make it configurable in WATO
    * Make page_header configurable in global settings
    * FIX: Fixed some typos in ldap error messages
    * FIX: Fixed problem on user profile page when no alias set for a user
    * FIX: list valuespecs could not be extended after once saving
    * FIX: fix title of foldable areas contained in list valuespecs
    * FIX: Fixed bug where pending log was not removed in multisite setup
    * FIX: Fixed generation of auth.php (Needed for NagVis Multisite Authorisation)
    * FIX: Fixed missing general.* permissions in auth.php on slave sites in
      case of distributed WATO setups
    * Added oracle_tablespaces configuration to the application checkgroup
    * FIX: Fixed synchronisation of mkeventd configs in distributed WATO setups
    * FIX: "Sync & Restart" did not perform restart in distributed WATO setups
    * FIX: Fixed exception in editing code of ldap group to rule plugin
    * FIX: Don't execute ldap sync while performing actions on users page

    Event Console:
    * Added UNIX socket for sending events to the EC
    * Speed up rule matches in some special cases by factor of 100 and more
    * Init-Script: Improved handling of stale pidfiles
    * Init-Script: Detecting and reporting already running processes
    * WATO: Added hook to make the mkeventd reload in distributed WATO setups
      during "activate changes" process
    * Added hook mkeventd-activate-changes to add custom actions to the mkeventd
      "activate changes" GUI function
    * FIX: When a single rule matching raises an exception, the line is now
      matched agains the following rules instead of being skipped. The
      exception is logged to mkeventd.log

1.2.1i5:
    Core:
    * Improved handling of CTRL+C (SIGINT) to terminate long runnining tasks
      (e.g.  inventory of SNMP hosts)
    * FIX: PING services on clusters are treated like the host check of clusters
    * cmk --notify: new environment variable NOTIFY_WHAT which has HOST or SERVICE as value
    * cmk --notify: removing service related envvars in case of host notifications
    * cmk --notify: added test code to help developing nitofication plugins.
      Can be called with "cmk --notify fake-service debug" for example

    Checks & Agents:
    * Linux Agent, diskstat: Now supporting /dev/emcpower* devices (Thanks to Claas Rockmann-Buchterkirche)
    * FIX: winperf_processor: Showing 0% on "cmk -nv" now instead of 100%
    * FIX: win_dhcp_pools: removed faulty output on non-german windows 2003 servers
           with no dhcp server installed (Thanks to Mathias Decker)
    * Add: fileinfo is now supported by the solaris agent. Thanks to Daniel Roettgermann
    * Logwatch: unknown eventlog level ('u') from windows agent treated as warning
    * FIX: logwatch_ec: Added state undefined as priority
    * Add: New Check for Raritan EMX Devices
    * Add: mailman_lists - New check to gather statistics of mailman mailinglists
    * FIX: megaraid_bbu - Handle missing charge information (ignoring them)
    * FIX: myssql_tablespaces - fix PNP graph (thanks to Christian Zock)
    * kernel.util: add "Average" information to PNP graph
    * Windows Agent: Fix startup crash on adding a logfiles pattern, but no logfile specified
    * Windows Agent: check_mk.example.ini: commented logfiles section

    Multisite:
    * FIX: Fixed rendering of dashboard globes in opera
    * When having row selections enabled and no selected and performing
      actions an error message is displayed instead of performing the action on
      all rows
    * Storing row selections in user files, cleaned up row selection
      handling to single files. Cleaned up GET/POST mixups in confirm dialogs
    * Add: New user_options to limit seen nagios objects even the role is set to see all
    * Fix: On site configaration changes, only relevant sites are marked as dirty
    * Fix: Distributed setup: Correct cleanup of pending changes logfile after "Activate changes"
    * FIX: LDAP: Fixed problem with special chars in LDAP queries when having
    contactgroup sync plugin enabled
    * FIX: LDAP: OpenLDAP - Changed default filter for users
    * FIX: LDAP: OpenLDAP - Using uniqueMember instead of member when searching for groups of a user
    * FIX: LDAP: Fixed encoding problem of ldap retrieved usernames
    * LDAP: Role sync plugin validates the given group DNs with the group base dn now
    * LDAP: Using roles defined in default user profile in role sync plugin processing
    * LDAP: Improved error handling in case of misconfigurations
    * LDAP: Reduced number of ldap querys during a single page request / sync process
    * LDAP: Implemnted some kind of debug logging for LDAP communication
    * FIX: Re-added an empty file as auth.py (wato plugin) to prevent problems during update

    WATO:
    * CPU load ruleset does now accept float values
    * Added valuespec for cisco_mem check to configure thresholds via WATO
    * FIX: Fixed displaying of tag selections when creating a rule in the ruleeditor
    * FIX: Rulesets are always cloned in the same folder
    * Flexibile notifications: removed "debug notification" script from GUI (you can make it
      executable to be choosable again)
    * Flexibile notifications: added plain mail notification which uses the
      mail templates from global settings dialog

    BI:
    * Added FOREACH_SERVICE capability to leaf nodes
    * Add: Bi views now support debug of livestatus queries

1.2.1i4:
    Core:
    * Better exception handling when executing "Check_MK"-Check. Printing python
      exception to status output and traceback to long output now.
    * Added HOSTTAGS to notification macros which contains all Check_MK-Tags
      separated by spaces
    * Output better error message in case of old inventory function
    * Do object cache precompile for monitoring core on cmk -R/-O
    * Avoid duplicate verification of monitoring config on cmk -R/-O
    * FIX: Parameter --cleanup-autochecks (long for -u) works now like suggested in help
    * FIX: Added error handling when trying to --restore with a non existant file

    Notifications:
    * Fix flexible notifications on non-OMD systems

    Checks & Agents:
    * Linux Agent, mk_postgres: Supporting pgsql and postgres as user
    * Linux Agent, mk_postgres: Fixed database stats query to be compatible
      with more versions of postgres
    * apache_status: Modified to be usable on python < 2.6 (eg RHEL 5.x)
    * apache_status: Fixed handling of PIDs with more than 4 numbers
    * Add: New Check for Rittal CMC PSM-M devices
    * Smart plugin: Only use relevant numbers of serial
    * Add: ibm_xraid_pdisks - new check for agentless monitoring of disks on IBM SystemX servers.
    * Add: hp_proliant_da_cntlr check for disk controllers in HP Proliant servers
    * Add: Check to monitor Storage System Drive Box Groups attached to HP servers
    * Add: check to monitor the summary status of HP EML tape libraries
    * Add: apc_rackpdu_status - monitor the power consumption on APC rack PDUs
    * Add: sym_brightmail_queues - monitor the queue levels on Symantec Brightmail mail scanners.
    * Add: plesk_domains - List domains configured in plesk installations
    * Add: plesk_backups - Monitor backup spaces configured for domains in plesk
    * Add: mysql_connections - Monitor number of parallel connections to mysql daemon
    * Add: flexible notifcations: filter by hostname
    * New script multisite_to_mrpe for exporting services from a remote system
    * FIX: postgres_sessions: handle case of no active/no idle sessions
    * FIX: correct backslash representation of windows logwatch files
    * FIX: postgres_sessions: handle case of no active/no idle sessions
    * FIX: zfsget: fix exception on snapshot volumes (where available is '-')
    * FIX: zfsget: handle passed-through filesystems (need agent update)
    * FIX: loading notification scripts in local directory for real
    * FIX: oracle_version: return valid check result in case of missing agent info
    * FIX: apache_status: fixed bug with missing 'url', wrote man page
    * FIX: fixed missing localisation in check_parameteres.py
    * FIX: userdb/ldap.py: fixed invalid call site.getsitepackages() for python 2.6
    * FIX: zpool_status: fixed crash when spare devices were available
    * FIX: hr_fs: handle negative values in order to larger disks (thanks to Christof Musik)
    * FIX: mssql_backup: Fixed wrong calculation of backup age in seconds


    Multisite:
    * Implemented LDAP integration of Multisite. You can now authenticate your
      users using the form based authentication with LDAP. It is also possible
      to synchronize some attributes like mail addresses, names and roles from
      LDAP into multisite.
    * Restructured cookie auth cookies (all auth cookies will be invalid
      after update -> all users have to login again)
    * Modularized login and cookie validation
    * Logwatch: Added buttons to acknowledge all logs of all hosts or really
      all logs which currently have a problem
    * Check reschedule icon now works on services containing an \
    * Now showing correct representation of SI unit kilo ( k )
    * if perfometer now differs between byte and bit output
    * Use pprint when writing global settings (makes files more readable)
    * New script for settings/removing downtimes: doc/treasures/downtime
    * New option when setting host downtimes for also including child hosts
    * Option dials (refresh, number of columns) now turnable by mouse wheel
    * Views: Commands/Checkboxes buttons are now activated dynamically (depending on data displayed)
    * FIX: warn / crit levels in if-check when using "bit" as unit
    * FIX: Fixed changing own password when notifications are disabled
    * FIX: On page reload, now updating the row field in the headline
    * FIX: ListOfStrings Fields now correctly autoappend on focus
    * FIX: Reloading of sidebar after activate changes
    * FIX: Main Frame without sidebar: reload after activate changes
    * FIX: output_format json: handle newlines correctly
    * FIX: handle ldap logins with ',' in distinguished name
    * FIX: quote HTML variable names, fixes potential JS injection
    * FIX: Sidebar not raising exceptions on configured but not available snapins
    * FIX: Quicksearch: Fixed Up/Down arrow handling in chrome
    * FIX: Speedometer: Terminating data updates when snapin is removed from sidebar
    * FIX: Views: toggling forms does not disable the checkbox button anymore
    * FIX: Dashboard: Fixed wrong display options in links after data reloads
    * FIX: Fixed "remove all downtimes" button in views when no downtimes to be deleted
    * FIX: Services in hosttables now use the service name as header (if no custom title set)
    * New filter for host_contact and service_contact

    WATO:
    * Add: Creating a new rule immediately opens its edit formular
    * The rules formular now uses POST as transaction method
    * Modularized the authentication and user management code
    * Default config: add contact group 'all' and put all hosts into it
    * Reverse order of Condition, Value and General options in rule editor
    * Allowing "%" and "+" in mail prefixes of contacts now
    * FIX: Fixed generated manual check definitions for checks without items
      like ntp_time and tcp_conn_stats
    * FIX: Persisting changing of folder titles when only the title has changed
    * FIX: Fixed rendering bug after folder editing

    Event Console:
    * Replication slave can now copy rules from master into local configuration
      via a new button in WATO.
    * Speedup access to event history by earlier filtering and prefiltering with grep
    * New builtin syslog server! Please refer to online docu for details.
    * Icon to events of host links to view that has context button to host
    * FIX: remove event pipe on program shutdown, prevents syslog freeze
    * FIX: hostnames in livestatus query now being utf8 encoded
    * FIX: fixed a nastiness when reading from local pipe
    * FIX: fix exception in rules that use facility local7
    * FIX: fix event icon in case of using TCP access to EC
    * FIX: Allowing ":" in application field (e.g. needed for windows logfiles)
    * FIX: fix bug in Filter "Hostname/IP-Address of original event"

    Livestatus:
    * FIX: Changed logging output "Time to process request" to be debug output

1.2.1i3:
    Core:
    * added HOST/SERVICEPROBLEMID to notification macros
    * New configuration check_periods for limiting execution of
      Check_MK checks to a certain time period.

    Checks & Agents:
    * Windows agent: persist offsets for logfile monitoring

    Notifications:
    * fix two errors in code that broke some service notifications

    Event Console:
    * New performance counter for client request processing time
    * FIX: fixed bug in rule optimizer with ranges of syslog priorities

    WATO:
    * Cloning of contact/host/service groups (without members)

    Checks & Agents:
    * logwatch: Fixed confusion with ignore/ok states of log messages
    * AIX Agent: now possible to specify -d flag. Please test :)

1.2.1i2:
    Core:
    * Improved validation of inventory data reported by checks
    * Added -d option to precompiled checks to enable debug mode
    * doc/treasures: added script for printing RRD statistics

    Notifications:
    * New system of custom notification, with WATO support

    Event Console:
    * Moved source of Event Console into Check_MK project
    * New button for resetting all rule hits counters
    * When saving a rule then its hits counter is always reset
    * New feature of hiding certain actions from the commands in the status GUI
    * FIX: rule simulator ("Try out") now handles cancelling rules correctly
    * New global option for enabling log entries for rule hits (debugging)
    * New icon linking to event views for the event services
    * check_mkevents outputs last worst line in service output
    * Max. number of queued connections on status sockets is configurable now
    * check_mkevents: new option -a for ignoring acknowledged events
    * New sub-permissions for changing comment and contact while updating an event
    * New button for generating test events directly via WATO
    * Allow Event Console to replicate from another (master) console for
      fast failover.
    * Allow event expiration also on acknowledged events (configurable)

    Multisite:
    * Enable automation login with _username= and _secret=, while
      _secret is the content of var/check_mk/web/$USER/automation.secret
    * FIX: Fixed releasing of locks and livestatus connections when logging out
    * FIX: Fixed login/login confusions with index page caching
    * FIX: Speed-o-meter: Fixed calculation of Check_MK passive check invervals
    * Removed focus of "Full name" attribute on editing a contact
    * Quicksearch: Convert search text to regex when accessing livestatus
    * FIX: WATO Folder filter not available when WATO disabled
    * WATO Folder Filter no longer available in single host views
    * Added new painters "Service check command expanded" and
      "Host check command expanded"
    * FIX: Corrected garbled description for sorter "Service Performance data"
    * Dashboard globes can now be filtered by host_contact_group/service_contact_group
    * Dashboard "iframe" attribute can now be rendered dynamically using the
      "iframefunc" attribute in the dashlet declaration
    * Dashboard header can now be hidden by setting "title" to None
    * Better error handling in PNP-Graph hover menus in case of invalid responses

    Livestatus:
    * Added new table statehist, used for SLA queries
    * Added new column check_command_expanded in table hosts
    * Added new column check_command_expanded in table services
    * New columns livestatus_threads, livestatus_{active,queued}_connections

    BI:
    * Added missing localizations
    * Added option bi_precompile_on_demand to split compilations of
      the aggregations in several fragments. If possible only the needed
      aggregations are compiled to reduce the time a user has to wait for
      BI based view. This optimizes BI related views which display
      information for a specific list of hosts or aggregation groups.
    * Added new config option bi_compile_log to collect statistics about
      aggregation compilations
    * Aggregations can now be part of more than one aggregation group
      (just configure a list of group names instead of a group name string)
    * Correct representation of (!), (!!) and (?) markers in check output
    * Corrected representation of assumed state in box layout
    * Feature: Using parameters for hosttags

    WATO:
    * Added progress indicator in single site WATO "Activate Changes"
    * Users & Contacts: Case-insensitive sorting of 'Full name' column
    * ntp/ntp.time parameters are now configurable via WATO
    * FIX: Implemented basic non HTTP 200 status code response handling in interactive
           progress dialogs (e.g. bulk inventory mode)
    * FIX: Fixed editing of icon_image rules
    * Added support of locked hosts and folders ( created by CMDB )
    * Logwatch: logwatch agents/plugins now with ok pattern support
    * Valuespec: Alternative Value Spec now shows helptext of its elements
    * Valuespec: DropdownChoice, fixed exception on validate_datatype

    Checks & Agents:
    * New check mssql_counters.locks: Monitors locking related information of
      MSSQL tablespaces
    * Check_MK service is now able to output additional performance data
      user_time, system_time, children_user_time, children_system time
    * windows_updates agent plugin: Fetching data in background mode, caching
      update information for 30 minutes
    * Windows agent: output ullTotalVirtual and ullAvailVirtual (not yet
      being used by check)
    * Solaris agent: add <<<uptime>>> section (thanks to Daniel Roettgermann)
    * Added new WATO configurable option inventory_services_rules for the
      windows services inventory check
    * Added new WATO configurable option inventory_processes_rules for the
      ps and ps.perf inventory
    * FIX: mssql_counters checks now really only inventorize percentage based
      counters if a base value is set
    * win_dhcp_pools: do not inventorize empty pools any more. You can switch
      back to old behaviour with win_dhcp_pools_inventorize_empty = True
    * Added new Check for Eaton UPS Devices
    * zfsget: new check for monitoring ZFS disk usage for Linux, Solaris, FreeBSD
      (you need to update your agent as well)
    * Added new Checks for Gude PDU Units
    * logwatch: Working around confusion with OK/Ignore handling in logwatch_rules
    * logwatch_ec: Added new subcheck to forward all incoming logwatch messages
      to the event console. With this check you can use the Event Console
      mechanisms and GUIs instead of the classic logwatch GUI. It can be
      enabled on "Global Settings" page in WATO for your whole installation.
      After enabling it you need to reinventorize your hosts.
    * Windows Update Check: Now with caching, Thanks to Phil Randal and Patrick Schlüter
    * Windows Check_MK Agent: Now able to parse textfiles for logwatch output
    * Added new Checks sni_octopuse_cpu, sni_octopuse_status, sni_octopuse_trunks: These
      allow monitoring Siemens HiPath 3000/5000 series PBX.
    * if-checks now support "bit" as measurement unit
    * winperf_phydisk: monitor average queue length for read/write

1.2.0p5:
    Checks & Agents:
    * FIX: windows agent: fixed possible crash in eventlog section

    BI:
    * FIX: fixed bug in aggregation count (thanks Neil)

1.2.0p4:
    WATO:
    * FIX: fixed detection of existing groups when creating new groups
    * FIX: allow email addresses like test@test.test-test.com
    * FIX: Fixed Password saving problem in user settings

    Checks & Agents:
    * FIX: postgres_sessions: handle case of no active/no idle sessions
    * FIX: winperf_processor: handle parameters "None" (as WATO creates)
    * FIX: mssql_counters: remove debug output, fix bytes output
    * FIX: mssql_tablespaces: gracefully handle garbled agent output

    Multisite:
    * FIX: performeter_temparature now returns unicode string, because of °C
    * FIX: output_format json in webservices now using " as quotes

    Livestatus:
    * FIX: fix two problems when reloading module in Icinga (thanks to Ronny Biering)

1.2.0p3:
    Mulitisite
    * Added "view" parameter to dashlet_pnpgraph webservice
    * FIX: BI: Assuming "OK" for hosts is now possible
    * FIX: Fixed error in makeuri() calls when no parameters in URL
    * FIX: Try out mode in view editor does not show context buttons anymore
    * FIX: WATO Folder filter not available when WATO disabled
    * FIX: WATO Folder Filter no longer available in single host views
    * FIX: Quicksearch converts search text to regex when accessing livestatus
    * FIX: Fixed "access denied" problem with multisite authorization in PNP/NagVis
           in new OMD sites which use the multisite authorization
    * FIX: Localize option for not OMD Environments

    WATO:
    * FIX: Users & Contacts uses case-insensitive sorting of 'Full name' column
    * FIX: Removed focus of "Full name" attribute on editing a contact
    * FIX: fix layout bug in ValueSpec ListOfStrings (e.g. used in
           list of explicit host/services in rules)
    * FIX: fix inheritation of contactgroups from folder to hosts
    * FIX: fix sorting of users, fix lost user alias in some situations
    * FIX: Sites not using distritubed WATO now being skipped when determining
           the prefered peer
    * FIX: Updating internal variables after moving hosts correctly
      (fixes problems with hosts tree processed in hooks)

    BI:
    * FIX: Correct representation of (!), (!!) and (?) markers in check output

    Livestatus:
    * FIX: check_icmp: fixed calculation of remaining length of output buffer
    * FIX: check_icmp: removed possible buffer overflow on do_output_char()

    Livecheck:
    * FIX: fixed problem with long plugin output
    * FIX: added /0 termination to strings
    * FIX: changed check_type to be always active (0)
    * FIX: fix bug in assignment of livecheck helpers
    * FIX: close inherited unused filedescriptors after fork()
    * FIX: kill process group of called plugin if timeout is reached
           -> preventing possible freeze of livecheck
    * FIX: correct escaping of character / in nagios checkresult file
    * FIX: fixed SIGSEGV on hosts without defined check_command
    * FIX: now providing correct output buffer size when calling check_icmp

    Checks & Agents:
    * FIX: Linux mk_logwatch: iregex Parameter was never used
    * FIX: Windows agent: quote '%' in plugin output correctly
    * FIX: multipath check now handles '-' in "user friendly names"
    * New check mssql_counters.locks: Monitors locking related information of
      MSSQL tablespaces
    * FIX: mssql_counters checks now really only inventorize percentage based
      counters if a base value is set
    * windows_updates agent plugin: Fetching data in background mode, caching
      update information for 30 minutes
    * FIX: netapp_vfiler: fix inventory function (thanks to Falk Krentzlin)
    * FIX: netapp_cluster: fix inventory function
    * FIX: ps: avoid exception, when CPU% is missing (Zombies on Solaris)
    * FIX: win_dhcp_pools: fixed calculation of perc_free
    * FIX: mssql_counters: fixed wrong log size output

1.2.0p3:
    Multisite:
    * Added "view" parameter to dashlet_pnpgraph webservice

    WATO:
    * FIX: It is now possible to create clusters in empty folders
    * FIX: Fixed problem with complaining empty ListOf() valuespecs

    Livestatus:
    * FIX: comments_with_info in service table was always empty

1.2.1i1:
    Core:
    * Allow to add options to rules. Currently the options "disabled" and
      "comment" are allowed. Options are kept in an optional dict at the
      end of each rule.
    * parent scan: skip gateways that are reachable via PING
    * Allow subcheck to be in a separate file (e.g. foo.bar)
    * Contacts can now define *_notification_commands attributes which can now
      override the default notification command check-mk-notify
    * SNMP scan: fixed case where = was contained in SNMP info
    * check_imap_folder: new active check for searching for certain subjects
      in an IMAP folder
    * cmk -D shows multiple agent types e.g. when using SNMP and TCP on one host

    Checks & Agents:
    * New Checks for Siemens Blades (BX600)
    * New Checks for Fortigate Firewalls
    * Netapp Checks for CPU Util an FC Port throughput
    * FIX: megaraid_pdisks: handle case where no enclosure device exists
    * FIX: megaraid_bbu: handle the controller's learn cycle. No errors in that period.
    * mysql_capacity: cleaned up check, levels are in MB now
    * jolokia_info, jolokia_metrics: new rewritten checks for jolokia (formerly
      jmx4perl). You need the new plugin mk_jokokia for using them
    * added preliminary agent for OpenVMS (refer to agents/README.OpenVMS)
    * vms_diskstat.df: new check file usage of OpenVMS disks
    * vms_users: new check for number of interactive sessions on OpenVMS
    * vms_cpu: new check for CPU utilization on OpenVMS
    * vms_if: new check for network interfaces on OpenVMS
    * vms_system.ios: new check for total direct/buffered IOs on OpenVMS
    * vms_system.procs: new check for number of processes on OpenVMS
    * vms_queuejobs: new check for monitoring current VMS queue jobs
    * FIX: mssql_backup: Fixed problems with datetime/timezone calculations
    * FIX: mssql agent: Added compatibility code for MSSQL 9
    * FIX: mssql agent: Fixed connection to default instances ("MSSQLSERVER")
    * FIX: mssql agent: Fixed check of databases with names starting with numbers
    * FIX: mssql agent: Fixed handling of databases with spaces in names
    * f5_bigip_temp: add performance data
    * added perf-o-meters for a lot of temperature checks
    * cmctc_lcp.*: added new checks for Rittal CMC-TC LCP
    * FIX: diskstat (linux): Don't inventorize check when data empty
    * Cisco: Added Check for mem an cpu util
    * New check for f5 bigip network interfaces
    * cmctc.temp: added parameters for warn/crit, use now WATO rule
      "Room temperature (external thermal sensors)"
    * cisco_asa_failover: New Check for clustered Cisco ASA Firewalls
    * cbl_airlaser.status: New Check for CBL Airlaser IP1000 laser bridge.
    * cbl_airlaser.hardware: New Check for CBL Airlaser IP1000 laser bridge.
      Check monitors the status info and allows alerting based on temperature.
    * df, hr_fs, etc.: Filesystem checks now support grouping (pools)
      Please refer to the check manpage of df for details
    * FIX: windows agent: try to fix crash in event log handling
    * FreeBSD Agent: Added swapinfo call to mem section to make mem check work again
    * windows_multipath: Added the missing check for multipath.vbs (Please test)
    * carel_uniflair_cooling: new check for monitoring datacenter air conditioning by "CAREL"
    * Added Agent for OpenBSD
    * Added Checks for UPS devices
    * cisco_hsrp: New Check for monitoring HSRP groups on Cisco Routers. (SMIv2 version)
    * zypper: new check and plugin mk_zypper for checking zypper updates.
    * aironet_clients: Added support for further Cisco WLAN APs (Thanks to Stefan Eriksson for OIDs)
    * aironet_errors: Added support for further Cisco WLAN APs
    * apache_status: New check to monitor apache servers which have the status-module enabled.
      This check needs the linux agent plugin "apache_status" installed on the target host.

    WATO:
    * Added permission to control the "clone host" feature in WATO
    * Added new role/permission matrix page in WATO to compare
      permissions of roles
    * FIX: remove line about number of rules in rule set overview
      (that garbled the logical layout)
    * Rules now have an optional comment and an URL for linking to
      documntation
    * Rule now can be disabled without deleting them.
    * Added new hook "sites-saved"
    * Allow @ in user names (needed for some Kerberos setups)
    * Implemented new option in WATO attributes: editable
      When set to False the attribute can only be changed during creation
      of a new object. When editing an object this attribute is only displayed.
    * new: search for rules in "Host & Service Configuration"
    * parent scan: new option "ping probes", that allows skipping
      unreachable gateways.
    * User managament: Added fields for editing host/service notification commands
    * Added new active check configuration for check_smtp
    * Improved visualization of ruleset lists/dictionaries
    * Encoding special chars in RegExp valuespec (e.g. logwatch patterns)
    * Added check_interval and retry_interval rules for host checks
    * Removed wmic_process rule from "inventory services" as the check does not support inventory
    * Made more rulegroup titles localizable
    * FIX: Fixed localization of default permissions
    * FIX: Removed double collect_hosts() call in activate changes hook
    * FIX: Fixed double hook execution when using localized multisite
    * FIX: User list shows names of contactgroups when no alias given
    * FIX: Reflecting alternative mode of check_http (check ssl certificate
    age) in WATO rule editor
    * FIX: Fixed monitoring of slave hosts in master site in case of special
      distributed wato configurations
    * FIX: Remove also user settings and event console rule on factory reset
    * FIX: complex list widgets (ListOf) failed back to old value when
           complaining
    * FIX: complex list widgets (ListOf) lost remaining entries after deleting one
    * FIX: Fixed error in printer_supply valuespec which lead to an exception
           when defining host/service specific rules
    * FIX: Fixed button url icon in docu-url link

    BI:
    * Great speed up of rule compilation in large environments

    Multisite:
    * Added css class="dashboard_<name>" to the dashboard div for easier
    customization of the dashboard style of a special dashboard
    * Dashboard: Param wato_folder="" means WATO root folder, use it and also
      display the title of this folder
    * Sidebar: Sorting aggregation groups in BI snapin now
    * Sidebar: Sorting sites in master control snapin case insensitive
    * Added some missing localizations (error messages, view editor)
    * Introducted multisite config option hide_languages to remove available
      languages from the multisite selection dialogs. To hide the builtin
      english language simply add None to the list of hidden languages.
    * FIX: fixed localization of general permissions
    * FIX: show multisite warning messages even after page reload
    * FIX: fix bug in Age ValueSpec: days had been ignored
    * FIX: fixed bug showing only sidebar after re-login in multisite
    * FIX: fixed logwatch loosing the master_url parameter in distributed setups
    * FIX: Fixed doubled var "site" in view editor (site and siteopt filter)
    * FIX: Don't crash on requests without User-Agent HTTP header
    * Downtimes: new conveniance function for downtime from now for ___ minutes.
      This is especially conveniant for scripting.
    * FIX: fixed layout of login dialog when showing up error messages
    * FIX: Fixed styling of wato quickaccess snapin preview
    * FIX: Made printer_supply perfometer a bit more robust against bad perfdata
    * FIX: Removed duplicate url parameters e.g. in dashboard (display_options)
    * FIX: Dashboard: If original request showed no "max rows"-message, the
           page rendered during reload does not show the message anymore
    * FIX: Fixed bug in alert statistics view (only last 1000 lines were
           processed for calculating the statistics)
    * FIX: Added missing downtime icon for comment view
    * FIX: Fixed handling of filter configuration in view editor where filters
           are using same variable names. Overlaping filters are now disabled
	   in the editor.
    * FIX: Totally hiding hidden filters from view editor now

    Livecheck:
    * FIX: Compile livecheck also if diet libc is missing

1.2.0p2:
    Core:
    * simulation_mode: legacy_checks, custom_checks and active_checks
      are replaced with dummy checks always being OK
    * FIX: Precisely define order of reading of configuration files. This
      fixes a WATO rule precedence problem

    Checks & Agents:
    * FIX: Fixed syntax errors in a bunch of man pages
    * if_lancom: silently ignore Point-To-Point interfaces
    * if_lancom: add SSID to logical WLAN interface names
    * Added a collection of MSSQL checks for monitoring MSSQL servers
      (backups, tablespaces, counters)
    * New check wut_webio_io: Monitor the IO input channels on W&T Web-IO
      devices
    * nfsmounts: reclassify "Stale NFS handle" from WARN to CRIT
    * ORACLE agent/checks: better error handling. Let SQL errors get
      through into check output, output sections even if no database
      is running.
    * oracle_version: new check outputting the version of an ORACLE
      database - and using uncached direct SQL output.
    * ORACLE agent: fix handling of EXCLUDE, new variable ONLY_SIDS
      for explicitely listing SIDs to monitor
    * mk_logwatch on Linux: new options regex and iregex for file selection
    * remove obsolete ORACLE checks where no agent plugins where available
    * FIX: printer_supply: Fix problem on DELL printers with "S/N" in output
      (thanks to Sebastian Talmon)
    * FIX: winperf_phydisk: Fix typo (lead to WATO rule not being applied)
    * Windows agent: new [global] option crash_debug (see online docu)
    * AIX agent: new check for LVM volume status in rootvg.
    * PostgreSQL plugin: agent is now modified to work with PostgreSQL
      versions newer than 8.1. (multiple reports, thanks!)

    Multisite:
    * Show number of rows and number of selected rows in header line
      (also for WATO hosts table)
    * FIX: fix problem in showing exceptions (due to help function)
    * FIX: fixed several localization problems in view/command processing
    * FIX: fixed duplicated settings in WATO when using localisation
    * FIX: fixed exception when refering to a language which does not exist
    * FIX: Removing all downtimes of a host/service is now possible again
    * FIX: The refresh time in footer is updated now when changing the value
    * FIX: view editor shows "(Mobile)" hint in view titles when linking to views

    WATO:
    * Main menu of ruleeditor (Host & Service Parameters) now has
      a topic for "Used rules" - a short overview of all non-empty
      rulesets.
    * FIX: add missing context help to host details dialog
    * FIX: set new site dirty is host move due to change of
      folder attributes
    * FIX: fix exception on unknown value in DropdownChoice
    * FIX: add service specification to ruleset Delay service notifications
    * FIX: fixed problem with disabled sites in WATO
    * FIX: massive speedup when changing roles/users and activing changes
      (especially when you have a larger number of users and folders)
    * Add variable CONTACTPAGER to allowed macros in notifications
    * FIX: fixed default setting if "Hide names of configuration variables"
      in WATO
    * FIX: ListOfString Textboxes (e.g. parents of folders) do now extend in IE
    * FIX: fixed duplicated sections of permissions in rule editor

    BI:
    * New iterators FOREACH_CHILD and FOREACH_PARENT
    * FIX: fix handling of FOREACH_ in leaf nodes (remove hard coded
      $HOST$, replace with $1$, $2$, ..., apply argument substitution)
    * New logical datatable for aggregations that have the same name
      as a host. Converted view "BI Boxes" to this new table. This allows
      for Host-Aggregations containing data of other hosts as well.
    * count_ok: allow percentages, e.g. "count_ok!70%!50%"

1.2.0p1:
    Core:
    * Added macros $DATE$, $SHORTDATETIME$ and $LONGDATETIME$' to
      notification macros

    Checks & Agents:
    * FIX: diskstat: handle output 'No Devices Found' - avoiding exception
    * 3ware_units: Following states now lead to WARNING state instead of
      CRITICAL: "VERIFY-PAUSED", "VERIFYING", "REBUILDING"
    * New checks tsm_stagingpools, tsm_drive and tsm_storagepools
      Linux/UNIX
    * hpux_fchba: new check for monitoring FibreChannel HBAs und HP-UX

    Multisite:
    * FIX: fix severe exception in all views on older Python versions
      (like RedHat 5.5).

    WATO:
    * FIX: fix order of rule execution: subfolders now take precedence
      as they should.

1.2.0:
    Setup:
    * FIX: fix building of RPM packages (due to mk_mysql, mk_postgres)

    Core:
    * FIX: fix error message in case of duplicate custom check

    WATO:
    * FIX: add missing icon on cluster hosts to WATO in Multisite views
    * FIX: fix search field in host table if more than 10 hosts are shown
    * FIX: fix bulk edit and form properties (visibility of attributes was broken)
    * FIX: fix negating hosts in rule editor

    Checks & Agents:
    * fileinfo: added this check to Linux agent. Simply put your
      file patterns into /etc/check_mk/fileinfo.cfg for configuration.
    * mysql.sessions: New check for MySQL sessions (need new plugin mk_mysql)
    * mysql.innodb_io: New check for Disk-IO of InnoDB
    * mysql_capacity: New check for used/free capacity of MySQL databases
    * postgres_sessions: New check for PostgreSQL number of sessions
    * postgres_stat_database: New check for PostgreSQL database statistics
    * postgres_stat_database.size: New check for PostgreSQL database size
    * FIX: hpux_if: convert_to_hex was missing on non-SNMP-hosts -replace
      with inline implementation
    * tcp_conn_stats: handle state BOUND (found on Solaris)
    * diskstat: support for checking latency, LVM and VxVM on Linux (needs
      updated agent)
    * avoid duplicate checks cisco_temp_perf and cisco_sensor_temp

1.2.0b6:
    Multisite:
    * FIX: Fixed layout of some dropdown fields in view filters
    * Make heading in each page clickable -> reload page
    * FIX: Edit view: couldn't edit filter settings
    * FIX: Fixed styling of links in multisite context help
    * FIX: Fixed "select all" button for IE
    * FIX: Context links added by hooks are now hidden by the display
           option "B" again
    * FIX: preselected "refresh" option did not reflect view settings
           but was simply the first available option - usually 30.
    * FIX: fixed exception with custom views created by normal users

    WATO:
    * FIX: Fixed "select all" button in hosts & folders for IE
    * Optically mark modified variables in global settings
    * Swapped icons for rule match and previous rule match (makes for sense)

    Core:
    * FIX: Fixed "make_utf is not defined" error when having custom
           timeperiods defined in WATO

    Checks & Agents:
    * MacOS X: Agent for MacOS (Thanks to Christian Zigotzky)
    * AIX: New check aix_multipath: Supports checking native AIX multipathing from AIX 5.2 onward
    * Solaris: New check solaris_multipath: Supports checking native Solaris multipath from Solaris10 and up.
    * Solaris: The ZFS Zpool status check now looks more closely at the reported messages. (It's also tested to work on Linux now)

1.2.0b5:
    Core:
    * FIX: handle UTF-8 encoded binary strings correctly (e.g. in host alias)
    * FIX: fix configuration of passive checks via custom_checks
    * Added NOTIFICATIONTYPE to host/service mail bodies

    WATO:
    * Site management: "disabled" only applies to Livestatus now
    * FIX: fix folding problems with dependent host tags
    * FIX: Detecting duplicate tag ids between regular tags and auxtags
    * FIX: Fixed layout problem of "new special rule" button in rule editor
    * FIX: Fixed layout problem on "activate changes" page
    * FIX: Added check if contacts belong to contactgroup before contactgroup deletion
    * FIX: fix site configuration for local site in Multisite environments
    * FIX: "(no not monitor)" setting in distributed WATO now works
    * FIX: Site management: replication setting was lost after re-editing
    * FIX: fixed problems after changing D/WATO-configuration
    * FIX: D/WATO: mark site dirty after host deletion
    * FIX: D/WATO: replicate auth.secret, so that login on one site also
           is valid on the replication slaves
    * FIX: implement locking in order to prevent data corruption on
           concurrent changes
    * FIX: Fixed handling of validation errors in cascading dropdown fields
    * FIX: fix cloning of users
    * Keep track of changes made by other users before activating changes,
      let user confirm this, new permission can be used to prevent a user
      from activating foreign changes.
    * FIX: Allowing german umlauts in users mail addresses
    * Allow list of aux tags to be missing in host tag definitions. This
      makes migration from older version easier.
    * FIX: user management modules can now deal with empty lines in htpasswd
    * FIX: Fixed js error on hostlist page with search form

    Multisite:
    * New display type 'boxes-omit-root' for BI views
    * Hostgroup view BI Boxes omits the root level
    * Finalized layout if view options and commands/filters/painteroptions.
    * Broken plugins prevent plugin caching now
    * FIX: remove refresh button from dashboard.
    * FIX: remove use of old option defaults.checkmk_web_uri
    * FIX: fixed outgoing bandwidth in fc port perfometer
    * FIX: remove nasty JS error in sidebar
    * FIX: fix folding in custom links (directories would not open)
    * FIX: animation of rotation treeangle in trees works again
    * FIX: Logwatch: Changed font color back to black
    * FIX: show toggle button for checkboxes in deactivated state
    * FIX: fix repeated stacked refresh when toggling columns
    * FIX: disable checkbox button in non-checkboxable layouts
    * FIX: fix table layout for views (gaps where missing sometimes)
    * FIX: Fixed sorting views by perfdata values which contain floats
    * FIX: fix sometimes-broken sizing of sidebar and dashboard on Chrome
    * FIX: fix dashboard layout on iPad
    * FIX: Fixed styling issues of sidebar in IE7
    * FIX: fix problem where filter settings (of checkboxes) are not effective
           when it comes to executing commands
    * FIX: Fixed styling issues of view filters with dropdown fields
    * FIX: multisite login can now deal with empty lines in htpasswd
    * FIX: Fixed a bunch of js/css errors

    Mobile:
    * FIX: Fixed logtime filter settings in all mobile views
    * FIX: fix some layout problems

    BI:
    * New aggregation function count_ok, that counts the number
      of nodes in state OK.
    * FIX: Removed debug output int count_ok aggregation

    Checks & Agents:
    * Linux: Modified cluster section to allow pacemaker/corosync clusters without heartbeat
    * AIX: convert NIC check to lnx_if (now being compatible with if/if64)
    * AIX: new check for CPU utilization (using section lparstat_aix)
    * ntp checks: Changed default value of time offsets to be 200ms (WARN) / 500ms (CRIT)
    * aironet_{errors,clients}: detect new kinds of devices (Thanks to Tiago Sousa)
    * check_http, check_tcp: allow to omit -I and use dynamic DNS name instead

1.2.0b4:
    Core:
    * New configuration variable snmp_timing, allowing to
      configure timeout and retries for SNMP requests (also via WATO)
    * New configuration variable custom_checks. This is mainly for
      WATO but also usable in main.mk It's a variant of legacy_checks that
      automatically creates the required "define command" sections.

    WATO:
    * ps and ps.perf configurable via WATO now (without inventory)
    * New layout of main menu and a couple of other similar menus
    * New layout of ruleset overviews
    * Hide check_mk variable names per default now (change via global settings)
    * New layout of global settings
    * Folder layout: show contact groups of folder
    * Folder movement: always show complete path to target folder
    * Sidebar snapin: show pending changes
    * New rule for configuring custom_checks - allowing to run arbitrary
      active checks even if not yet formalized (like HTTP and TCP)
    * Added automation_commands to make automations pluginable
    * New layout and new internal implementation of input forms
    * New layout for view overview and view editor
    * Split up host search in two distinct pages
    * Use dynamic items in rule editor for hosts and items (making use
      of ListOfStrings())
    * FIX: audit log was not shown if no entry for today existed
    * FIX: fix parent scan on single site installations
    * FIX: fix folder visibility permission handling
    * FIX: honor folder-permissions when creating, deleting
           and modifiying rules
    * FIX: detect non-local site even if unix: is being used
    * FIX: better error message if not logged into site during
           action that needs remote access
    * FIX: send automation data via POST not GET. This fixes inventory
           on hosts with more than 500 services.
    * FIX: make config options directly active after resetting them
           to their defaults (didn't work for start_url, etc.
    * FIX: Fixed editing of ListOf in valuespec editors (e.g. used in logwatch
    pattern editor)
    * FIX: Reimplemented correct behaviour of the logwatch pattern "ignore"
    state which is used to drop the matching log lines

    Multisite:
    * FIX: fixed filter of recent event views (4 hours didn't catch)
    * FIX: convert more buttons to new graphical style
    * FIX: Logwatch handles logs with only OK lines in it correctly in logfile list views
    * FIX: Fixed syntax error in "Single-Host Problems" view definition
    * New help button at top right of each page now toggles help texts
    * Snapin Custom Links allows to specify HTTP link target
    * Redesign of bar with Display/Filter/Commands/X/1,2,3,4,6,8/30,60,90/Edit

    Mobile GUI:
    * FIX: commands can be executed again
    * FIX: fixed styling of buttons

    Checks & Agents:
    * FIX: Logwatch: fixed missing linebreak during reclassifing lines of logfiles
    * FIX: Logwatch: Logwatch services in rules configured using WATO must be
      given as item, not as whole service name
    * New active check via WATO: check_ldap
    * printer_alerts: new configuration variable printer_alerts_text_map. Make
      'Energiesparen' on Brother printers an OK state.
    * services: This check can now be parameterized in a way that it warn if
      a certain service is running. WATO formalization is available.

    BI:
    * FIX: make rotating folding arrows black (white was not visible)
    * Display format 'boxes' now in all BI views available
    * Display format 'boxes' now persists folding state

1.2.0b3:
    Core:
    * FIX: fixed SNMP info declaration in checks: could be garbled
      up in rare cases
    * avoid duplicate parents definition, when using 'parents' and
      extra_host_conf["parents"] at the same time. The later one has
      precedence.

    Multisite:
    * Logwatch: Colorizing OK state blocks correctly
    * FIX: allow web plugins to be byte compiled (*.pyc). Those
      are preferred over *.py if existing
    * View Editor: Fixed jump to top of the page after moving painters during
      editing views
    * FIX: Fixed login redirection problem after relogging
    * Filter for times now accept ranges (from ... until)
    * New view setting for page header: repeat. This repeats the
      column headers every 20'th row.
    * FIX: Fixed problem with new eval/pickle
    * FIX: Fixed commands in host/service search views

    Checks & Agents:
    * FIX: Made logwatch parsing mechanism a little more robust
      (Had problems with emtpy sections from windows agent)
    * FIX: brocade_fcport: Configuration of portsates now possible
    * if_lancom: special version for if64 for LANCOM devices (uses
      ifName instead of ifDescr)


    WATO:
    * Reimplemented folder listing in host/folders module
    * Redesigned the breadcrumb navigation
    * Global settings: make boolean switches directly togglable
    * New button "Recursive Inventory" on folder: Allows to do
      a recursive inventory over all hosts. Also allows to selectively
      retry only hosts that have failed in a previous inventory.
    * You can configure parents now (via a host attribute, no rules are
      neccessary).
    * You can now do an automated scan for parents and layer 3 (IP)
    * You can configure active checks (check_tcp, ...) via WATO now
    * FIX: fix page header after confirmation dialogs
    * FIX: Fixed umlaut problem in host aliases and ip addresses created by WATO
    * FIX: Fixed exception caused by validation problems during editing tags in WATO
    * FIX: create sample config only if both rules.mk and hosttags.mk are missing
    * FIX: do not loose host tags when both using WATO-configured and
      manual ones (via multisite.mk)
    * Timeperiods: Make list of exceptions dynamic, not fixed to 10 entries
    * Timeperiods: Configure exclusion of other timeperiods
    * Configuration of notification_delay and notification_interval

1.2.0b2:
    Core:
    * FIX: Cluster host checks were UNKNOWN all the time
    * FIX: reset counter in case of (broken) future time
    * FIX: Automation try-inventory: Fixed problem on where checks which
      produce equal service descriptions could lead to invalid inventory
      results on cluster hosts.
    * FIX: do not create contacts if they won't be assigned to any host
      or service. Do *not* assign to dummy catch-all group "check_mk".

    WATO:
    * Added new permission "move hosts" to allow/deny moving of hosts in WATO
    * Also write out contact definitions for users without contactgroups to
      have the mail addresses and other notification options persisted
    * FIX: deletion of automation accounts now works
    * FIX: Disabling notifications for users does work now
    * New main overview for rule editor
    * New multisite.mk option wato_hide_varnames for hiding Check_MK
      configuration variable names from the user
    * New module "Logwatch Pattern Analyzer" to verify logwatch rules
    * Added new variable logwatch_rules which can also be managed through the
      WATO ruleset editor (Host/Service Parameters > Parameters and rules for
      inventorized checks > Various applications > Logwatch Patterns)
    * Users & Contacts: Added new option wato_hidden_users which holds a list
      of userids to hide the listed users from the WATO user management GUI.
    * WATO API: Added new method rewrite_configuration to trigger a rewrite of
      all host related wato configuration files to distribute changed tags
    * Added new internal hook pre-activate-changes to execute custom
      code BEFORE Check_MK is called to restart Nagios
    * FIX: Only showing sudo hint message on sudo error message in automation
      command
    * FIX: Fixed js eror in IE7 on WATO host edit page
    * FIX: Using pickle instead of repr/eval when reading data structures from
      urls to prevent too big security issues
    * Rule editor: improve sorting of groups and rulesets
    * FIX: Escaping single quotes in strings when writing auth.php
    * FIX: Fix resorting of host tags (was bug in ListOf)

    Multisite
    * Added config option default_ts_format to configure default timestamp
      output format in multisite
    * Layout and design update
    * Quicksearch: display site name if more than one different site
      is present in the current search result list
    * FIX: Fixed encoding problem in "custom notification" message
    * New configuration parameter page_heading for the HTML page heads
      of the main frameset (%s will be replaced with OMD site name)
    * FIX: Fix problem where snapins where invisible
    * FIX: Fixed multisite timeout errors when nagios not running
    * Sidebar: some new layout improvements
    * Login page is not shown in framesets anymore (redirects framed page to
      full screen login page)
    * FIX: fix exception when disallowing changing display options
    * FIX: Automatically redirect from login page to target page when already
      logged in
    * FIX: Updating the dashboard header time when the dashlets refresh

    BI:
    * Added new painter "affected hosts (link to host page)" to show all
      host names with links to the "hosts" view
    * FIX: Fixed filtering of Single-Host Aggregations
    * New sorter for aggregation group
    * FIX: fix sorting of Single-Host Aggregations after group
    * Avoid duplicate rule incarnations when using FOREACH_*
    * BI Boxes: allow closing boxes (not yet persisted)
    * New filter for services (not) contained in any aggregate
    * Configure sorting for all BI views

    Checks & Agents:
    * FIX: snmp_uptime handles empty snmp information without exception
    * FIX: Oracle checks try to handle ORA-* errors reported by the agent
      All oracle checks will return UNKNOWN when finding an ORA-* message
    * FIX: filesystem levels set via WATO didn't work, but do now
    * FIX: Group filters can handle groups without aliases now
    * nfsmounts: Added nfs4 support thanks to Thorsten Hintemann
    * megaraid_pdisks megaraid_ldisks: Support for Windows.  Thanks to Josef Hack

1.2.0b1:
    Core, Setup, etc.:
    * new tool 'livedump' for dumping configuration and status
      information from one monitoring core and importing this
      into another.
    * Enable new check registration API (not yet used in checks)
    * FIX: fix handling of prefix-tag rules (+), needed for WATO
    * FIX: handle buggy SNMP devices with non-consecutive OIDS
      (such as BINTEC routers)
    * Check API allows a check to get node information
    * FIX: fix problem with check includes in subchecks
    * Option --checks now also applies to ad-hoc check (e.g.
      cmk --checks=mrpe,df -v somehost)
    * check_mk_templates.cfg: added s to notification options
      of host and service (= downtime alerts)

    WATO:
    * Hosttag-editor: allow reordering of tags
    * Create very basic sample configuration when using
      WATO the first time (three tag groups, two rules)
    * Much more checks are configurable via WATO now
    * Distributed WATO: Made all URL calls using curl now
    * FIX: fix bug in inventory in validate_datatype()
    * Better output in case of inventory error
    * FIX: fix bug in host_icon rule on non OMD
    * FIX: do not use isdisjoint() (was in rule editor on Lenny)
    * FIX: allow UTF-8 encoded permission translations
    * FIX: Fixed several problems in OMD apache shared mode
    * FIX: Do not use None$ as item when creating new rules
    * FIX: Do load *all* users from htpasswd, so passwords from
      users not created via WATO will not be lost.
    * FIX: honor site disabling in replication module
    * FIX: honor write permissions on folder in "bulk delete"
    * FIX: honor permissions for "bulk cleanup" and "bulk edit"
    * FIX: honor write permissions and source folder when moving hosts
    * FIX: honor permissions on hosts also on bulk inventory
    * Only create contacts in Nagios if they are member of at
      least one contact group.
    * It is now possible to configure auxiliary tags via WATO
      (formerly also called secondary tags)
    * FIX: Fixed wrong label "Main Overview" shown for moved WATO folders
      in foldertree snapin
    * FIX: Fixed localization of empty host tags
    * FIX: User alias and notification enabling was not saved

    Checks & Agents:
    * hpux_if: fix missing default parameter errors
    * hpux_if: make configurable via WATO
    * if.include: fix handling of NIC with index 0
    * hpux_lunstats: new check for disk IO on HP-UX
    * windows - mk_oracle tablespace: Added missing sid column
    * diskstat: make inventory mode configurable via WATO
    * added new checks for Fujitsu ETERNUS DX80 S2
      (thanks to Philipp Höfflin)
    * New checks: lgp_info, lgp_pdu_info and lgp_pdu_aux to monitor Liebert
      MPH/MPX devices
    * Fix Perf-O-Meter of fileage
    * hpux_snmp_cs.cpu: new SNMP check for CPU utilization
      on HP-UX.
    * if/if64: inventory also picks up type 62 (fastEther). This
      is needed on Cisco WLC 21xx series (thanks to Ralf Ertzinger)
    * FIX: fix inventory of f5_bigip_temp
    * mk_oracle (lnx+win): Fixed TEMP tablespace size calculations
    * ps: output node process is running on (only for clusters)
    * FIX: Linux Agent: Fixed ipmi-sensors handling of Power_Unit data
    * hr_mem: handle rare case where more than one entry is present
      (this prevents an exception of pfSense)
    * statgrab_load: level is now checked against 15min average -
      in order to be consistent with the Linux load check
    * dell_powerconnect_cpu: hopefully correctly handle incomplete
      output from agent now.
    * ntp: do not check 'when' anymore since it can produce false
      alarms.
    * postfix_mailq: handle output with 'Total requests:' in last line
    * FIX: check_mk-hp_blade_psu.php: allow more than 4 power supplies
    * FIX: smart plugin: handle cases with missing vendor (thanks
      to Stefan Kärst)
    * FIX: megaraid_bbu: fix problem with alternative agent output
      (thanks to Daniel Tuecks)
    * mk_oracle: fix quoting problem, replace sessions with version,
      use /bin/bash instead of /bin/sh

    Multisite:
    * Added several missing localization strings
    * IE: Fixed problem with clicking SELECT fields in the new wato foldertree snapin
    * Fixed problem when trying to visit dashboards from new wato foldertree snapin
    * Chrome: Fixed styling problem of foldertree snapin
    * Views: Only show the commands and row selection options for views where
      commands are possible
    * The login mask honors the default_language definition now
    * check_bi_local.py: works now with cookie based authentication
    * FIX: Fixed wrong redirection after login in some cases
    * FIX: Fixed missing stats grouping in alert statistics view
    * FIX: Fixed preview table styling in view editor
    * FIX: Multisite authed users without permission to multisite are
      automatically logged out after showing the error message
    * Retry livestatus connect until timeout is used up. This avoids
      error messages when the core is being restarted
    * Events view now shows icon and text for "flapping" events
    * Use buffer for HTML creation (this speeds up esp. HTTPS a lot)
    * FIX: Fixed state filter in log views

    Livestatus:
    * Add missing column check_freshness to services table

    BI:
    * New column (painter) for simplistic box display of tree.
      This is used in a view for a single hostgroup.

1.1.13i3:
    Core, Setup, etc.:
    * *_contactgroups lists: Single group rules are all appended. When a list
      is found as a value this first list is used exclusively. All other
      matching rules are ignored
    * cmk -d does now honor --cache and --no-tcp
    * cmk -O/-R now uses omd re{start,load} core if using OMD
    * FIX: setup.sh now setups up permissions for conf.d/wato
      correctly
    * cmk --localize update supports an optional ALIAS which is used as
      display string in the multisite GUI
    * FIX: Fixed encoding problems with umlauts in group aliases
    * FIX: honor extra_summary_host_conf (was ignored)
    * new config variable snmpv2c_hosts that allows to enable SNMP v2c
      but *not* bulkwalk (for some broken devices). bulkwalk_hosts still
      implies v2c.

    Checks & Agents:
    * Windows agent: output eventlog texts in UTF-8 encoding. This
      should fix problems with german umlauts in message texts.
    * Windows agent: Added installer for the windows agent (install_agent.exe)
    * Windows agent: Added dmi_sysinfo.bat plugin (Thanks to Arne-Nils Kromer for sharing)
    * Disabled obsolete checks fc_brocade_port and fc_brocade_port_detailed.
      Please use brocade_fcport instead.
    * aironet_errors, statgrab_disk, statgrab_net: Performance data has
      been converted from counters to rates. You might need to delete your
      existing RRDs of these checks. Sorry, but these have been that last
      checks still using counters...
    * ibm_imm_health: added last missing scan function
    * Filesystem checks: trend performance data is now normalized to MB/24h.
      If you have changed the trend range, then your historic values will
      be displayed in a wrong scale. On the other hand - from now on changes
      in the range-setting will not affect the graph anymore.
    * if/if64/lnx_if: pad port numbers with zeros in order to sort correctly.
      This can be turned off with if_inventory_pad_portnumbers = False.
    * Linux agent: wrap freeipmi with lock in order to avoid cache corruption
    * New check: megaraid_bbu - check existance & status of LSI MegaRaid BBU module
    * HP-UX Agent: fix mrpe (remove echo -e and test -e, thanks to Philipp Lemke)
    * FIX: ntp checks: output numeric data also if stratum too high
    * Linux agent: new check for dmraid-based "bios raid" (agent part as plugin)
    * FIX: if64 now uses ifHighSpeed instead of ifSpeed for determining the
      link speed (fixes speed of 10GBit/s and 20GBit/s ports, thanks Marco Poet)
    * cmctc.temp: serivce has been renamed from "CMC Temperature %s" to just
      "Temperature %s", in order to be consistent with the other checks.
    * mounts: exclude changes of the commit option (might change on laptops),
      make only switch to ro critical, other changes warning.
    * cisco_temp_sensor: new check for temperature sensors of Cisco NEXUS
      and other new Cisco devices
    * oracle_tablespace: Fixed tablespace size/free space calculations
    * FIX: if/if64: omit check result on counter wrap if bandwidth traffic levels
      are used.

    Multisite:
    * Improve transaction handling and reload detection: user can have
      multiple action threads in parallel now
    * Sounds in views are now enabled per default. The new configuration
      variable enable_sounds can be set to False in multisite.mk in order
      to disable sounds.
    * Added filter for log state (UP,DOWN,OK,CRIT...) to all log views
    * New painter for normal and retry check interval (added to detail views)
    * Site filter shows "(local)" in case of non multi-site setup
    * Made "wato folder" columns sortable
    * Hiding site filter in multisite views in single site setups
    * Replaced "wato" sidebar snapin which mixed up WATO and status GUIs with
      the new "wato_foldertree" snapin which only links to the status views
      filtered by the WATO folder.
    * Added "Dashboard" section to views snapin which shows a list of all dashboards
    * FIX: Fixed auth problem when following logwatch icon links while using
      the form based auth
    * FIX: Fix problem with Umlaut in contact alias
    * FIX: Creating auth.php file on first login dialog based login to ensure
      it exists after login when it is first needed
    * Dashboard: link problem views to *unhandled* views (this was
      inconsistent)
    * Localization: Fixed detection of gettext template file when using the
      local/ hierarchy in OMD

    Mobile:
    * Improved sorting of views in main page
    * Fix: Use all the availiable space in header
    * Fix: Navigation with Android Hardwarekeys now working
    * Fix: Links to pnp4nagios now work better
    * Fix: Host and Service Icons now finger friendly
    * Fix: Corrected some buildin views

    WATO:
    * Removed IP-Address attribute from folders
    * Supporting localized tag titles
    * Using Username as default value for full names when editing users
    * Snapshot/Factory Reset is possible even with a broken config
    * Added error messages to user edit dialog to prevent notification problems
      caused by incomplete configuration
    * Activate Changes: Wato can also reload instead of restarting nagios
    * Replication: Can now handle replication sites which use the form based auth
    * Replication: Added option to ignore problems with the ssl certificates
                   used in ssl secured replications
    * WATO now supports configuring Check_MK clusters
    * FIX: Fixed missing folders in "move to" dropdown fields
    * FIX: Fixed "move to target folders" after CSV import
    * FIX: Fixed problem with duplicate extra_buttons when using the i18n of multiisite
    * FIX: Fixed problem with duplicate permissions when using the i18n of multiisite
    * FIX: Writing single host_contactgroups rules for each selected
      contactgroup in host edit dialog
    * FIX: Fixed wrong folder contacgroup related permissions in auth.php api
    * FIX: Fixed not up-to-date role permission data in roles_saved hook
    * FIX: Fixed duplicate custom columns in WATO after switching languages

    BI:
    * improve doc/treasures/check_bi_local.py: local check that creates
      Nagios services out of BI aggregates

    Livestatus:
    * ColumnHeaders: on is now able to switch column header on even if Stats:
      headers are used. Artifical header names stats_1, stats_2, etc. are
      begin used. Important: Use "ColumnHeaders: on" after Columns: and
      after Stats:.

1.1.13i2:
    Core, Setup, etc.:
    * cmk -I: accept host tags and cluster names

    Checks & Agents:
    * linux agent - ipmi: Creating directory of cache file if not exists
    * dell_powerconnect_cpu: renamed service from CPU to "CPU utilization", in
      order to be consistent with other checks

    Multisite:
    * Several cleanups to prevent css/js warning messages in e.g. Firefox
    * Made texts in selectable rows selectable again
    * Adding reschedule icon to all Check_MK based services. Clicks on these
      icons will simply trigger a reschedule of the Check_MK service
    * FIX: ship missing CSS files for mobile GUI
    * FIX: rename check_mk.js into checkmk.js in order to avoid browser
      caching problems during version update

    WATO:
    * Optimized wraps in host lists tag column
    * Bulk inventory: Remove leading pipe signs in progress bar on main
      folder inventory
    * NagVis auhtorization file generation is also executed on activate_changes
    * Implemented a new inclusion based API for using multisite permissions
      in other addons
    * Inventory of SNMP devices: force implicit full scan if no services
      are configured yet
    * FIX: Calling activate_changes hook also in distributed WATO setups
    * FIX: Fixed display bug in host tags drop down menu after POST of form
    * FIX: Fixed javascript errors when doing replication in distributed
      wato environments when not having the sidebar open
    * FIX: Fixed search form dependant attribute handling
    * FIX: Fixed search form styling issues
    * You can now move folders to other folders
    * FIX: Distributed WATO: Supressing site sync progress output written in
      the apache error log

1.1.13i1:
    Multisite:
    * New nifty sidebar snapin "Speed-O-Meter"
    * Implemented new cookie based login mechanism including a fancy login GUI
    * Implemented logout functionality for basic auth and the new cookie based auth
    * Implemented user profile management page for changing the user password and
      the default language (if available)
    * New filter for the (new) state in host/service alerts
    * New command for sending custom notifications
    * FIX: Fixed encoding problem when opening dashboard
    * New icon on a service whos host is in downtime
    * Only show most frequently used context buttons (configurable
      in multisite.mk via context_buttons_to_show)
    * Show icon if user has modified a view's filter settings
    * New config option debug_livestatus_queries, normal debug
      mode does not include this anymore
    * Icons with link to page URL at bottom of each page
    * Logwatch: Switched strings in logwatch to i18n strings
    * Logwatch: Fixed styling of context button when acknowleding log messages
    * Logwatch: Implemented overview page to show all problematic logfiles
    * Add Snapin page: show previews of all snapins
    * Add Snapin page: Trying to prevent dragging confusions by using other click event
    * New (hidden) button for reloading a snapin (left to the close button)
    * Automatically falling back to hardcoded default language if configured
    language is not available
    * Repair layout of Perf-O-Meter in single dataset layout
    * FIX: Fixed duplicate view plugin loading when using localized multisite
    * FIX: Host-/Servicegroup snapin: Showing group names when no alias is available
    * FIX: Removed double "/" from pnp graph image urls in views

    BI:
    * Host/Service elements are now iterable via FOREACH_HOST, e.g.
      (FOREACH_HOST, ['server'], ALL_HOSTS, "$HOST$", "Kernel" ),
    * FIX: Assuming host states is possible again (exception: list index "3")

    WATO:
    * Evolved to full featured monitoring configuration tool!
    * Major internal code cleanup
    * Hosts can now be created directly in folders. The concept of host lists
      has been dropped (see migration notes!)
    * Configuration of global configuration variables of Check_MK via WATO
    * Configuration of main.mk rules
    * Configuration of Nagios objects and attributes
    * Configuration of users and roles
    * Configuration of host tags
    * Distributed WATO: replication of the configuration to slaves and peers
    * Added missing API function update_host_attributes() to change the
      attributes of a host
    * Added API function num_hosts_in_folder() to count the number of hosts
      below the given folder
    * Added option to download "latest" snapshot
    * extra_buttons can now register a function to gather the URL to link to
    * Implemented NagVis Authorisation management using WATO users/permissions

    Livestatus:
    * Experimental feature: livecheck -> super fast active check execution
      by making use of external helper processes. Set livecheck=PATH_TO_bin/livecheck
      in nagios.cfg where you load Livestatus. Optional set num_livecheck_helpers=NUM
      to set number of processes. Nagios will not fork() anymore for check exection.
    * New columns num_hosts and num_services in status table
    * New aggregation functions suminv and avginv (see Documentation)

    Core, Setup, etc.:
    * New configuration variable static_checks[] (used by WATO)
    * New configuration variable checkgroup_parameters (mainly for WATO)
    * check_submission defaults now to "file" (was "pipe")
    * Added pre-configured notification via cmk --notify
    * Drop RRA-configuration files for PNP4Nagios completely
    * New configuration variable ping_levels for configuring parameters
      for the host checks.
    * cmk --notify: new macros $MONITORING_HOST$, $OMD_ROOT$ and $OMD_SITE$
    * make ping_levels also apply to PING services for ping-only hosts
      (thanks to Bernhard Schmidt)

    Checks & Agents:
    * if/if64: new ruleset if_disable_if64_hosts, that force if on
      hosts the seem to support if64
    * Windows agent: new config variable "sections" in [global], that
      allows to configure which sections are being output.
    * Windows agent: in [logwatch] you can now configure which logfiles
      to process and which levels of messages to send.
    * Windows agent: new config variable "host" in all sections that
      restricts the folling entries to certain hosts.
    * Windows agent: finally implemented <<<mrpe>>. See check_mk.ini
      for examples.
    * Windows agent: do not execute *.txt and *.dir in <<<plugins>>> and
      <<<local>>>
    * Windows agent: make extensions to execute configurable (see
      example check_mk.ini)
    * Windows agent: agent now reuses TCP port even when taskkill'ed, so
      a system reboot is (hopefully) not neccessary anymore
    * Windows agent: section <<<df>>> now also outputs junctions (windows
      mount points). No external plugin is needed.
    * Windows agent: new section <<<fileinfo>>> for monitoring file sizes
      (and later possible ages)
    * logwatch: allow to classify messages based on their count (see
      man page of logwatch for details)
    * fileinfo: new check for monitoring age and size of files
    * heartbeat_crm: apply patches from Václav Ovsík, so that the check
      should work on Debian now.
    * ad_replication: added warninglevel
    * fsc_*: added missing scan functions
    * printer_alerts: added further state codes (thanks to Matthew Stew)
    * Solaris agent: changed shell to /usr/bin/bash (fixes problems with LC_ALL=C)

1.1.12p7:
    Multisite:
    * FIX: detail view of host was missing column headers
    * FIX: fix problem on IE with background color 'white'
    * FIX: fix hitting enter in host search form on IE
    * FIX: fix problem in ipmi_sensors perfometer

    Checks & Agents:
    * FIX: fixed man pages of h3c_lanswitch_sensors and statgrab_cpu
    * FIX: netapp_volumes: added raid4 as allowed state (thanks to Michaël Coquard)

    Livestatus
    * FIX: fix type column in 'GET columns' for dict-type columns (bug found
      by Gerhard Lausser)

1.1.12p6:
    Checks & Agents:
    * FIX: lnx_if: remove debug output (left over from 1.1.12p5)

1.1.12p5:
    Multisite:
    * FIX: fix hitting enter in Quicksearch on IE 8
    * FIX: event/log views: reverse sorting, so that newest entries
      are shown first
    * FIX: fix dashboard dashlet background on IE
    * FIX: fix row highlight in status GUI on IE 7/8
    * FIX: fix row highlight after status page reload
    * FIX: single dataset layout honors column header settings
    * FIX: quote '#' in PNP links (when # is contained in services)
    * FIX: quote '#' in PNP image links also
    * FIX: add notifications to host/service event view

    Checks & Agents:
    * FIX: lnx_if: assume interfaces as up if ethtool is missing or
      not working but interface has been used since last reboot. This
      fixes the problem where interface are not found by inventory.
    * FIX: snmp_uptime: handels alternative timeformat
    * FIX: netapp_*: scan functions now detect IBM versions of firmware
    * FIX: bluecoat_diskcpu: repair scan function
    * FIX: mem.vmalloc: fix default levels (32 and 64 was swapped)
    * FIX: smart: make levels work (thanks to Bernhard Schmidt)
    * FIX: PNP template if if/if64: reset LC_ALL, avoids syntax error
    * FIX: dell_powerconnect_cpu: handle sporadic incomplete output
      from SNMP agent

1.1.12p4:
    Multisite:
    * FIX: sidebar snapin Hostgroups and Servicegroups sometimes
           failed with non-existing "available_views".
    * FIX: Fix host related WATO context button links to point to the hosts site
    * FIX: Fixed view editor redirection to new view after changing the view_name
    * FIX: Made icon painter usable when displaying hostgroup rows
    * Logwatch: Switched strings in logwatch to i18n strings
    * Logwatch: Fixed styling of context button when acknowleding log messages
    * Logwatch: Implemented overview page to show all problematic logfiles

    WATO:
    * FIX: add missing icon_csv.png
    * FIX: WATO did not write values of custom macros to extra_host_conf definitions

1.1.12p3:
    Core, Setup, etc.:
    * FIX: really suppress precompiling on PING-only hosts now

1.1.12p2:
    Core, Setup, etc.:
    * FIX: fix handling of empty suboids
    * FIX: do not create precomiled checks for host without Check_MK services

    Checks & Agents:
    * FIX: mem.win: Default levels now works, check not always OK
    * FIX: blade_health: fix OID specification
    * FIX: blade_bays: fix naming of item and man page

    Multisite:
    * FIX: Fixed styling of view header in older IE browsers
    * FIX: Do not show WATO button in views if WATO is disabled
    * FIX: Remove WATO Folder filter if WATO is disabled
    * FIX: Snapin 'Performance': fix text align for numbers
    * FIX: Disallow setting downtimes that end in the past
    * FIX: Fix links to downtime services in dashboard
    * FIX: Fix popup help of reschedule icon

1.1.12p1:
    Core, Setup, etc.:
    * FIX: fix aggregate_check_mk (Summary host agent status)

    Checks & Agents:
    * FIX: mk_oracle now also detects XE databases
    * FIX: printer_alerts: handle 0-entries of Brother printers
    * FIX: printer_supply: fix Perf-O-Meter if no max known
    * FIX: Added id parameter to render_statistics() method to allow more than
      one pie dashlet for host/service stats
    * FIX: drbd: fixed inventory functions
    * FIX: printer_supply: handle output of Brother printers
    * FIX: ps.perf PNP template: show memory usage per process and not
      summed up. This is needed in situations where one process forks itself
      in irregular intervals and rates but you are interested just in the
      memory usage of the main process.

    Multisite:
    * FIX: finally fixed long-wanted "NagStaMon create hundreds
      of Apache processes" problem!
    * FIX: query crashed when sorting after a join columns without
      an explicit title.
    * FIX: filter for WATO file/folder was not always working.
    * Added filter for hard services states to search and service
      problems view
    * FIX: dashboard problem views now ignore notification period,
      just as tactical overview and normal problem views do
    * FIX: Loading dashboard plugins in dashboard module


1.1.12:
    Checks & Agents:
    * dell_powerconnect_*: final fixed, added PNP-templates
    * ps.perf: better error handling in PNP template

    Multisite:
    * Dashboard: fix font size of service statistics table
    * Dashboard: insert links to views into statistics
    * Dashboard: add links to PNP when using PNP graphs

1.1.12b2:
    Core, Setup, etc.:
    * FIX: fix crash with umlauts in host aliases
    * FIX: remove duplicate alias from Nagios config

    Checks & Agents:
    * services: better handling of invalid patterns
    * FIX: multipath: fix for another UUID format
    * AIX agent: fix implementation of thread count
    * blade_bays: detect more than 16 bays
    * statgrab_*: added missing inventory functions
    * FIX: fix smart.temp WARN/CRIT levels were off by one degree

    Multisite:
    * Remove Check_MK logo from default dashboard
    * Let dashboard use 10 more pixels right and bottom
    * FIX: do not show WATO icon if no WATO permission
    * Sidebar sitestatus: Sorting sites by sitealias
    * FIX: removed redundant calls of view_linktitle()

    WATO:
    * FIX: fix update of file/folder title after title property change

    Livestatus:
    * FIX: fix crash on imcomplete log lines (i.e. as
      as result of a full disk)
    * FIX: Livestatus-API: fix COMMAND via persistent connections


1.1.12b1:
    Core, Setup, etc.:
    * FIX: fix cmk -D on cluster hosts
    * Made profile output file configurable (Variable: g_profile_path)

    Checks & Agents:
    * FIX: j4p_performance: fix inventory functions
    * FIX: mk_oracle: fix race condition in cache file handling (agent data
      was missing sections in certain situations)
    * mrpe: make check cluster-aware and work as clustered_service
    * cups_queues: Run agent part only on directly on CUPS servers,
      not on clients
    * FIX: mbg_lantime_state: Fixed output UOM to really be miliseconds
    * FIX: ntp: Handling large times in "poll" column correctly
    * New check dmi_sysinfo to gather basic hardware information
    * New check bintec_info to gather the software version and serial number
    of bintec routers

    Multisite:
    * FIX: fix rescheduling of host check
    * FIX: fix exception when using status_host while local site is offline
    * FIX: Fixed not updating pnp graphs on dashboard in some browsers (like chrome)
    * FIX: fix URL-too-long in permissions page
    * FIX: fix permission computation
    * FIX: fixed sorting of service perfdata columns
    * FIX: fixed sorting of multiple joined columns in some cases
    * FIX: fixed some localisation strings
    * Cleanup permissions page optically, add comments for views and snapins
    * Added some missing i18n strings in general HTML functions
    * Added display_option "w" to disable limit messages and livestatus errors in views
    * Service Perfdata Sorters are sorting correctly now
    * Added "Administration" snapin to default sidebar
    * Tactical Overview: make link clickable even if count is zero
    * Minor cleanup in default dashboard
    * Dashboard: new dashlet attribute title_url lets you make a title into a link
    * Dashboard: make numbers match "Tactical Overview" snapin

    Livestatus:
    * Write messages after initialization into an own livestatus.log

    WATO:
    * FIX: "bulk move to" at the top of wato hostlists works again
    * FIX: IE<9: Fixed problem with checkbox events when editing a host
    * FIX: "move to" dropdown in IE9 works again

1.1.11i4:
    Core, Setup, etc.:
    * FIX: use hostgroups instead of host_groups in Nagios configuration.
      This fixes a problem with Shinken
    * --scan-parents: detected parent hosts are now tagged with 'ping', so
      that no agent will be contacted on those hosts

    Checks & Agents:
    * Added 4 new checks dell_powerconnect_* by Chris Bowlby
    * ipmi_sensors: correctly handle further positive status texts
      (thanks to Sebastian Talmon)
    * FIX: nfsmounts handles zero-sized volumes correctly
    * AIX agent now outputs the user and performance data in <<<ps>>>

    Multisite:
    * FIX: WATO filtered status GUIs did not update the title after changing
      the title of the file/folder in WATO
    * FIX: Removed new python syntax which is incompatible with old python versions
    * FIX: Made bulk inventory work in IE
    * FIX: Fixed js errors in IE when having not enough space on dashboard
    * FIX: fix error when using non-Ascii characters in view title
    * FIX: fix error on comment page caused by missing sorter
    * FIX: endless javascript when fetching pnp graphs on host/service detail pages
    * FIX: Not showing the action form in "try" mode of the view editor
    * FIX: Preventing up-then-over effect while loading the dashboard in firefox
    * Added missing i18n strings in command form and list of views
    * Views are not reloaded completely anymore. The data tables are reloaded
      on their own.
    * Open tabs in views do not prevent reloading the displayed data anymore
    * Added display_option "L" to enable/disable column title sortings
    * Sorting by joined columns is now possible
    * Added missing sorters for "service nth service perfdata" painters
    * Implemented row selection in views to select only a subset of shown data
      for actions
    * Sort titles in views can be enabled by clicking on the whole cells now
    * Submitting the view editor via ENTER key saves the view now instead of try mode
    * Host comments have red backgrounded rows when host is down
    * Implemented hook api to draw custom link buttons in views

    WATO:
    * Changed row selection in WATO to new row selection mechanism
    * Bulk action buttons are shown at the top of hostlists too when the lists
      have more than 10 list items
    * New function for backup and restore of the configuration

    Livestatus:
    * FIX: fix compile error in TableLog.cc by including stddef.h
    * FIX: tables comments and downtimes now honor AuthUser
    * Table log honors AuthUser for entries that belong to hosts
      (not for external commands, though. Sorry...)
    * FIX: fix Stats: sum/min/max/avg for columns of type time

1.1.11i3:
    Core, Setup, etc.:
    * FIX: allow host names to have spaces
    * --snmpwalk: fix missing space in case of HEX strings
    * cmk --restore: be aware of counters and cache being symbolic links
    * do_rrd_update: direct RRD updates have completely been removed.
      Please use rrdcached in case of performance problems.
    * install_nagios.sh has finally been removed (was not maintained anyway).
      Please use OMD instead.
    * Inventory functions now only take the single argument 'info'. The old
      style FUNC(checkname, info) is still supported but deprecated.
    * Show datasource program on cmk -D
    * Remove .f12 compile helper files from agents directory
    * Output missing sections in case of "WARNING - Only __ output of __..."
    * Remove obsolete code of snmp_info_single
    * Remove 'Agent version (unknown)' for SNMP-only hosts
    * Options --version, --help, --man, --list-checks and --packager now
      work even with errors in the configuration files
    * Minor layout fix in check man-pages

    Checks & Agents:
    * FIX: hr_mem: take into account cache and buffers
    * FIX: printer_pages: workaround for trailing-zero bug in HP Jetdirect
    * mk_logwatch: allow to set limits in processing time and number of
      new log messages per log file
    * Windows Agent: Now supports direct execution of powershell scripts
    * local: PNP template now supports multiple performance values
    * lnx_if: make lnx_if the default interface check for Linux
    * printer_supply: support non-Ascii characters in items like
      "Resttonerbehälter". You need to define snmp_character_encodings in main.mk
    * mem.win: new dedicated memory check for Windows (see Migration notes)
    * hr_mem: added Perf-O-Meter
    * Renamed all temperature checks to "Temperature %s". Please
      read the migration notes!
    * df and friends: enabled trend performance data per default. Please
      carefully read the migration notes!
    * diskstat: make summary mode the default behavious (one check per host)

    MK Livestatus:
    * WaitObject: allow to separate host name and service with a semicolon.
      That makes host names containing spaces possible.
    * Better error messages in case of unimplemented operators

    Multisite:
    * FIX: reschedule now works for host names containing spaces
    * FIX: correctly sort log views in case of multi site setups
    * FIX: avoid seven broken images in case of missing PNP graphs
    * FIX: Fixed javascript errors when opening dashboard in IE below 9
    * FIX: Views: Handling deprecated value "perpage" for option
      column_headers correctly
    * FIX: Fixed javascript error when saving edited views without sidebar
    * FIX: Showing up PNP hover menus above perfometers
    * Host/Service Icon column is now modularized and can be extended using
      the multisite_icons list.
    * New sorters for time and line number of logfile entries
    * Bookmarks snapin: save relative URLs whenever possible
    * Man-Pages of Check_MK checks shown in Multisite honor OMD's local hierarchy
    * nicer output of substates, translate (!) and (!!) into HTML code
    * new command for clearing modified attributes (red cross, green checkmark)
    * Perf-O-Meters: strip away arguments from check_command (e.g.
      "check-foo!17!31" -> "check-foo").
    * Added several missing i18n strings in view editor
    * Views can now be sorted by the users by clicking on the table headers.
      The user sort options are not persisted.
    * Perf-O-Meters are now aware if there really is a PNP graph

    WATO:
    * Show error message in case of empty inventory due to agent error
    * Commited audit log entries are now pages based on days
    * Added download link to download the WATO audit log in CSV format

1.1.11i2:
    Core, Setup, etc.:
    * FIX: sort output of cmk --list-hosts alphabetically
    * FIX: automatically remove leading and trailing space from service names
      (this fixes a problem with printer_pages and an empty item)
    * Great speed up of cmk -N/-C/-U/-R, especially when number of hosts is
      large.
    * new main.mk option delay_precompile: if True, check_mk will skip Python
      precompilation during cmk -C or cmk -R, but will do this the first
      time the host is checked.  This speeds up restarts. Default is False.
      Nagios user needs write access in precompiled directory!
    * new config variable agent_ports, allowing to specify the agent's
      TCP port (default is 6556) on a per-host basis.
    * new config variable snmp_ports, allowing to specify the UDP port
      to used with SNMP, on a per-host basis.
    * new config variable dyndns_hosts. Hosts listed in this configuration
      list (compatible to bulkwalk_hosts) use their hostname as IP address.

    Checks & Agents:
    * FIX: AIX agent: output name of template in case of MRPE
    * FIX: cisco_temp: skip non-present sensors at inventory
    * FIX: apc_symmetra: fix remaining runtime calculation (by factor 100)
    * FIX: Added PNP-template for winperf_phydisk
    * FIX: if64: fix UNKNOWN in case of non-unique ifAlias
    * FIX: lnx_if/if/if64: ignore percentual traffic levels on NICs without
           speed information.
    * FIX: cisco_temp_perf: add critical level to performance data
    * FIX: windows agent: hopefully fix case with quotes in directory name
    * FIX: printer_supply: fixed logic of Perf-O-Meter (mixed up crit with ok)
    * FIX: Solaris agent: reset localization to C, fixes problems with statgrab
    * FIX: blade_*: fix SNMP scan function for newer firmwares (thanks to Carlos Peón)
    * snmp_uptime, snmp_info: added scan functions. These checks will now
      always be added. Please use ingored_checktypes to disable, if non needed.
    * brocade_port: check for Brocade FC ports has been rewritten with
      lots of new features.
    * AIX agent now simulates <<<netctr>>> output (by Jörg Linge)
    * mbg_lantime_state: Handling refclock offsets correctly now; Changed
      default thresholds to 5/10 refclock offset
    * brocade_port: parameter for phystate, opstate and admstate can now
      also be lists of allowed states.
    * lnx_if: treat interfaces without information from ethtool as
      softwareLoopback interface. The will not be found by inventory now.
    * vbox_guest: new check for checking guest additions of Linux virtual box hosts
    * if/if64: Fixed bug in operstate detection when using old tuple based params
    * if/if64: Fixed bug in operstate detection when using tuple of valid operstates
    * mk_oracle: Added caching of results to prevent problems with long
    running SQL queries. Cache is controlled by CACHE_MAXAGE var which is preset to
    120 seconds
    * mk_oracle: EXCLUDE_<sid>=ALL or EXCLUDE_<sid>=oracle_sessions can be
    used to exclude specific checks now
    * mk_oracle: Added optional configuration file to configure the new options
    * j4p_performance agent plugin: Supports basic/digest auth now
    * New checks j4p_performance.threads and j4p_performance.uptime which
      track the number of threads and the uptime of a JMX process
    * j4p_performance can fetch app and servlet specific status data. Fetching
      the running state, number of sessions and number of requests now. Can be
      extended via agent configuration (j4p.cfg).
    * Added some preflight checks to --scan-parents code
    * New checks netapp_cluster, netapp_vfiler for checking NetAPP filer
      running as cluster or running vfilers.
    * megaraid_pdisks: Better handling of MegaCli output (Thanks to Bastian Kuhn)
    * Windows: agent now also sends start type (auto/demand/disabled/boot/system)
    * Windows: inventory_services now allowes regexes, depends and state/start type
      and also allows host tags.

    Multisite:
    * FIX: make non-Ascii characters in services names work again
    * FIX: Avoid exceptions in sidebar on Nagios restart
    * FIX: printer_supply perfometer: Using white font for black toners
    * FIX: ipmi: Skipping items with invalid data (0.000 val, "unspecified" unit) in summary mode
    * FIX: ipmi: Improved output formating in summary mode
    * FIX: BI - fixed wrong variable in running_on aggregation function
    * FIX: "view_name" variable missing error message when opening view.py
      while using the "BI Aggregation Groups" and "Hosts" snapins in sidebar
    * FIX: Fixed styling of form input elements in IE + styling improvements
    * FIX: Fixed initial folding state on page loading on pages with multiple foldings opened
    * Introduced basic infrastructure for multilanguage support in Multisite
    * Make 'Views' snapin foldable
    * Replace old main view by dashboard
    * Sidebar: Snapins can register for a triggered reload after a nagios
      restart has been detected. Check interval is 30 seconds for now.
    * Quicksearch snapin: Reloads host lists after a detected nagios restart.
    * New config directory multisite.d/ - similar to conf.d/
    * great speed up of HTML rendering
    * support for Python profiling (set profile = True in multisite.mk, profile
      will be in var/check_mk/web)
    * WATO: Added new hook "active-changes" which calls the registered hosts
      with a dict of "dirty" hosts
    * Added column painter for host contacts
    * Added column painters for contact groups, added those to detail views
    * Added filters for host and service contact groups
    * Detail views of host/service now show contacts
    * Fix playing of sounds: All problem views now have play_sounds activated,
      all other deactivated.
    * Rescheduling of Check_MK: introduce a short sleep of 0.7 sec. This increases
      the chance of the passive services being updated before the repaint.
    * Added missing i18n strings in filter section of view editor
    * Added filter and painter for the contact_name in log table
    * Added several views to display the notification logs of Nagios

    WATO:
    * Configration files can now be administered via the WEB UI
      (config_files in multisite.mk is obsolete)
    * Snapin is tree-based and foldable
    * Bulk operation on host lists (inventory, tags changed, etc)
    * Easy search operation in host lists
    * Dialog for global host search
    * Services dialog now tries to use cached data. On SNMP hosts
      no scan will be done until new button "Full Scan" is pressed.

    BI:
    * FIX: Fixed displaying of host states (after i18n introduction)h
    * FiX: Fixed filter for aggregation group
    * FIX: Fixed assumption button for services with non-Ascii-characters

    MK Livestatus:
    * FIX: fix compile problem on Debian unstable (Thanks to Sven Velt)
    * Column aggregation (Stats) now also works for perf_data
    * New configuration variable data_encoding and full UTF-8 support.
    * New column contact_groups in table hosts and services (thanks to
      Matthew Kent)
    * New headers Negate:, StatsNegate: and WaitConditionNegate:

1.1.11i1:
    Core, Setup, etc.:
    * FIX: Avoid duplicate SNMP scan of checktypes containing a period
    * FIX: honor ignored_checktypes also on SNMP scan
    * FIX: cmk -II also refreshes cluster checks, if all nodes are specified
    * FIX: avoid floating points with 'e' in performance data
    * FIX: cmk -D: drop obsolete (and always empty) Notification:
    * FIX: better handling of broken checks returning empty services
    * FIX: fix computation of weight when averaging
    * FIX: fix detection of missing OIDs (led to empty lines)
    * SNMP scan functions can now call oid(".1.3.6.1.4.1.9.9.13.1.3.1.3.*")
      That will return the *first* OID beginning with .1.3.6.1.4.1.9.9.13.1.3.1.3
    * New config option: Set check_submission = "file" in order to write
      check result files instead of using Nagios command pipe (safes
      CPU ressources)
    * Agent simulation mode (for internal use and check development)
    * Call snmpgetnext with the option -Cf (fixes some client errors)
    * Call snmp(bulk)walk always with the option -Cc (fixes problems in some
      cases where OIDs are missing)
    * Allow merging of dictionary based check parameters
    * --debug now implies -v
    * new option --profile: creates execution profile of check_mk itself
    * sped up use of stored snmp walks
    * find configuration file in subdirectories of conf.d also
    * check_mk_templates.cfg: make check-mk-ping take arguments

    Multisite:
    * FIX: Display limit-exceeded message also in multi site setups
    * FIX: Tactical Overview: fix unhandled host problems view
    * FIX: customlinks snapin: Suppressing exception when no links configured
    * FIX: webservice: suppress livestatus errors in multi-site setups
    * FIX: install missing example icons in web/htdocs/images/icons
    * FIX: Nagios-Snapin: avoid duplicate slash in URL
    * FIX: custom_style_sheet now also honored by sidebar
    * FIX: ignore case when sorting groups in ...groups snapin
    * FIX: Fixed handling of embedded graphs to support the changes made to
    * FIX: avoid duplicate import of plugins in OMD local installation
    the PNP webservice
    * FIX: Added host_is_active and host_flapping columns for NagStaMon views
    * Added snmp_uptime, uptime and printer_supply perfometers
    * Allow for displaying service data in host tables
    * View editor foldable states are now permament per user
    * New config variable filter_columns (default is 2)

    BI:
    * Added new component BI to Multisite.

    WATO:
    * FIX: fix crash when saving services after migration from old version
    * Allow moving hosts from one to another config file

    Checks & Agents:
    * FIX: hr_mem: ignore devices that report zero memory
    * FIX: cisco_power: fix syntax error in man page (broke also Multisite)
    * FIX: local: fixed search for custom templates PNP template
    * FIX: if/if64: always generate unique items (in case ifAlias is used)
    * FIX: ipmi: fix ugly ouput in case of warning and error
    * FIX: vms_df: fix, was completely broken due to conversion to df.include
    * FIX: blade_bays: add missing SNMP OIDs (check was always UNKNOWN)
    * FIX: df: fix layout problems in PNP template
    * FIX: df: fix trend computation (thanks to Sebastian Talmon)
    * FIX: df: fix status in case of critical trend and warning used
    * FIX: df: fix display of trend warn/crit in PNP-graph
    * FIX: cmctc: fix inventory in case of incomplete entries
    * FIX: cmctc: add scan function
    * FIX: ucd_cpu_load and ucd_cpu_util: make scan function find Rittal
    * FIX: ucd_cpu_util: fix check in case of missing hi, si and st
    * FIX: mk_logwatch: improve implementation in order to save RAM
    * FIX: mk_oracle: Updated tablespace query to use 'used blocks' instead of 'user blocks'
    * FIX: mk_oracle: Fixed computation for TEMP table spaces
    * FIX: bluecoat_sensors: Using scale parameter provided by the host for reported values
    * FIX: fjdarye60_devencs, fjdarye60_disks.summary: added snmp scan functions
    * FIX: decru_*: added snmp scan functions
    * FIX: heartbeat_rscstatus handles empty agent output correctly
    * FIX: hp_procurve_cpu: fix synatx error in man page
    * FIX: hp_procurve_memory: fix syntax error in man page
    * FIX: fc_brocade_port_detailed: fix PNP template in MULTIPLE mode
    * FIX: ad_replication.bat only generates output on domain controllers now.
           This is useful to prevent checks on non DC hosts (Thanks to Alex Greenwood)
    * FIX: cisco_temp_perf: handle sensors without names correctly
    * printer_supply: Changed order of tests. When a printer reports -3 this
      is used before the check if maxlevel is -2.
    * printer_supply: Skipping inventory of supplies which have current value
    and maxlevel both set to -2.
    * cisco_locif: The check has been removed. Please switch to if/if64
      has not the index 1
    * cisco_temp/cisco_temp_perf: scan function handles sensors not beginning
      with index 1
    * df: split PNP graphs for growth/trend into two graphs
    * omd_status: new check for checking status of OMD sites
    * printer_alerts: Added new check for monitoring alert states reported by
      printers using the PRINTER-MIB
    * diskstat: rewritten check: now show different devices, r+w in one check
    * canon_pages: Added new check for monitoring processed pages on canon
    printer/multi-function devices
    * strem1_sensors: added check to monitor sensors attached to Sensatorinc EM1 devices
    * windows_update: Added check to monitor windows update states on windows
      clients. The check monitors the number of pending updates and checks if
      a reboot is needed after updates have been installed.
    * lnx_if: new check for Linux NICs compatible with if/if64 replacing
      netif.* and netctr.
    * if/if64: also output performance data if operstate not as expected
    * if/if64: scan function now also detects devices where the first port
    * if/if64: also show perf-o-meter if speed is unknown
    * f5_bigip_pool: status of F5 BIP/ip load balancing pools
    * f5_bigip_vserver: status of F5 BIP/ip virtual servers
    * ipmi: new configuration variable ipmi_ignored_sensors (see man page)
    * hp_procurve_cpu: rename services description to CPU utilization
    * ipmi: Linux agent now (asynchronously) caches output of ipmitool for 20 minutes
    * windows: agent has new output format for performance counters
    * winperf_process.util: new version of winperf.cpuusage supporting new agent
    * winperf_system.diskio: new version of winperf.diskstat supporting new agent
    * winperf_msx_queues: new check for MS Exchange message queues
    * winperf_phydisk: new check compatible with Linux diskstat (Disk IO per device!)
    * smart.temp/smart.stats: added new check for monitoring health of HDDs
      using S.M.A.R.T
    * mcdata_fcport: new check for ports of MCData FC Switches
    * hp_procurve_cpu: add PNP template
    * hp_procurve_cpu: rename load to utilization, rename service to CPU utilizition
    * df,df_netapp,df_netapp32,hr_fs,vms_df: convert to mergeable dictionaries
    * mbg_lantime_state,mbg_lantime_refclock: added new checks to monitor
      Meinberg LANTIME GPS clocks

    Livestatus:
    * Updated Perl API to version 0.74 (thanks to Sven Nierlein)

1.1.10:
    Core, Setup, etc.:
    * --flush now also deletes all autochecks

    Checks & Agents:
    * FIX: hr_cpu: fix inventory on 1-CPU systems (thanks to Ulrich Kiermayr)


1.1.10b2:
    Core, Setup, etc.:
    * FIX: setup.sh on OMD: fix paths for cache and counters
    * FIX: check_mk -D did bail out if host had no ip address
    * cleanup: all OIDs in checks now begin with ".1.3.6", not "1.3.6"

    WATO:
    * FIX: Fixed bug that lost autochecks when using WATO and cmk -II together

    Checks & Agents:
    * Added check man pages for systemtime, multipath, snmp_info, sylo,
      ad_replication, fsc_fans, fsc_temp, fsc_subsystems
    * Added SNMP uptime check which behaves identical to the agent uptime check


1.1.10b1:
    Core, Setup, etc.:
    * FIX: do not assume 127.0.0.1 as IP address for usewalk_hosts if
      they are not SNMP hosts.
    * FIX: precompile: make sure check includes are added before actual
      checks
    * FIX: setup.sh: do not prepend current directory to url_prefix
    * FIX: output agent version also for mixed (tcp|snmp) hosts
    * RPM: use BuildArch: noarch in spec file rather than as a command
      line option (thanks to Ulrich Kiermayr)
    * setup.sh: Allow to install Check_MK into existing OMD site (>= 0.46).
      This is still experimental!

    Checks & Agents:
    * FIX: Windows agent: fix output of event ID of log messages
    * FIX: if/if64: output speed correctly (1.50MB/s instead of 1MB/s)
    * FIX: drbd now handles output of older version without an ep field
    * FIX: repaired df_netapp32
    * FIX: Added SNMP scan function of df_netapp and df_netapp32
    * FIX: repaired apc_symmetra (was broken due to new option -Ot
      for SNMP)
    * FIX: df, hr_fs and other filesystem checks: fix bug if using
      magic number. levels_low is now honored.
    * FIX: scan function avoids hr_cpu and ucd_cpu_utilization
      at the same time
    * FIX: HP-UX agent: fixed output of df for long mount points
      (thanks to Claas Rockmann-Buchterkirche)
    * FIX: df_netapp/32: fixed output of used percentage (was always
      0% due to integer division)
    * FIX: fixed manual of df (magic_norm -> magic_normsize)
    * FIX: removed filesystem_trend_perfdata. It didn't work. Use
      now df-parameter "trend_perfdata" (see new man page of df)
    * FIX: cisco_temp_perf: fix return state in case of WARNING (was 0 = OK)
    * FIX: repair PNP template for df when using trends
    * FIX: cisco_qos: fix WATO exception (was due to print command in check)
    * FIX: check_mk check: fixed template for execution time
    * FIX: blade_health, fc_brocade_port_detailed removed debug outputs
    * FIX: netapp_volumes: The check handled 64-bit aggregates correctly
    * FIX: netapp_volumes: Fixed snmp scan function
    * FIX: blade_*: Fixed snmp scan function
    * FIX: nfsmount: fix exception in check in case of 'hanging'
    * systemtime: new simple check for time synchronization on Windows
      (needs agent update)
    * Added Perf-O-Meter for non-df filesystem checks (e.g. netapp)
    * hp_proliant_*: improve scan function (now just looks for "proliant")

    Multisite:
    * FIX: fix json/python Webservice

1.1.9i9:
    Core, Setup, etc.:
    * FIX: check_mk_templates.cfg: add missing check_period for hosts
      (needed for Shinken)
    * FIX: read *.include files before checks. Fixes df_netapp not finding
      its check function
    * FIX: inventory checks on SNMP+TCP hosts ignored new TCP checks
    * local.mk: This file is read after final.mk and *not* backup up
      or restored
    * read all files in conf.d/*.mk in alphabetical order now.
    * use snmp commands always with -Ot: output time stamps as UNIX epoch
      (thanks to Ulrich Kiermayr)

    Checks & Agents:
    * ucd_cpu_load: new check for CPU load via UCD SNMP agent
    * ucd_cpu_util: new check for CPU utilization via UCD SNMP agent
    * steelhead_status: new check for overall health of Riverbed Steelhead appliance
    * steelhead_connections: new check for Riverbed Steelhead connections
    * df, df_netapp, df_netapp32, hr_fs, vms_df: all filesystem checks now support
      trends. Please look at check manpage of df for details.
    * FIX: heartbeat_nodes: Fixed error handling when node is active but at least one link is dead
    * 3ware_units: Handling INITIALIZING state as warning now
    * FIX: 3ware_units: Better handling of outputs from different tw_cli versions now
    * FIX: local: PNP template for local now looks in all template directories for
      specific templates (thanks to Patrick Schaaf)

    Multisite:
    * FIX: fix "too many values to unpack" when editing views in single layout
      mode (such as host or service detail)
    * FIX: fix PNP icon in cases where host and service icons are displayed in
      same view (found by Wolfgang Barth)
    * FIX: Fixed view column editor forgetting pending changes to other form
           fields
    * FIX: Customlinks snapin persists folding states again
    * FIX: PNP timerange painter option field takes selected value as default now
    * FIX: Fixed perfometer styling in single dataset layouts
    * FIX: Tooltips work in group headers now
    * FIX: Catching exceptions caused by unset bandwidth in interface perfometer

    WATO:
    * FIX: fix problem with vanishing services on Windows. Affected were services
      containing colons (such as fs_C:/).

    Livestatus:
    * FIX: fix most compiler warnings (thanks to patch by Sami Kerola)
    * FIX: fix memory leak. The leak caused increasing check latency in some
      situations

1.1.9i8:
    Multisite:
    * New "web service" for retrieving data from views as JSON or
      Python objects. This allows to connect with NagStaMon
      (requires patch in NagStaMon). Simply add &output_format=json
      or &output_format=python to your view URL.
    * Added two builtin views for NagStaMon.
    * Acknowledgement of problem now has checkboxes for sticky,
      send notification and persisten comment
    * Downtimes: allow to specify fixed/flexible downtime
    * new display_options d/D for switching on/off the tab "Display"
    * Improved builtin views for downtimes
    * Bugfix: Servicegroups can be searched with the quicksearch snapin using
      the 'sg:' prefix again

    WATO:
    * Fixed problem appearing at restart on older Python version (RH)

1.1.9i7:
    Core, Setup, etc.:
    * Fix crash on Python 2.4 (e.g. RedHat) with fake_file
    * Fixed clustering of SNMP hosts
    * Fix status output of Check_MK check in mixed cluster setups

    Checks & Agents:
    * PNP templates for if/if64: fix bugs: outgoing packets had been
      same as incoming, errors and discards were swapped (thanks to
      Paul Freeman)
    * Linux Agent: Added suport for vdx and xvdx volumes (KVM+Virtio, XEN+xvda)

    Multisite:
    * Fix encoding problem when host/service groups contain non-ascii
      characters.

    WATO:
    * Fix too-long-URL problem in cases of many services on one host


1.1.9i6:
    INCOMPATIBLE CHANGES:
    * Removed out-dated checks blade_misc, ironport_misc and snia_sml. Replaced
      with dummy checks begin always UNKNOWN.

    Core, Setup, etc.:
    * cmk -D: show ip address of host
    * Fix SNMP inventory find snmp misc checks inspite of negative scan function
    * Fix output of MB and GB values (fraction part was zero)

    Checks & Agents:
    * megaraid_ldisks: remove debug output
    * fc_brocade_port: hide on SNMP scan, prefer fc_brocade_port_detailed
    * fc_brocade_port_detailed: improve scan function, find more devices
    * New agent for HP-UX
    * hpux_cpu: new check for monitoring CPU load average on HP-UX
    * hpux_if: New check for monitoring NICs on HP-UX (compatible to if/if64)
    * hpux_multipath: New check for monitoring Multipathing on HP-UX
    * hpux_lvm: New check for monitoring LVM mirror state on HP-UX
    * hpux_serviceguard: new check for monitoring HP-UX Serviceguard
    * drbd: Fixed var typo which prevented inventory of drbd general check
      (Thanks to Andreas Behler)
    * mk_oracle: new agent plugin for monitoring ORACLE (currently only
      on Linux and HP-UX, but easily portable to other Unices)
    * oracle_sessions: new check for monitoring the current number of active
      database sessions.
    * oracle_logswitches: new check for monitoring the number of logswitches
      of an ORACLE instances in the last 60 minutes.
    * oracle_tablespaces: new check for monitoring size, state and autoextension
      of ORACLE tablespaces.
    * h3c_lanswitch_cpu: new check for monitoring CPU usage of H3C/HP/3COM switches
    * h3c_lanswitch_sensors: new check for monitoring hardware sensors of H3C/HP/3COM switches
    * superstack3_sensors: new check for monitoring hardware sensors of 3COM Superstack 3 switches

    Multisite:
    * Fixed aligns/widths of snapin contents and several small styling issues
    * Fixed links and border-styling of host matrix snapin
    * Removed jQuery hover menu and replaced it with own code

1.1.9i5:
    Multisite:
    * custom notes: new macros $URL_PREFIX$ and $SITE$, making
      multi site setups easier
    * new intelligent logwatch icon, using url_prefix in multi site
      setups


1.1.9i4:
    Core, Setup, etc.:
    * added missing 'register 0' to host template
    * setup: fix creation of symlink cmk if already existing

    Multisite:
    * New reschedule icon now also works for non-local sites.
    * painter options are now persisted on a per-user-base
    * new optional column for displaying host and service comments
      (not used in shipped views but available in view editor)

    Livestatus:
    * Check for buffer overflows (replace strcat with strncat, etc.)
    * Reduce number of log messages (reclassify to debug)

    Checks & Agents:
    * apc_symmetra: handle empty SNMP variables and treat as 0.


1.1.9i3:
    INCOMPATIBLE CHANGES:
    * You need a current version of Livestatus for Multisite to work!
    * Multisite: removed (undocumented) view parameters show_buttons and show_controls.
      Please use display_options instead.
    * Finally removed deprecated filesystem_levels. Please use check_parameters instead.
    * Livestatus: The StatsGroupBy: header is still working but now deprecated.
      Please simply use Columns: instead. If your query contains at least one Stats:-
      header than Columns: has the meaning of the old StatsGroupBy: header

    Core, Setup, etc.:
    * Create alias 'cmk' for check_mk in bin/ (easier typing)
    * Create alias 'mkp' for check_mk -P in bin/ (easier typing)

    Multisite:
    * Each column can now have a tooltip showing another painter (e.g.
      show the IP address of a host when hovering over its name)
    * Finally show host/services icons from the nagios value "icon_image".
      Put your icon files in /usr/share/check_mk/web/htdocs/images/icons.
      OMD users put the icons into ~/local/share/check_mk/web/htdocs/images/icons.
    * New automatic PNP-link icons: These icons automatically appear, if
      the new livestatus is configured correctly (see below).
    * new view property "hidebutton": allow to hide context button to a view.
    * Defaults views 'Services: OK', 'Services: WARN, etc. do now not create
      context buttons (cleans up button bar).
    * new HTML parameter display_options, which allows to switch off several
      parts of the output (e.g. the HTML header, external links, etc).
    * View hoststatus: show PNP graph of host (usually ping stats)
    * new tab "Display": here the user can choose time stamp
      display format and PNP graph ranges
    * new column "host_tags", showing the Check_MK host tags of a host
    * new datasource "alert_stats" for computing alert statistics
    * new view "Alert Statistics" showing alert statistics for all hosts
      and services
    * Sidebar: Fixed snapin movement to the bottom of the snapin list in Opera
    * Sidebar: Fixed scroll position saving in Opera
    * Fixed reloading button animation in Chrome/IE (Changed request to async mode)
    * Sidebar: Removed scrollbars of in older IE versions and IE8 with compat mode
    * Sidebar: Fixed scrolling problem in IE8 with compat mode (or maybe older IE versions)
      which broke the snapin titles and also the tactical overview table
    * Sidebar: Fixed bulletlist positioning
    * Sidebar: The sidebar quicksearch snapin is case insensitive again
    * Fixed header displaying on views when the edit button is not shown to the user
    * View pages are not refreshed when at least one form (Filter, Commands,
      Display Options) is open
    * Catching javascript errors when pages from other domain are opened in content frame
    * Columns in view editor can now be added/removed/moved easily

    Checks & Agents:
    * Fixed problem with OnlyFrom: in Linux agent (df didn't work properly)
    * cups_queues: fixed plugin error due to invalid import of datetime,
      converted other checks from 'from datetime import...' to 'import datetime'.
    * printer_supply: handle the case where the current value is missing
    * megaraid_ldisks: Fixed item detection to be compatible with different versions of megaraid
    * Linux Agent: Added new 3ware agent code to support multiple controllers
      (Re-inventory of 3ware checks needed due to changed check item names)

    Livestatus:
    * new column pnpgraph_present in table host and service. In order for this
      column to work you need to specify the base directory of the PNP graphs
      with the module option pnp_path=, e.g. pnp_path=/omd/sites/wato/var/pnp4nagios/perfdata
    * Allow more than one column for StatsGroupBy:
    * Do not use function is_contact_member_of_contactgroup anymore (get compatible
      with Nagios CVS)
    * Livestatus: log timeperiod transitions (active <-> inactive) into Nagios
      log file. This will enable us to create availability reports more simple
      in future.

    Multisite:
    * allow include('somefile.mk') in multisite.mk: Include other files.
      Paths not beginning with '/' are interpreted relative to the directory
      of multisite.mk

    Livestatus:
    * new columns services_with_info: similar to services_with_state but with
      the plugin output appended as additional tuple element. This tuple may
      grow in future so do not depend on its length!

1.1.9i2:
    Checks & Agents:
    * ibm_imm_health: fix inventory function
    * if/if64: fix average line in PNP-template, fix display of speed for 20MBit
      lines (e.g. Frame Relay)

    Multisite:
    * WATO: Fixed omd mode/site detection and help for /etc/sudoers
    * WATO: Use and show common log for pending changes
    * Sidebar Quicksearch: Now really disabling browser built-in completion
      dropdown selections

1.1.9i1:
    INCOMPATIBLE CHANGES:
    * TCP / SNMP: hosts using TCP and SNMP now must use the tags 'tcp'
      and 'snmp'. Hosts with the tag 'ping' will not inventorize any
      service. New configuration variable tcp_hosts.
    * Inventory: The call syntax for inventory has been simplified. Just
      call check_mk -I HOSTNAME now. Omit the "tcp" or "snmp". If you
      want to do inventory just for certain check types, type "check_mk --checks=snmp_info,if -I hostnames..."
      instead
    * perfdata_format now defaults to "pnp". Previous default was "standard".
      You might have to change that in main.mk if you are not using PNP (only
      relevant for MRPE checks)
    * inventory_check_severity defaults to 1 now (WARNING)
    * aggregation_output_format now defaults to "multiline"
    * Removed non_bulkwalk_hosts. You can use bulkwalk_hosts with NEGATE
      instead (see docu)
    * snmp_communites is now initialized with [], not with {}. It cannot
      be a dict any longer.
    * bulkwalk_hosts is now initizlized with []. You can do += here just
      as with all other rule variables.
    * Configuration check (-X) is now always done. It is now impossible to
      call any Check_MK action with an invalid configuration. This saves
      you against mistyped variables.
    * Check kernel: converted performance data from counters to rates. This
      fixes RRD problems (spikes) on reboots and also allows better access
      to the peformance data for the Perf-O-Meters.  Also changed service
      descriptions. You need to reinventurize the kernel checks. Your old
      RRDs will not be deleted, new ones will be created.
    * Multisite: parameters nagios_url, nagios_cgi_url and pnp_url are now
      obsolete. Instead the new parameter url_prefix is used (which must
      end with a /).

    Core, Setup, etc.:
    * Improve error handling: if hosts are monitored with SNMP *and* TCP,
      then after an error with one of those two agents checks from the
      other haven't been executed. This is fixed now. Inventory check
      is still not complete in that error condition.
    * Packages (MKP): Allow to create and install packages within OMD!
      Files are installed below ~/local/share/check_mk. No root permissions
      are neccessary
    * Inventory: Better error handling on invalid inventory result of checks
    * setup.sh: fix problem with missing package_info (only appears if setup
      is called from another directory)
    * ALL_SERVICES: Instead of [ "" ] you can now write ALL_SERVICES
    * debug_log: also output Check_MK version, check item and check parameters
    * Make sure, host has no duplicate service - this is possible e.g. by
      monitoring via agent and snmp in parallel. duplicate services will
      make Nagios reject the configuration.
    * --snmpwalk: do not translate anymore, use numbers. All checks work
      with numbers now anyway.
    * check_mk -I snmp will now try all checktypes not having an snmp scan
      function. That way all possible checks should be inventorized.
    * new variable ignored_checks: Similar to ignored_checktypes, but allows
      per-host configuration
    * allow check implementations to use common include files. See if/if64
      for an example
    * Better handling for removed checks: Removed exceptions in check_mk calls
      when some configured checks have been removed/renamed

    Checks & Agents:
    * Renamed check functions of imm_health check from test_imm to imm_health
      to have valid function and check names. Please remove remove from
      inventory and re-inventory those checks.
    * fc_brocade_port_detailed: allow to specify port state combinations not
      to be critical
    * megaraid_pdisks: Using the real enclosure number as check item now
    * if/if64: allow to configure averaging of traffic over time (e.g. 15 min)
      and apply traffic levels and averaged values. Also allow to specify relative
      traffic levels. Allow new parameter configuration via dictionary. Also
      allow to monitor unused ports and/or to ignore link status.
    * if/if64: Added expected interface speed to warning output
    * if/if64: Allow to ignore speed setting (set target speed to None)
    * wut_webtherm: handle more variants of WuT Webtherms (thanks to Lefty)
    * cisco_fan: Does not inventorize 'notPresent' sensors anymore. Improved output
    * cisco_power: Not using power source as threshold anymore. Improved output
    * cisco_fan: Does not inventorize 'notPresent' sensors anymore. Improved output
    * cisco_power: Not using power source as threshold anymore. Improved output
    * cisco_power: Excluding 'notPresent' devices from inventory now
    * cisco_temp_perf: Do not crash if device does not send current temperature
    * tcp_conn_stats: new check for monitoring number of current TCP connections
    * blade_*: Added snmp scan functions for better automatic inventory
    * blade_bays: Also inventorizes standby blades and has a little more
                  verbose output.
    * blade_blowers: Can handle responses without rpm values now. Improved output
    * blade_health: More detailed output on problems
    * blade_blades: Added new check for checking the health-, present- and
                    power-state of IBM Bladecenter blades
    * win_dhcp_pools: Several cleanups in check
    * Windows agent: allow restriction to ip addresses with only_hosts (like xinetd)
    * heartbeat_rscstatus: Catching empty output from agent correctly
    * tcp_conn_stats: Fixed inventory function when no conn stats can be inventoried
    * heartbeat_nodes: fix Linux agent for hostname with upper case letters (thanks to
            Thorsten Robers)
    * heartbeat_rscstatus: Catching empty output from agent correctly
    * heartbeat_rscstatus: Allowing a list as expected state to expect multiple OK states
    * win_dhcp_pools agent plugin: Filtering additional error message on
      systems without dhcp server
    * j4p_performance: Added experimental agent plugin fetching data via
      jmx4perl agent (does not need jmx4perl on Nagios)
    * j4p_performance.mem: added new experimental check for memory usage via JMX.
    * if/if64: added Perf-O-Meter for Multisite
    * sylo: fix performance data: on first execution (counter wrap) the check did
      output only one value instead of three. That lead to an invalid RRD.
    * Cleaned up several checks to meet the variable naming conventions
    * drbd: Handling unconfigured drbd devices correctly. These devices are
      ignored during nventory
    * printer_supply: In case of OKI c5900 devices the name of the supply units ins not
      unique. The color of the supply unit is reported in a dedicated OID and added to the
      check item name to have a unique name now.
    * printer_supply: Added simple pnp template to have better graph formating for the check results
    * check_mk.only_from: new check for monitoring the IP address access restriction of the
      agent. The current Linux and Windows agents provide this information.
    * snmp_info check: Recoded not to use snmp_info_single anymore
    * Linux Agent: Fixed <<<cpu>>> output on SPARC machines with openSUSE
    * df_netapp/df_netapp32: Made check inventory resistant against empty size values
    * df_netapp32: Added better detection for possible 32bit counter wrap
    * fc_brocade_port_detailed: Made check handle phystate "noSystemControlAccessToSlot" (10)
      The check also handles unknown states better now
    * printer_supply: Added new parameter "printer_supply_some_remaining_status" to
      configure the reported state on small remaining capacity.
    * Windows agent: .vbs scripts in agents plugins/ directory are executed
      automatically with "cscript.exe /Nologo" to prevent wrong file handlers
    * aironet_clients: Only counting clients which don't have empty values for strength
    * statgrab_disk: Fixed byte calculation in plugin output
    * statgrab_disk: Added inventory function
    * 3ware_disks: Ignoring devices in state NOT-PRESENT during inventory

    Multisite:
    * The custom open/close states of custom links are now stored for each
      user
    * Setting doctype in sidebar frame now
    * Fixed invalid sidebar css height/width definition
    * Fixed repositioning the sidebar scroll state after refreshing the page
    * Fixed mousewheel scrolling in opera/chrome
    * Fixed resize bug on refresh in chrome
    * New view for all services of a site
    * Sidebar snapin site_status: make link target configurable
    * Multisite view "Recently changed services": sort newest first
    * Added options show_header and show_controls to remove the page headers
      from views
    * Cool: new button for an immediate reschedule of a host or service
      check: the view is redisplayed exactly at the point of time when
      Nagios has finished the check. This makes use of MK Livestatus'
      unique waiting feature.

   Livestatus:
    * Added no_more_notifications and check_flapping_recovery_notification
      fields to host table and no_more_notifications field to service table.
      Thanks to Matthew Kent

1.1.8:
    Core, Setup, etc.:
    * setup.sh: turn off Python debugging
    * Cleaned up documentation directory
    * cluster host: use real IP address for host check if cluster has
      one (e.g. service IP address)

    Checks & Agents:
    * Added missing PNP template for check_mk-hr_cpu
    * hr_fs: inventory now ignores filesystem with size 0,
      check does not longer crash on filesystems with size 0
    * logwatch: Fixed typo in 'too many unacknowledged logs' error message
    * ps: fix bug: inventory with fixed user name now correctly puts
      that user name into the resulting check - not None.
    * ps: inventory with GRAB_USER: service description may contain
      %u. That will be replaced with the user name and thus makes the
      service description unique.
    * win_dhcp_pools: better handle invalid agent output
    * hp_proliant_psu: Fixed multiple PSU detection on one system (Thanks to Andreas Döhler)
    * megaraid_pdisks: Fixed coding error
    * cisco_fan: fixed check bug in case of critical state
    * nfsmounts: fix output (free and used was swapped), make output identical to df

    Livestatus:
    * Prohibit { and } in regular expressions. This avoids a segmentation
      fault caused by regcomp in glibc for certain (very unusual) regular
      expressions.
    * Table status: new columns external_command_buffer_slots,
      external_command_buffer_usage and external_command_buffer_max
      (this was implemented according to an idea and special request of
       Heinz Fiebig. Please sue him if this breaks anything for you. I was
       against it, but he thinks that it is absolutely neccessary to have
       this in version 1.1.8...)
    * Table status: new columns external_commands and external_commands_rate
      (also due to Mr. Fiebig - he would have quit our workshop otherwise...)
    * Table downtimes/comments: new column is_service

    Multisite:
    * Snapin Performance: show external command per second and usage and
      size of external command buffer
    * Downtimes view: Group by hosts and services - just like comments
    * Fix links for items containing + (e.g. service descriptionen including
      spaces)
    * Allow non-ASCII character in downtimes and comments
    * Added nagvis_base_url to multisite.mk example configuration
    * Filter for host/service groups: use name instead of alias if
      user has no permissions for groups

1.1.8b3:
    Core, Setup, etc.:
    * Added some Livestatus LQL examples to documentation
    * Removed cleanup_autochecks.py. Please use check_mk -u now.
    * RRA configuration for PNP: install in separate directory and do not
      use per default, since they use an undocumented feature of PNP.

    Checks & Agents:
    * postfix_mailq: Changed limit last 6 lines which includes all needed
		information
    * hp_proliant_temp/hp_proliant_fans: Fixed wrong variable name
    * hp_procurve_mem: Fixed wrong mem usage calculation
    * ad_replication: Works no with domain controller hostnames like DC02,DC02
    * aironet_client: fix crash on empty variable from SNMP output
    * 3ware_disks, 3ware_units: hopefully repaired those checks
    * added rudimentary agent for HP-UX (found in docs/)

    Multisite:
    * added Perf-O-Meter to "Problems of Host" view
    * added Perf-O-Meter to "All Services" view
    * fix bug with cleaning up persistent connections
    * Multisite now only fetches the available PNP Graphs of hosts/services
    * Quicksearch: limit number of items in dropdown to 80
      (configurable via quicksearch_dropdown_limit)
    * Views of hosts: make counts of OK/WARN/CRIT klickable, new views
      for services of host in a certain state
    * Multisite: sort context buttons in views alphabetically
    * Sidebar drag scrolling: Trying to compensate lost mouse events when
	leaving the sidebar frame while dragging

    Livestatus:
    * check for event_broker_options on start
    * Fix memory leakage caused by Filter: headers using regular expressions
    * Fix two memory leaks in logfile parser

1.1.8b2:
    Core, Setup, etc.:
    * Inventory: skip SNMP-only hosts on non-SNMP checktypes (avoids timeouts)
    * Improve error output for invalid checks

    Checks & Agents:
    * fix bug: run local and plugins also when spaces are in path name
      (such as C:\Program Files\Check_MK\plugins
    * mem.vmalloc: Do not create a check for 64 bit architectures, where
      vmalloc is always plenty
    * postfix_mailq: limit output to 1000 lines
    * multipath: handle output of SLES 11 SP1 better
    * if/if64: output operstatus in check output
    * if/if64: inventory now detects type 117 (gigabitEthernet) for 3COM
    * sylo: better handling of counter wraps.

    Multisite:
    * cleanup implementation of how user settings are written to disk
    * fix broken links in 'Edit view -> Try out' situation
    * new macros $HOSTNAME_LOWER$, $HOSTNAME_UPPER$ and $HOSTNAME_TITLE$ for
      custom notes

1.1.8b1:
    Core, Setup, etc.:
    * SNMPv3: allow privProtocol and privPassword to be specified (thanks
      to Josef Hack)
    * install_nagios.sh: fix problem with broken filenames produced by wget
    * install_nagios.sh: updated software to newest versions
    * install_nagios.sh: fix Apache configuration problem
    * install_nagios.sh: fix configuration vor PNP4Nagios 0.6.6
    * config generation: fix host check of cluster hosts
    * config generation: add missing contact groups for summary hosts
    * RPM package of agent: do not overwrite xinetd.d/check_mk, but install
      new version with .rpmnew, if admin has changed his one
    * legacy_checks: fix missing perfdata, template references where in wrong
      direction (thanks Daniel Nauck for his precise investigation)

    Checks & Agents:
    * New check imm_health by Michael Nieporte
    * rsa_health: fix bug: detection of WARNING state didn't work (was UNKNOWN
            instead)
    * check_mk_agent.solaris: statgrab now excludes filesystems. This avoids hanging
      in case of an NFS problem. Thanks to Divan Santana.
    * multipath: Handle new output of multipath -l (found on SLES11 SP1)
    * ntp: fix typo in variable ntp_inventory_mode (fixes inventory problem)
    * if64: improve output formatting of link speed
    * cisco_power: inventory function now ignores non-redundant power supplies
    * zpool_status: new check from Darin Perusich for Solaris zpools

    Multisite:
    * fix several UTF-8 problems: allow non-ascii characters in host names
      (must be UTF 8 encoded!)
    * improve compatibility with Python 2.3
    * Allow loading custom style sheet overriding Check_MK styles by setting
      custom_style_sheet in multisite.mk
    * Host icons show link to detail host, on summary hosts.
    * Fix sidebar problem: Master Control did not display data correctly
    * status_host: honor states even if sites hosting status hosts is disabled
      (so dead-detection works even if local site is disabled)
    * new config variable start_url: set url for welcome page
    * Snapin Quicksearch: if no host is matching, automatically search for
      services
    * Remove links to legacy Nagios GUI (can be added by user if needed)
    * Sidebar Quicksearch: fix several annoyances
    * Views with services of one host: add title with host name and status

    Livestatus:
    * fix memory leak: lost ~4K on memory on each StatsAnd: or StatsOr:
      header (found by Sven Nierlein)
    * fix invalid json output for empty responses (found by Sven Nierlein)
    * fix Stats: avg ___ for 0 matching elements. Output was '-nan' and is
      now '0.0'
    * fix output of floating point numbers: always use exponent and make
      sure a decimal point is contained (this makes JSON/Python detect
      the correct type)

1.1.7i5:
    Core, Setup, etc.:
    * SNMP: do not load any MIB files (speeds up snmpwalk a lot!)
    * legacy_checks: new config variable allowing creating classical
      non-Check_MK checks while using host tags and config options
    * check_mk_objects.cfg: beautify output, use tabs instead of spaces
    * check_mk -II: delete only specified checktypes, allow to reinventorize
      all hosts
    * New option -O, --reload: Does the same as -R, but reloads Nagios
      instead of restarting it.
    * SNMP: Fixed string detection in --snmpwalk calls
    * SNMP: --snmpwalk does walk the enterprises tree correctly now
    * SNMP: Fixed missing OID detection in SNMP check processing. There was a problem
      when the first column had OID gaps in the middle. This affected e.g. the cisco_locif check.
    * install_nagios.sh: correctly detect Ubuntu 10.04.1
    * Config output: make order of service deterministic
    * fix problem with missing default hostgroup

    Multisite:
    * Sidebar: Improved the quicksearch snapin. It can search for services,
      servicegroups and hostgroups now. Simply add a prefix "s:", "sg:" or "hg:"
      to search for other objects than hosts.
    * View editor: fix bug which made it impossible to add more than 10 columns
    * Service details: for Check_MK checks show description from check manual in
      service details
    * Notes: new column 'Custom notes' which allows customizable notes
      on a per host / per service base (see online docu for details)
    * Configuration: new variable show_livestatus_errors which can be set
      to False in order to hide error about unreachable sites
    * hiding views: new configuration variables hidden_views and visible_views
    * View "Service problems": hide problems of down or unreachable hosts. This
      makes the view consistant with "Tactical Overview"

    Checks & Agents:
    * Two new checks: akcp_sensor_humidity and akcp_sensor_temp (Thanks to Michael Nieporte)
    * PNP-template for kernel: show average of displayed range
    * ntp and ntp.time: Inventory now per default just creates checks for ntp.time (summary check).
      This is controlled by the new variable ntp_inventory_mode (see check manuals).
    * 3ware: Three new checks by Radoslav Bak: 3ware_disks, 3ware_units, 3ware_info
    * nvidia: agent now only queries GPUCoreTemp and GPUErrors. This avoids
      a vmalloc leakage of 32kB per call (bug in NVIDIA driver)
    * Make all SNMP based checks independent of standard MIB files
    * ad_replication: Fixed syntax errors and unhandled date output when
      not replicated yet
    * ifoperstatus: Allowing multiple target states as a list now
    * cisco_qos: Added new check to monitor traffic in QoS classes on Cisco routers
    * cisco_power: Added scan function
    * if64/if/cisco_qos: Traffic is displayed in variable byte scales B/s,KB/s,MB/s,GB/s
      depending on traffic amount.
    * if64: really using ifDescr with option if_inventory_uses_description = True
    * if64: Added option if_inventory_uses_alias to using ifAlias for the item names
    * if64/if: Fixed bug displaying the out traffic (Perfdata was ok)
    * if64/if: Added WARN/CRIT thresholds for the bandwidth usage to be given as rates
    * if64/if: Improved PNP-Templates
    * if64/if: The ifoperstatus check in if64/if can now check for multiple target states
    * if64/if: Removing all null bytes during hex string parsing (These signs Confuse nagios pipe)
    * Fixed hr_mem and hr_fs checks to work with new SNMP format
    * ups_*: Inventory works now on Riello UPS systems
    * ups_power: Working arround wrong implemented RFC in some Riello UPS systems (Fixing negative power
      consumption values)
    * FreeBSD Agent: Added sections: df mount mem netctr ipmitool (Thanks to Florian Heigl)
    * AIX: exclude NFS and CIFS from df (thanks to Jörg Linge)
    * cisco_locif: Using the interface index as item when no interface name or description are set

    Livestatus:
    * table columns: fix type of num_service_* etc.: was list, is now int (thanks to Gerhard Laußer)
    * table hosts: repair semantics of hard_state (thanks to Michael Kraus). Transition was one
      cycle to late in certain situations.

1.1.7i4:
    Core, Setup, etc.:
    * Fixed automatic creation of host contactgroups
    * templates: make PNP links work without rewrite

    Multisite:
    * Make page handler modular: this allows for custom pages embedded into
      the Multisite frame work and thus using Multisite for other tasks as
      well.
    * status_host: new state "waiting", if status host is still pending
    * make PNP links work without rewrite
    * Fix visibility problem: in multisite setups all users could see
      all objects.

1.1.7i3:
    Core, Setup, etc.:
    * Fix extra_nagios_conf: did not work in 1.1.7i2
    * Service Check_MK now displays overall processing time including
      agent communication and adds this as performance data
    * Fix bug: define_contactgroups was always assumed True. That led to duplicate
      definitions in case of manual definitions in Nagios

    Checks & Agents:
    * New Check: hp_proliant_da_phydrv for monitoring the state of physical disks
      in HP Proliant Servers
    * New Check: hp_proliant_mem for monitoring the state of memory modules in
      HP Proliant Servers
    * New Check: hp_proliant_psu for monitoring the state of power supplies in
      HP Proliant Servers
    * PNP-templates: fix several templates not working with MULTIPLE rrds
    * new check mem.vmalloc for monitoring vmalloc address space in Linux kernel.
    * Linux agent: add timeout of 2 secs to ntpq
    * wmic_process: make check OK if no matching process is found

    Livestatus:
    * Remove obsolete parameter 'accept_timeout'
    * Allow disabling idle_timeout and query_timeout by setting them to 0.

    Multisite:
    * logwatch page: wrap long log lines

1.1.7i2:
    Incompatible Changes:
    * Remove config option define_timeperiods and option --timeperiods.
      Check_MK does not longer define timeperiod definitions. Please
      define them manually in Nagios.
    * host_notification_period has been removed. Use host_extra_conf["notification_period"]
      instead. Same holds for service_notification_periods, summary_host_notification_periods
      and summary_service_notification_periods.
    * Removed modes -H and -S for creating config data. This now does
      the new option -N. Please set generate_hostconf = False if you
      want only services to be defined.

    Core, Setup, etc.:
    * New config option usewalk_hosts, triggers --usewalk during
      normal checking for selected hosts.
    * new option --scan-parents for automatically finding and
      configuring parent hosts (see online docu for details)
    * inventory check: put detailed list of unchecked items into long
      plugin output (to be seen in status details)
    * New configuration variable check_parameters, that allows to
      override default parameters set by inventory, without defining
      manual checks!

    Checks & Agents:
    * drbd: changed check parameters (please re-inventorize!)
    * New check ad_replication: Checks active directory replications
      of domain controllers by using repadm
    * New check postifx_mailq: Checks mailqueue lengths of postifx mailserves
    * New check hp_procurve_cpu: Checks the CPU load on HP Procurve switches
    * New check hp_procurve_mem: Checks the memory usage on HP Procurve switches
    * New check hp_procurve_sensors: Checks the health of PSUs, FANs and
      Temperature on HP Procurve switches
    * New check heartbeat_crm: Monitors the general state of heartbeat clusters
      using the CRM
    * New check heartbeat_crm_resources: Monitors the state of resources and nodes
      in heartbeat clusters using the CRM
    * *nix agents: output AgentOS: in header
    * New agent for FreeBSD: It is based on the linux agent. Most of the sections
      could not be ported easily so the FreeBSD agent provides information for less
      checks than the linux agent.
    * heartbeat_crm and heartbeat_crm.resources: Change handling of check parameters.
      Please reinvenurize and read the updated man page of those checks
    * New check hp_proliant_cpu: Check the physical state of CPUs in HP Proliant servers
    * New check hp_proliant_temp: Check the temperature sensors of HP Proliant servers
    * New check hp_proliant_fans: Check the FAN sensors of HP Proliant servers

    Multisite:
    * fix chown problem (when nagios user own files to be written
      by the web server)
    * Sidebar: Fixed snapin movement problem using older firefox
      than 3.5.
    * Sidebar: Fixed IE8 and Chrome snapin movement problems
    * Sidebar: Fixed IE problem where sidebar is too small
    * Multisite: improve performance in multi site environments by sending
      queries to sites in parallel
    * Multisite: improve performance in high latency situations by
      allowing persistent Livestatus connections (set "persist" : True
      in sites, use current Livestatus version)

    Livestatus:
    * Fix problems with in_*_period. Introduce global
      timeperiod cache. This also improves performance
    * Table timeperiods: new column 'in' which is 0/1 if/not the
      timeperiod is currently active
    * New module option idle_timeout. It sets the time in ms
      Livestatus waits for the next query. Default is 300000 ms (5 min).
    * New module option query_timeout. It limits the time between
      two lines of a query (in ms). Default is 10000 ms (10 sec).

1.1.7i1: Core, Setup, etc.:
    * New option -u for reordering autochecks in per-host-files
      (please refer to updated documentation about inventory for
       details)
    * Fix exception if check_mk is called without arguments. Show
      usage in that case.
    * install_nagios.sh: Updated to NagVis 1.5 and fixed download URL
    * New options --snmpwalk and --usewalk help implemeting checks
      for SNMP hardware which is not present
    * SNMP: Automatically detect missing entries. That fixes if64
      on some CISCO switches.
    * SNMP: Fix hex string detection (hopefully)
    * Do chown only if running as root (avoid error messages)
    * SNMP: SNMPv3 support: use 4-tuple of security level, auth protocol,
      security name and password instead of a string in snmp_communities
      for V3 hosts.
    * SNMP: Fixed hexstring detection on empty strings
    * New option -II: Is like -I, but removes all previous autochecks
      from inventorized hosts
    * install_nagios.sh: Fix detection of PNP4Nagios URL and URL of
      NagVis
    * Packager: make sanity check prohibiting creating of package files
      in Check MK's directories
    * install_nagios.sh: Support Ubuntu 10.04 (Thanks to Ben)

    Checks & Agents:
    * New check ntp.time: Similar to 'ntp' but only honors the system peer
      (that NTP peer where ntpq -p prints a *).
    * wmic_process: new check for ressource consumption of windows processes
    * Windows agent supports now plugins/ and local/ checks
    * [FIX] ps.perf now correctly detects extended performance data output
      even if number of matching processes is 0
    * renamed check cisco_3640_temp to cisco_temp, renamed cisco_temp
      to cisco_temp_perf, fixed snmp detection of those checks
    * New check hr_cpu - checking the CPU utilization via SNMP
    * New check hr_fs - checking filesystem usage via SNMP
    * New check hr_mem - checking memory usage via SNMP
    * ps: inventory now can configured on a per host / tag base
    * Linux: new check nvidia.temp for monitoring temperature of NVIDIA graphics card
    * Linux: avoid free-ipmi hanging forever on hardware that does not support IPMI
    * SNMP: Instead of an artificial index column, which some checks use, now
      the last component of the OID is used as index. That means that inventory
      will find new services and old services will become UNKNOWN. Please remove
      the outdated checks.
    * if: handle exception on missing OIDs
    * New checks hp_blade* - Checking health of HP BladeSystem Enclosures via SNMP
    * New check drbd - Checking health of drbd nodes
    * New SNMP based checks for printers (page counter, supply), contributed
      by Peter Lauk (many thanks!)
    * New check cups_queues: Checking the state of cups printer queues
    * New check heartbeat_nodes: Checking the node state and state of the links
      of heartbeat nodes
    * New check heartbeat_rscstatus: Checks the local resource status of
      a heartbeat node
    * New check win_dhcp_pools: Checks the usage of Windows DHCP Server lease pools
    * New check netapp_volumes: Checks on/offline-condition and states of netapp volumes

    Multisite:
    * New view showing all PNP graphs of services with the same description
    * Two new filters for host: notifications_enabled and acknowledged
    * Files created by the webserver (*.mk) are now created with the group
      configured as common group of Nagios and webserver. Group gets write
      permissions on files and directories.
    * New context view: all services of a host group
    * Fix problems with Umlauts (non-Ascii-characters) in performance data
    * New context view: all services of a host group
    * Sidebar snapins can now fetch URLs for the snapin content instead of
      building the snapin contents on their own.
    * Added new nagvis_maps snapin which displays all NagVis maps available
      to the user. Works with NagVis 1.5 and newer.

1.1.6:
    Core, Setup, etc.:
    * Service aggregation: new config option aggregation_output_format.
      Settings this to "multiline" will produce Nagios multiline output
      with one line for each individual check.

    Multisite:
    * New painter for long service plugin output (Currently not used
      by any builtin view)

    Checks & Agents:
    * Linux agent: remove broken check for /dev/ipmi0

1.1.6rc3:
    Core, Setup, etc.:
    * New option --donate for donating live host data to the community.
      Please refer to the online documentation for details.
    * Tactical Overview: Fixed refresh timeout typo
      (Was 16 mins instead of 10 secs)

    Livestatus:
    * Assume strings are UTF-8 encoded in Nagios. Convert from latin-1 only
      on invalid UTF-8 sequences (thanks to Alexander Yegorov)

    Multisite:
    * Correctly display non-ascii characters (fixes exception with 'ascii codec')
      (Please also update Livestatus to 1.1.6rc3)

1.1.6rc2:
    Multisite:
    * Fix bug in Master control: other sites vanished after klicking buttons.
      This was due to connection error detection in livestatus.py (Bug found
      by Benjamin Odenthal)
    * Add theme and baseurl to links to PNP (using features of new PNP4Nagios
      0.6.4)

    Core, Setup, etc.:
    * snmp: hopefully fix HEX/string detection now

    Checks & Agents:
    * md: fix inventory bug on resync=PENDING (Thanks to Darin Perusich)

1.1.6rc1:
    Multisite:
    * Repair Perf-O-Meters on webkit based browsers (e.g. Chrome, Safari)
    * Repair layout on IE7/IE8. Even on IE6 something is working (definitely
      not transparent PNGs though). Thanks to Lars.
    * Display host state correct if host is pending (painter "host with state")
    * Logfile: new filter for plugin output
    * Improve dialog flow when cloning views (button [EDIT] in views snapin)
    * Quicksearch: do not open search list if text did not change (e.g. Shift up),
      close at click into field or snapin.

    Core, Setup, etc.:
    * Included three patched from Jeff Dairiki dealing with compile flags
      and .gitignore removed from tarballs
    * Fix problem with clustered_services_of[]: services of one cluster
      appeared also on others
    * Packager: handle broken files in package dir
    * snmp handling: better error handling in cases where multiple tables
      are merged (e.g. fc_brocade_port_detailed)
    * snmp: new handling of unprintable strings: hex dumps are converted
      into binary strings now. That way all strings can be displayed and
      no information is lost - nevertheless.

    Checks & Agents:
    * Solaris agent: fixed rare df problems on Solaris 10, fix problem with test -f
      (thanks to Ulf Hoffmann)
    * Converted all PNP templates to format of 0.6.X. Dropped compatibility
      with 0.4.X.
    * Do not use ipmi-sensors if /dev/ipmi0 is missing. ipmi-sensors tries
      to fiddle around with /dev/mem in that case and miserably fails
      in some cases (infinite loop)
    * fjdary60_run: use new binary encoding of hex strings
    * if64: better error handling for cases where clients do not send all information
    * apc_symmetra: handle status 'smart boost' as OK, not CRITICAL

    Livestatus:
    * Delay starting of threads (and handling of socket) until Nagios has
      started its event loop. This prevents showing services as PENDING
      a short time during program start.

1.1.6b3:
    Multisite:
    * Quicksearch: hide complete host list if field is emptied via Backspace or Del.
      Also allow handle case where substring match is unique.

1.1.6b2:
    Core, Setup, etc.:
    * Packager: fix unpackaged files (sounds, etc)

    Multisite:
    * Complete new design (by Tobias Roeckl, Kopf & Herz)
    * New filters for last service check and last service state change
    * New views "Recently changed services" and "Unchecked services"
    * New page for adding sidebar snapins
    * Drag & Drop for sidebar snapins (thanks to Lars)
    * Grab & Move for sidebar scrolling (thanks to Lars)
    * Filter out summary hosts in most views.
    * Set browser refresh to 30 secs for most views
    * View host status: added a lot of missing information
    * View service status: also added information here
    * Make sure, enough columns can be selected in view editor
    * Allow user to change num columns and refresh directly in view
    * Get back to where you came after editing views
    * New sidebar snapin "Host Matrix"
    * New feature "status_host" for remote sites: Determine connection
      state to remote side by considering a certain host state. This
      avoids livestatus time outs to dead sites.
    * Sidebar snapin site status: fix reload problem
    * New Perf-O-Meters displaying service performance data
    * New snapin "Custom Links" where you easily configure your own
      links via multisite.mk (see example in new default config file)
    * Fixed problem when using only one site and that is not local

    Livestatus:
    * new statistics columns: log_messages and log_messages_rate
    * make statistics average algorithm more sluggish

1.1.5i3:
     Core, Setup, etc.:
     * New Check_MK packager (check_mk -P)

1.1.5i2:
     Core, Setup, etc.:
     * install_nagios.sh: add missing package php5-iconv for SLES11

     Checks & Agents:
     * if64: new SNMP check for network interfaces. Like if, but uses 64 bit
       counters of modern switches. You might need to configure bulkwalk_hosts.
     * Linux agent: option -d enabled debug output
     * Linux agent: fix ipmi-sensors cache corruption detection
     * New check for temperature on Cisco devices (cisco_3640_temp)
     * recompiled waitmax with dietlibc (fixed incompatibility issues
       on older systems)

     Multisite:
     * Filters for groups are negateable.

1.1.5i1:
     Checks & Agents:
     * uptime: new check for system uptime (Linux)
     * if: new SNMP check for network interfaces with very detailed traffic,
       packet and error statistics - PNP graphs included

     Multisite:
     * direct integration of PNP graphs into Multisite views
     * Host state filter: renamed HTML variables (collision with service state). You
       might need to update custom views using a filter on host states.
     * Tactical overview: exclude services of down hosts from problems, also exclude
       summary hosts
     * View host problems/service problems: exclude summary hosts, exclude services
       of down hosts
     * Simplified implementation of sidebar: sidebar is not any longer embeddeable.
     * Sidebar search: Added host site to be able to see the context links on
       the result page
     * Sidebar search: Hitting enter now closes the hint dropdown in all cases

1.1.5i0:
      Core, Setup, etc.:
      * Ship check-specific rra.cfg's for PNP4Nagios (save much IO and disk space)
      * Allow sections in agent output to apear multiple times
      * cleanup_autochecks.py: new option -f for directly activating new config
      * setup.sh: better detection for PNP4Nagios 0.6
      * snmpwalk: use option -Oa, inhibit strings to be output as hex if an umlaut
        is contained.

      Checks & Agents:
      * local: allow more than once performance value, separated by pipe (|)
      * ps.perf: also send memory and CPU usage (currently on Linux and Solaris)
      * Linux: new check for filesystems mount options
      * Linux: new very detailed check for NTP synchronization
      * ifoperstatus: inventory honors device type, per default only Ethernet ports
        will be monitored now
      * kernel: now inventory is supported and finds pgmajfault, processes (per/s)
        and context switches
      * ipmi_sensors: Suppress performance data for fans (save much IO/space)
      * dual_lan_check: fix problem which using MRPE
      * apc_symmetra: PNP template now uses MIN for capacity (instead of AVERAGE)
      * fc_brocade_port_detailed: PNP template now uses MAX instead of AVERAGE
      * kernel: fix text in PNP template
      * ipmi_sensors: fix timeout in agent (lead to missing items)
      * multipath: allow alias as item instead of uuid
      * caching agent: use /var/cache/check_mk as cache directory (instead of /etc/check_mk)
      * ifoperstatus: is now independent of MIB

      Multisite:
      * New column host painter with link to old Nagios services
      * Multisite: new configuration parameter default_user_role

      Livestatus:
      * Add missing LDFLAGS for compiling (useful for -g)

1.1.4:
      Summary:
      * A plentitude of problem fixes (including MRPE exit code bug)
      * Many improvements in new Multisite GUI
      * Stability and performance improvements in Livestatus

      Core, Setup, etc.:
      * Check_MK is looking for main.mk not longer in the current and home
        directory
      * install_nagios.sh: fix link to Check_MK in sidebar
      * install_nagios.sh: switch PNP to version 0.6.3
      * install_nagios.sh: better Apache-Config for Multisite setup
      * do not search main.mk in ~ and . anymore (brought only trouble)
      * clusters: new variable 'clustered_services_of', allowing for overlapping
         clusters (as proposed by Jörg Linge)
      * install_nagios.sh: install snmp package (needed for snmp based checks)
      * Fix ower/group of tarballs: set them to root/root
      * Remove dependency from debian agent package
      * Fixed problem with inventory when using clustered_services
      * tcp_connect_timeout: Applies now only for connect(), not for
        time of data transmission once a connection is established
      * setup.sh now also works for Icinga
      * New config parameter debug_log: set this to a filename in main.mk and you
        will get a debug log in case if 'invalid output from plugin...'
      * ping-only-hosts: When ping only hosts are summarized, remove Check_MK and
        add single PING to summary host.
      * Service aggregation: fix state relationship: CRIT now worse than UNKNOWN
      * Make extra_service_conf work also for autogenerated PING on ping-only-hosts
        (groups, contactgroups still missing)

      Checks & Agents:
      * mrpe in Linux agent: Fix bug introduced in 1.1.3: Exit status of plugins was
        not honored anymore (due to newline handling)
      * mrpe: allow for sending check_command to PNP4Nagios (see MRPE docu)
      * Logwatch GUI: fix problem on Python 2.4 (thanks to Lars)
      * multipath: Check is now less restrictive when parsing header lines with
        the following format: "<alias> (<id>)"
      * fsc_ipmi_mem_status: New check for monitoring memory status (e.g. ECC)
         on FSC TX-120 (and maybe other) systems.
      * ipmi_sensors in Linux agent: Fixed compatibility problem with new ipmi
        output. Using "--legacy-output" parameter with newer freeipmi versions now.
      * mrpe: fix output in Solaris agent (did never work)
      * IBM blade center: new checks for chassis blowers, mediatray and overall health
      * New caching agent (wrapper) for linux, supporting efficient fully redundant
        monitoring (please read notes in agents/check_mk_caching_agent)
      * Added new smbios_sel check for monitoring the System Event Log of SMBIOS.
      * fjdarye60_rluns: added missing case for OK state
      * Linux agent: The xinetd does not log each request anymore. Only
        failures are logged by xinetd now. This can be changed in the xinetd
	configuration files.
      * Check df: handle mountpoints containing spaces correctly
        (need new inventorization if you have mountpoints with spaces)
      * Check md on Linux: handle spare disks correctly
      * Check md on Linux: fix case where (auto-read-only) separated by space
      * Check md on Linux: exclude RAID 0 devices from inventory (were reported as critical)
      * Check ipmi: new config variable ipmi_ignore_nr
      * Linux agent: df now also excludes NFSv4
      * Wrote man-page for ipmi check
      * Check mrpe: correctly display multiline output in Nagios GUI
      * New check rsa_health for monitoring IBM Remote Supervisor Adapter (RSA)
      * snmp scan: suppress error messages of snmpget
      * New check: cpsecure_sessions for number of sessions on Content Security Gateway
      * Logwatch GUI: move acknowledge button to top, use Multisite layout,
         fix several layout problem, remove list of hosts
      * Check logwatch: limit maximum size of stored log messages (configurable
        be logwatch_max_filesize)
      * AIX agent: fix output of MRPE (state and description was swapped)
      * Linux agent: fixed computation of number of processors on S390
      * check netctr: add missing perfdata (was only sent on OK case)
      * Check sylo: New check for monitoring the sylo state

      Livestatus:
      * Table hosts: New column 'services' listing all services of that host
      * Column servicegroups:members: 'AuthUser' is now honored
      * New columns: hosts:services_with_state and servicegroups:members_with_state
      * New column: hostgroup:members_with_state
      * Columns hostgroup:members and hostgroup:members_with_state honor AuthUser
      * New rudimentary API for C++
      * Updates API for Python
      * Make stack size of threads configurable
      * Set stack size of threads per default o 64 KB instead of 8 MB
      * New header Localtime: for compensating time offsets of remote sites
      * New performance counter for fork rate
      * New columns for hosts: last_time_{up,down,unreachable}
      * New columns for services: last_time_{ok,warning,critical,unknown}
      * Columns with counts honor now AuthUser
      * New columns for hosts/services: modified_attributes{,_list}
      * new columns comments_with_info and downtimes_with_info
      * Table log: switch output to reverse chronological order!
      * Fix segfault on filter on comments:host_services
      * Fix missing -lsocket on Solaris
      * Add missing SUN_LEN (fixed compile problem on Solaris)
      * Separators: remote sanitiy check allowing separators to be equal
      * New output format "python": declares strings as UTF-8 correctly
      * Fix segault if module loaded without arguments

      Multisite:
      * Improved many builtin views
      * new builtin views for host- and service groups
      * Number of columns now configurable for each layout (1..50)
      * New layout "tiled"
      * New painters for lists of hosts and services in one column
      * Automatically compensate timezone offsets of remote sites
      * New datasources for downtimes and comments
      * New experimental datasource for log
      * Introduce limitation, this safes you from too large output
      * reimplement host- and service icons more intelligent
      * Output error messages from dead site in Multisite mode
      * Increase wait time for master control buttons from 4s to 10s
      * Views get (per-view) configurable browser automatic reload interval
      * Playing of alarm sounds (configurable per view)
      * Sidebar: fix bookmark deletion problem in bookmark snapin
      * Fixed problem with sticky debug
      * Improve pending services view
      * New column with icon with link to Nagios GUI
      * New icon showing items out of their notification period.
      * Multisite: fix bug in removing all downtimes
      * View "Hostgroups": fix color and table heading
      * New sidebar snapin "Problem hosts"
      * Tactical overview: honor downtimes
      * Removed filter 'limit'. Not longer needed and made problems
        with new auto-limitation.
      * Display umlauts from Nagios comments correctly (assuming Latin-1),
         inhibit entering of umlauts in new comments (fixes exception)
      * Switched sidebar from synchronous to asynchronous requests
      * Reduced complete reloads of the sidebar caused by user actions
      * Fix reload problem in frameset: Browser reload now only reloads
        content frames, not frameset.


1.1.3:

      Core, Setup, etc.:
      * Makefile: make sure all files are world readable
      * Clusters: make real host checks for clusters (using check_icmp with multiple IP addresses)
      * check_mk_templates: remove action_url from cluster and summary hosts (they have no performance data)
      * check_mk_template.cfg: fix typo in notes_url
      * Negation in binary conf lists via NEGATE (clustered_services, ingored_services,
	bulkwalk_hosts, etc).
      * Better handling of wrapping performance counters
      * datasource_programs: allow <HOST> (formerly only <IP>)
      * new config variable: extra_nagios_conf: string simply added to Nagios
        object configuration (for example for define command, etc.)
      * New option --flush: delete runtime data of some or all hosts
      * Abort installation if livestatus does not compile.
      * PNP4Nagios Templates: Fixed bug in template file detection for local checks
      * nagios_install.sh: Added support for Ubuntu 9.10
      * SNMP: handle multiline output of snmpwalk (e.g. Hexdumps)
      * SNMP: handle ugly error output of snmpwalk
      * SNMP: allow snmp_info to fetch multiple tables
      * check_mk -D: sort hostlist before output
      * check_mk -D: fix output: don't show aggregated services for non-aggregated hosts
      * check_mk_templates.cfg: fix syntax error, set notification_options to n

      Checks & Agents:
      * logwatch: fix authorization problem on web pages when acknowledging
      * multipath: Added unhandled multipath output format (UUID with 49 signs)
      * check_mk-df.php: Fix locale setting (error of locale DE on PNP 0.6.2)
      * Make check_mk_agent.linux executable
      * MRPE: Fix problems with quotes in commands
      * multipath: Fixed bug in output parser
      * cpu: fixed bug: apply level on 15min, not on 1min avg
      * New check fc_brocade_port_detailed
      * netctrl: improved handling of wrapped counters
      * winperf: Better handling of wrapping counters
      * aironet_client: New check for number of clients and signal
        quality of CISCO Aironet access points
      * aironet_errors: New check for monitoring CRC errors on
        CISCO Aironet access points
      * logwatch: When Agent does not send a log anymore and no local logwatch
                  file present the state will be UNKNOWN now (Was OK before).
      * fjdarye60_sum: New check for summary status of Fidary-E60 devices
      * fjdarye60_disks: New check for status of physical disks
      * fjdarye60_devencs: New check for status of device enclosures
      * fjdarye60_cadaps: New check for status of channel adapters
      * fjdarye60_cmods: New check for status of channel modules
      * fjdarye60_cmods_flash: New check for status of channel modules flash
      * fjdarye60_cmods_mem: New check for status of channel modules memory
      * fjdarye60_conencs: New check for status of controller enclosures
      * fjdarye60_expanders: New check for status of expanders
      * fjdarye60_inletthmls: New check for status of inlet thermal sensors
      * fjdarye60_thmls: New check for status of thermal sensors
      * fjdarye60_psus: New check for status of PSUs
      * fjdarye60_syscaps: New check for status of System Capacitor Units
      * fjdarye60_rluns: New check for RLUNs
      * lparstat_aix: New check by Joerg Linge
      * mrpe: Handles multiline output correctly (only works on Linux,
	      Agents for AIX, Solaris still need fix).
      * df: limit warning and critical levels to 50/60% when using a magic number
      * fc_brocade_port_detailed: allow setting levels on in/out traffic, detect
         baudrate of inter switch links (ISL). Display warn/crit/baudrate in
	 PNP-template

      MK Livestatus:
      * fix operators !~ and !~~, they didn't work (ever)
      * New headers for waiting (please refer to online documentation)
      * Abort on errors even if header is not fixed16
      * Changed response codes to better match HTTP
      * json output: handle tab and other control characters correctly
      * Fix columns host:worst_service_state and host:worst_service_hard_state
      * New tables servicesbygroup, servicesbyhostgroup and hostsbygroup
      * Allow to select columns with table prefix, e.g. host_name instead of name
        in table hosts. This does not affect the columns headers output by
	ColumnHeaders, though.
      * Fix invalid json output of group list column in tables hosts and services
      * Fix minor compile problem.
      * Fix hangup on AuthUser: at certain columns
      * Fix some compile problems on Solaris

      Multisite:
      * Replaced Multiadmin with Multisite.


1.1.2:
      Summary:
      * Lots of new checks
      * MK Livestatus gives transparent access to log files (nagios.log, archive/*.log)
      * Many bug fixes

      MK Livestatus:
      * Added new table "log", which gives you transparent access to the Nagios log files!
      * Added some new columns about Nagios status data to stable 'status'
      * Added new table "comments"
      * Added logic for count of pending service and hosts
      * Added several new columns in table 'status'
      * Added new columns flap_detection and obsess_over_services in table services
      * Fixed bug for double columns: filter truncated double to int
      * Added new column status:program_version, showing the Nagios version
      * Added new column num_services_pending in table hosts
      * Fixed several compile problems on AIX
      * Fixed bug: queries could be garbled after interrupted connection
      * Fixed segfault on downtimes:contacts
      * New feature: sum, min, max, avg and std of columns in new syntax of Stats:

      Checks & Agents:
      * Check ps: this check now supports inventory in a very flexible way. This simplifies monitoring a great number of slightly different processes such as with ORACLE or SAP.
      * Check 'md': Consider status active(auto-read-only) as OK
      * Linux Agent: fix bug in vmware_state
      * New Checks for APC Symmetra USV
      * Linux Agent: made <<<meminfo>>> work on RedHat 3.
      * New check ps.perf: Does the same as ps, but without inventory, but with performance data
      * Check kernel: fixed missing performance data
      * Check kernel: make CPU utilization work on Linux 2.4
      * Solaris agent: don't use egrep, removed some bashisms, output filesystem type zfs or ufs
      * Linux agent: fixed problem with nfsmount on SuSE 9.3/10.0
      * Check 'ps': fix incompability with old agent if process is in brackets
      * Linux agent: 'ps' now no longer supresses kernel processes
      * Linux agent: make CPU count work correctly on PPC-Linux
      * Five new checks for monitoring DECRU SANs
      * Some new PNP templates for existing checks that still used the default templates
      * AIX Agent: fix filesystem output
      * Check logwatch: Fix problem occuring at empty log lines
      * New script install_nagios.sh that does the same as install_nagios_on_lenny.sh, but also works on RedHat/CentOS 5.3.
      * New check using the output of ipmi-sensors from freeipmi (Linux)
      * New check for LSI MegaRAID disks and arrays using MegaCli (based on the driver megaraid_sas) (Linux)
      * Added section <<<cpu>>> to AIX and Solaris agents
      * New Check for W&T web thermograph (webthermometer)
      * New Check for output power of APC Symmetra USP
      * New Check for temperature sensors of APC Symmetra WEB/SNMP Management Card.
      * apc_symmetra: add remaining runtime to output
      * New check for UPS'es using the generic UPS-MIB (such as GE SitePro USP)
      * Fix bug in PNP-template for Linux NICs (bytes and megabytes had been mixed up).
      * Windows agent: fix bug in output of performance counters (where sometimes with , instead of .)
      * Windows agent: outputs version if called with 'version'

      Core, Setup, etc.:
      * New SNMP scan feature: -I snmp scans all SNMP checks (currently only very few checks support this, though)
      * make non-bulkwalk a default. Please edit bulkwalk_hosts or non_bulkwalk_hosts to change that
      * Improve setup autodetection on RedHat/CentOS.  Also fix problem with Apache config for Mutliadmin: On RedHat Check_MK's Apache conf file must be loaded after mod_python and was thus renamed to zzz_check_mk.conf.
      * Fix problem in Agent-RPM: mark xinetd-configfile with %config -> avoid data loss on update
      * Support PNP4Nagios 0.6.2
      * New setup script "install_nagios.sh" for installing Nagios and everything else on SLES11
      * New option define_contactgroups: will automatically create contactgroup definitions for Nagios

1.1.0:
      * Fixed problems in Windows agent (could lead
        to crash of agent in case of unusal Eventlog
	messages)
      * Fixed problem sind 1.0.39: recompile waitmax for
        32 Bit (also running on 64)
      * Fixed bug in cluster checks: No cache files
        had been used. This can lead to missing logfile
	messages.
      * Check kernel: allow to set levels (e.g. on
	pgmajfaults)
      * Check ps now allows to check for processes owned
        by a specific user (need update of Linux agent)
      * New configuration option aggregate_check_mk: If
        set to True, the summary hosts will show the
	status auf check_mk (default: False)
      * Check winperf.cpuusage now supports levels
        for warning and critical. Default levels are
	at 101 / 101
      * New check df_netapp32 which must be used
        for Netapps that do not support 64 bit
	counters. Does the same as df_netapp
      * Symlink PNP templates: df_netapp32 and
        df_netapp use same template as df
      * Fix bug: ifoperstatus does not produce performance
        data but said so.
      * Fix bug in Multiadmin: Sorting according to
        service states did not work
      * Fix two bugs in df_netapp: use 64 bit counters
        (32 counter wrap at 2TB filesystems) and exclude
       	snapshot filesystems with size 0 from inventory.
      * Rudimentary support for monitoring ESX: monitor
        virtual filesystems with 'vdf' (using normal df
	check of check_mk) and monitor state of machines
	with vcbVmName -s any (new check vmware_state).
      * Fixed bug in MRPE: check failed on empty performance
        data (e.g. from check_snmp: there is emptyness
        after the pipe symbol sometimes)
      * MK Livestatus is now multithreaded an can
        handle up to 10 parallel connections (might
        be configurable in a future version).
      * mk_logwatch -d now processes the complete logfile
        if logwatch.state is missing or not including the
	file (this is easier for testing)
      * Added missing float columns to Livestatus.
      * Livestatus: new header StatsGroupBy:
      * First version with "Check_MK Livestatus Module"!
        setup.sh will compile, install and activate
	Livestatus per default now. If you do not want
	this, please disable it by entering <tt>no</tt>,
	when asked by setup.
      * New Option --paths shows all installation, config
        and data paths of Check_mk and Nagios
      * New configuration variable define_hostgroups and
        define service_groups allow you to automatically
        create host- and service groups - even with aliases.
      * Multiadmin has new filter for 'active checks enabled'.
      * Multiadmin filter for check_command is now a drop down list.
      * Dummy commands output error message when passive services
        are actively checked (by accident)
      * New configuration option service_descriptions allows to
        define customized service descriptions for each check type
      * New configuration options extra_host_conf, extra_summary_host_conf
        and extra_service_conf allow to define arbitrary Nagios options
	in host and service defitions (notes, icon_image, custom variables,
        etc)
      * Fix bug: honor only_hosts also at option -C


1.0.39:
      * New configuration variable only_hosts allows
	you to limit check_mk to a subset of your
	hosts (for testing)
      * New configuration parameter mem_extended_perfdata
	sends more performance data on Linux (see
	check manual for details)
      * many improvements of Multiadmin web pages: optionally
	filter out services which are (not) currently in downtime
	(host or service itself), optionally (not) filter out summary
	hosts, show host status (down hosts), new action
	for removing all scheduled downtimes of a service.
	Search results will be refreshed every 90 seconds.
	Choose between two different sorting orders.
	Multadmin now also supports user authentication
      * New configuration option define_timeperiods, which
	allows to create Nagios timeperiod definitions.
	This also enables the Multiadmin tools to filter
	out services which are currently not in their
	notification interval.
      * NIC check for Linux (netctr.combined) now supports
	checking of error rates
      * fc_brocade_port: New possibility of monitoring
	CRC errors and C3 discards
      * Fixed bug: snmp_info_single was missing
        in precompiled host checks

1.0.38:
      * New: check_mk's multiadmin tool (Python based
	web page). It allows mass administration of
	services (enable/disable checks/notifications,
	acknowledgements, downtimes). It does not need
	Nagios service- or host groups but works with
	a freeform search.
      * Remove duplicate <?php from the four new
	PNP templates of 1.0.37.
      * Linux Agent: Kill hanging NFS with signal 9
	(signal 15 does not always help)
      * Some improvements in autodetection. Also make
	debug mode: ./autodetect.py: This helps to
	find problems in autodetection.
      * New configuration variables generate_hostconf and
	generate_dummy_commands, which allows to suppress
	generation of host definitions for Nagios, or
	dummy commands, resp.
      * Now also SNMP based checks use cache files.
      * New major options --backup and --restore for
	intelligent backup and restore of configuration
	and runtime data
      * New variable simulation_mode allows you to dry
	run your Nagios with data from another installation.
      * Fixed inventory of Linux cpu.loads and cpu.threads
      * Fixed several examples in checks manpages
      * Fixed problems in install_nagios_on_lenny.sh
      * ./setup.sh now understands option --yes: This
        will not output anything except error messages
	and assumes 'yes' to all questions
      * Fix missing 'default.php' in templates for
	local

1.0.37:
      * IMPORTANT: Semantics of check "cpu.loads" has changed.
	Levels are now regarded as *per CPU*. That means, that
	if your warning level is at 4.0 on a 2 CPU machine, then
	a level of 8.0 is applied.
      * On check_mk -v now also ouputs version of check_mk
      * logfile_patterns can now contain host specific entries.
	Please refer to updated online documentation for details.
      * Handling wrapping of performance counters. 32 and 64 bit
	counters should be autodetected and handled correctly.
	Counters wrapping over twice within one check cycle
	cannot be handled, though.
      * Fixed bug in diskstat: Throughput was computed twice
	too high, since /proc/diskstats counts in sectors (512 Bytes)
	not in KB
      * The new configuration variables bulkwalk_hosts and
	non_bulkwalk_hosts, that allow 	to specify, which hosts
	support snmpbulkwalk (which is
	faster than snmpwalk) and which not. In previos versions,
	always bulk walk was used, but some devices do not support
	that.
      * New configuration variable non_aggregated_hosts allows
	to exclude hosts generally from service aggregation.
      * New SNMP based check for Rittal CMC TC
	(ComputerMultiControl-TopConcept) Temperature sensors
      * Fixed several problems in autodetection of setup
      * Fixed inventory check: exit code was always 0
	for newer Python versions.
      * Fixed optical problem in check manual pages with
	newer version of less.
      * New template check_mk-local.php that tries to
	find and include service name specific templates.
	If none is found, default.php will be used.
      * New PNP templates check_mk-kernel.php for major page
	faults, context switches and process creation
      * New PNP template for cpu.threads (Number of threads)
      * Check nfsmounts now detects stale NFS handles and
	triggers a warning state in that case

1.0.36:
      * New feature of Linux/UNIX Agent: "MRPE" allows
	you to call Nagios plugins by the agent. Please
	refer to online documentation for details.
      * Fix bug in logwatch.php: Logfiles names containing spaces
	now work.
      * Setup.sh now automatically creates cfg_dir if
	none found in nagios.cfg (which is the case for the
	default configuration of a self compiled Nagios)
      * Fix computation of CPU usage for VMS.
      * snmp_hosts now allows config-list syntax. If you do
	not define snmp_hosts at all, all hosts with tag
	'snmp' are considered to be SNMP hosts. That is
	the new preferred way to do it. Please refer
	to the new online documentation.
      * snmp_communities now also allows config-list syntax
	and is compatible to datasource_programs. This allows
	to define different SNMP communities by making use
	of host tags.
      * Check ifoperstatus: Monitoring of unused ports is
	now controlled via ifoperstatus_monitor_unused.
      * Fix problem in Windows-Agent with cluster filesystems:
	temporarily non-present cluster-filesystems are ignored by
	the agent now.
      * Linux agent now supports /dev/cciss/d0d0... in section
	<<<diskstat>>>
      * host configuration for Nagios creates now a variable
	'name host_$HOSTNAME' for each host. This allows
	you to add custom Nagios settings to specific hosts
	in a quite general way.
      * hosts' parents can now be specified with the
	variable 'parents'. Please look at online documentation
	for details.
      * Summary hosts now automatically get their real host as a
	parent. This also holds for summary cluster hosts.
      * New option -X, --config-check that checks your configuration
	for invalid variables. You still can use your own temporary
	variables if you prefix them with an underscore.
	IMPORTANT: Please check your configuration files with
	this option. The check may become an implicit standard in
	future versions.
      * Fixed problem with inventory check on older Python
	versions.
      * Updated install_nagios_on_lenny.sh to Nagios version
	3.2.0 and fixed several bugs.

1.0.35:
      * New option -R/--restart that does -S, -H and -C and
	also restarts Nagios, but before that does a Nagios
	config check. If that fails, everything is rolled
	back and Nagios keeps running with the old configuration.
      * PNP template for PING which combines RTA and LOSS into
	one graph.
      * Host check interval set to 1 in default templates.
      * New check for hanging NFS mounts (currently only
	on Linux)
      * Changed check_mk_templates.cfg for PING-only hosts:
	No performance data is processed for the PING-Check
	since the PING data is already processed via the
	host check (avoid duplicate RRDs)
      * Fix broken notes_url for logwatch: Value from setup.sh
	was ignored and always default value taken.
      * Renamed config variable mknagios_port to agent_port
	(please updated main.mk if you use that variable)
      * Renamed config variable mknagios_min_version to
	agent_min_version (update main.mk if used)
      * Renamed config variable mknagios_autochecksdir to
	autochecksdir (update main.mk if used)
      * configuration directory for Linux/UNIX agents is
	now configurable (default is /etc/check_mk)
      * Add missing configuration variable to precompiled
	checks (fix problem when using clusters)
      * Improved multipath-check: Inventory now determines
	current number of paths. And check output is more
	verbose.
      * Mark config files as config files in RPM. RPM used
	to overwrite main.mk on update!

1.0.34:
      * Ship agents for AIX and SunOS/Solaris (beta versions).
      * setup script now autodetects paths and settings of your
	running Nagios
      * Debian package of check_mk itself is now natively build
	with paths matching the prepackaged Nagios on Debian 5.0
      * checks/df: Fix output of check: percentage shown in output
	did include reserved space for root where check logic did
	not. Also fix logic: account reserved space as used - not
	as avail.
      * checks/df: Exclude filesystems with size 0 from inventory.
      * Fix bug with host tags in clusters -> precompile did not
	work.
      * New feature "Inventory Check": Check for new services. Setting
	inventory_check_interval=120 in main.mk will check for new services
	every 2 hours on each host. Refer to online documentation
	for more details.
      * Fixed bug: When agent sends invalid information or check
	has bug, check_mk now handles this gracefully
      * Fixed bug in checks/diskstat and in Linux agent. Also
	IDE disks are found. The inventory does now work correctly
	if now disks are found.
      * Determine common group of Apache and Nagios at setup.
	Auto set new variable www_group which replaces logwatch_groupid.
	Fix bug: logwatch directories are now created with correct
	ownership when check_mk is called manually as root.
      * Default templates: notifications options for hosts and
	services now include also recovery, flapping and warning
	events.
      * Windows agent: changed computation of RAM and SWAP usage
	(now we assume that "totalPageFile" includes RAM *and*
	SWAP).
      * Fix problem with Nagios configuration files: remove
	characters Nagios considers as illegal from service
	descriptions.
      * Processing of performance data (check_icmp) for host
        checks and PING-only-services now set to 1 in default
	templates check_mk_templates.cfg.
      * New SNMP checks for querying FSC ServerView Agent: fsc_fans,
	fsc_temp and fsc_subsystems. Successfully tested with agents
	running	on Windows and Linux.
      * RPM packaged agent tested to be working on VMWare ESX 4.0
	(simply install RPM package with rpm -i ... and open port
	in firewall with "esxcfg-firewall -o 6556,tcp,in,check_mk")
      * Improve handling of cache files: inventory now uses cache
	files only if they are current and if the hosts are not
	explicitely specified.

1.0.33:
      * Made check_mk run on Python 2.3.4 (as used in CentOS 4.7
	und RedHat 4.7).
      * New option -M that prints out manual pages of checks.
	Only a few check types are documented yet, but more will
	be following.
      * Package the empty directory /usr/lib/check_mk_agent/plugins
	and ../local into the RPM and DEB package of the agent
      * New feature: service_dependencies. check_mk lets you comfortably
	create Nagios servicedependency definitions for you and also
	supports them by executing the checks in an optimal order.
      * logwatch.php: New button for hiding the context messages.
	This is a global setting for all logfiles and its state is
	stored in a cookie.

1.0.32:
      * IMPORTANT: Configuration variable datasource_programs is now
        analogous to that of host_groups. That means: the order of
        program and hostlist must be swapped!
      * New option --fake-dns, useful for tests with non-existing
	hosts.
      * Massive speed improvement for -S, -H and -C
      * Fixed bug in inventory of clusters: Clustered services where
	silently dropped (since introduction of host tags). Fixed now.
      * Fixed minor bug in inventory: Suppress DNS lookup when using
	--no-tcp
      * Fixed bug in cluster handling: Missing function strip_tags()
	in check_mk_base.py was eliminated.
      * Changed semantics of host_groups, summary_host_groups,
	host_contactgroups, and summary_host_groups for clusters.
	Now the cluster names will be relevant, not
	the names of the nodes. This allows the cluster hosts to
	have different host/contactgroups than the nodes. And it is more
	consistent with other parts of the configuration.
      * Fixed bug: datasource_programs on cluster nodes did not work
	when precompiling

1.0.31:
      * New option -D, --dump that dumps all configuration information
	about one, several or all hosts
	New config variables 'ignored_checktypes' and 'ignored_services',
        which allow to include certain checktypes in general or
        some services from some hosts from inventory
      * Config variable 'clustered_services' now has the same semantics
	as ignored_checktypes and allows to make it host dependent.
      * Allow magic tags PHYSICAL_HOSTS, CLUSTER_HOSTS and ALL_HOSTS at
	all places, where lists of hosts are expected (except checks).
	This fixes various problems that arise when using all_hosts at
	those places:
	  * all_hosts might by changed by another file in conf.d
	  * all_hosts does not contain the cluster hosts
      * Config file 'final.mk' is read after all other config files -
	if it exists. You can put debug code there that prints the
	contents of your variables.
      * Use colored output only, if stdout is a tty. If you have
	problems with colors, then you can pipe the output
	through cat or less
      * Fixed bug with host tags: didn't strip off tags when
	processing configuration lists (occurs when using
	custom host lists)
      * mk_logwatch is now aware of inodes of logfiles. This
	is important for fast rotating files: If the inode
	of a logfile changes between two checks mk_logwatch
	assumes that the complete content is new, even if
	the new file is longer than the old one.
      * check_mk makes sure that you do not have duplicate
	hosts in all_hosts or clusters.

1.0.30:
      * Windows agent now automatically monitors all existing
	event logs, not only "System" and "Application".

1.0.29:
      * Improved default Nagios configuration file:
	added some missing templates, enter correct URLs
	asked at setup time.
      * IMPORANT: If you do not use the new default
	Nagios configuration file you need to rename
	the template for aggregated services (summary
	services) to check_mk_summarizes (old name
	was 'check_mk_passive-summary'). Aggregated
	services are *always* passive and do *never*
	have performance data.
      * Hopefully fixed CPU usage output on multi-CPU
	machines
      * Fixed Problem in Windows Agent: Eventlog monitoring
	does now also work, if first record has not number 1
	(relevant for larger/older eventlogs)
      * Fixed bug in administration.html: Filename for Nagios
	must be named check_mk.cfg and *not* main.mk. Nagios
	does not read files without the suffix .cfg.
      * magic factor for df, that allows to automatgically
        adapt levels for very big or very small filesystems.
      * new concept of host tags simplyfies configuration.
      * IMPORTANT: at all places in the configuration where
	lists of hosts are used those are not any longer
	interpreted as regular expressions. Hostnames
	must match exactly. Therefore the list [ "" ] does
	not any longer represent the list of all hosts.
	It is a bug now. Please write all_hosts instead
	of [ "" ]. The semantics for service expressions
	has not changed.
      * Fixed problem with logwatch.php: Begin with
	<?php, not with <?. This makes some older webservers
	happy.
      * Fixed problem in check ipmi: Handle corrupt output
	from agent
      * Cleaned up code, improved inline documentation
      * Fixed problem with vms_df: default_filesystem_levels,
	filesystem_levels and df magic number now are used
	for df, vms_df and df_netapp together. Works now also
	when precompiled.

1.0.28:
      * IMPORTANT: the config file has been renamed from
	check_mk.cfg to main.mk. This has been suggested
	by several of my customers in order to avoid
	confusion with Nagios configuration files. In addition,
	all check_mk's configuration file have to end in
	'.mk'. This also holds for the autochecks. The
	setup.sh script will automatically rename all relevant
	files. Users of RPM or DEB installations have to remove
	the files themselves - sorry.
      * Windows agent supports eventlogs. Current all Warning
        and Error messages from 'System' and 'Application' are
        being sent to check_mk. Events can be filtered on the
	Nagios host.
      * Fixed bug: direct RRD update didn't work. Should now.
      * Fixed permission problems when run as root.
      * Agent is expected to send its version in <<<check_mk>>>
	now (not any longer in <<<mknagios>>>
      * Fixed bug in Windows agent. Performance counters now output
	correct values
      * Change checks/winperf: Changed 'ops/sec' into MB/s.
	That measures read and write disk throughput
	(now warn/crit levels possible yet)
      * new SNMP check 'ifoperstatus' for checking link
        of network interfaces via SNMP standard MIB
      * translated setup script into english
      * fixed bug with missing directories in setup script
      * made setup script's output nicer, show version information
      * NEW: mk_logwatch - a new plugin for the linux/UNIX agent
	for watching logfiles
      * Better error handling with Nagios pipe
      * Better handling of global error: make check_mk return
	CRIT, when no data can retrieved at all.
      * Added missing template 'check_mk_pingonly' in sample
	Nagios config file (is needed for hosts without checks)

1.0.27:
      * Ship source code of windows agent
      * fix several typos
      * fix bug: option --list-hosts did not work
      * fix bug: precompile "-C" did not work because
	of missing extension .py
      * new option -U,--update: It combines -S, -H and
	-U and writes the Nagios configuration into a
	file (not to stdout).
      * ship templates for PNP4Nagios matching most check_mk-checks.
	Standard installation path is /usr/share/check_mk/pnp-templates

1.0.26:
      -	Changed License to GNU GPL Version 2
      * modules check_mk_admin and check_mk_base are both shipped
	uncompiled.
      * source code of windows agent togehter with Makefile shipped
	with normal distribution
      * checks/md now handles rare case where output of /proc/mdstat
	shows three lines per array

1.0.25:
      * setup skript remembers paths

1.0.24:
      * fixed bug with precompile: Version of Agent was always 0

1.0.23:
      * fixed bug: check_config_variables was missing in precompiled
	files
      * new logwatch agent in Python plus new logwatch-check that
	handles both the output from the old and the new agent

1.0.22:
      * Default timeout for TCP transfer increased from 3.0 to 60.0
      * Windows agent supports '<<<mem>>>' that is compatible with Linux
      * Windows agents performance counters output fixed
      * Windows agent can now be cross-compiled with mingw on Linux
      * New checktype winperf.cpuusage that retrieves the percentage
	of CPU usage from windows (still has to be tested on Multi-CPU
	machine)
      * Fixed bug: logwatch_dir and logwatch_groupid got lost when
	precompiling.
      * arithmetic for CPU usage on VMS multi-CPU machines changed

1.0.21:
      * fixed bug in checks/df: filesystem levels did not work
	with precompiled checks

1.0.20:
      * new administration guide in doc/
      * fixed bug: option -v now works independent of order
      * fixed bug: in statgrab_net: variable was missing (affected -C)
      * fixed bug: added missing variables, imported re (affected -C)
      * check ipmi: new option ipmi_summarize: create only one check for all sensors
      * new pnp-template for ipmi summarized ambient temperature

1.0.19:
      * Monitoring of Windows Services
      * Fixed bug with check-specific default parameters
      * Monitoring of VMS (agent not included yet)
      * Retrieving of data via an external programm (e.g. SSH/RSH)
      * setup.sh does not overwrite check_mk.cfg but installs
	the new default file as check_mk.cfg-1.0.19
      * Put hosts into default hostgroup if none is configured<|MERGE_RESOLUTION|>--- conflicted
+++ resolved
@@ -12,13 +12,10 @@
     * 2544 FIX: Fixed links to availability timeline using the context buttons
     * 2548 FIX: Fixed exceptions in different places in case of user errors...
     * 2549 FIX: Silently ignore not existing painters and sorters in views...
-<<<<<<< HEAD
-    * 2551 FIX: Fixed locking issues when editing dashboards...
-=======
     * 2531 FIX: Fixed graph hover for services containing backslashes...
     * 2532 FIX: Fixed undefined variable exception in prediction in rare cases...
     * 1289 FIX: Fixed missing table headers in hostgroup view
->>>>>>> b6d506e7
+    * 2551 FIX: Fixed locking issues when editing dashboards...
 
     WATO:
     * 2550 FIX: Catching exception when having name conflicts while moving a folder
