--- conflicted
+++ resolved
@@ -360,12 +360,11 @@
 Dies kann der Painter einfach abfragen. Einsatz: PNP-Zeitraum, Darstellung
 von Zeitstempeln (Delta/Absolute/Mixed).
 
-<<<<<<< HEAD
 Livestatus: Anstelle von Gesamttimeout beim Querylesen einen Timeout
 zwischen Zwei Zeilen machen. Also immer wenn eine Zeile gelesen wurde,
 den Zähler wieder auf Null setzen. Gleichzeitig die mazimale Größe
 des Queries begrenzen per Config-Option. 
-=======
+
 Multisite: Wenn man bei einer View einen Filter ausfüllt (user), dann
 soll irgendwo ein Icon anzeigen, dass das Resultat gefiltert ist.
 
@@ -410,19 +409,18 @@
 environment_macros aktiviert sind.
 
 FreeBSD Agent:
-Auf der Homepage sollte ein Hinweis platziert werden, dass es einen neuen
-Agent gibt. Dieser basiert zwar auf dem Linux Agenten, gibt momentan aber
-wesentlich weniger Daten aus, da die Sektionen noch nicht portiert sind.
-
-Dazu wird eine Beschreibung benötigt, wie dieser zu installieren ist.
-1. inetd installieren
-2. /etc/services hinzufügen:
-check_mk_agent  6556/tcp   # Check_MK's agent
-3. /etc/inetd.conf hinzufügen:
-check_mk_agent  stream  tcp     nowait  root    /usr/bin/check_mk_agent check_mk_agent
-4. inetd neu starten
--> Eventuell noch ein anderer Pfad für den Agent (?). Gibt es da andere Vorgaben
-   auf FreeBSD Systemen?
-
-Die Sektionen/Checks ps und postfix_mailq sind jetzt schon kompatibel.
->>>>>>> b83e6014
+  Auf der Homepage sollte ein Hinweis platziert werden, dass es einen neuen
+  Agent gibt. Dieser basiert zwar auf dem Linux Agenten, gibt momentan aber
+  wesentlich weniger Daten aus, da die Sektionen noch nicht portiert sind.
+  
+  Dazu wird eine Beschreibung benötigt, wie dieser zu installieren ist.
+  1. inetd installieren
+  2. /etc/services hinzufügen:
+  check_mk_agent  6556/tcp   # Check_MK's agent
+  3. /etc/inetd.conf hinzufügen:
+  check_mk_agent  stream  tcp     nowait  root    /usr/bin/check_mk_agent check_mk_agent
+  4. inetd neu starten
+  -> Eventuell noch ein anderer Pfad für den Agent (?). Gibt es da andere Vorgaben
+     auf FreeBSD Systemen?
+  
+  Die Sektionen/Checks ps und postfix_mailq sind jetzt schon kompatibel.