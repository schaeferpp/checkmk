#!/usr/bin/python
# -*- encoding: utf-8; py-indent-offset: 4 -*-
# +------------------------------------------------------------------+
# |             ____ _               _        __  __ _  __           |
# |            / ___| |__   ___  ___| | __   |  \/  | |/ /           |
# |           | |   | '_ \ / _ \/ __| |/ /   | |\/| | ' /            |
# |           | |___| | | |  __/ (__|   <    | |  | | . \            |
# |            \____|_| |_|\___|\___|_|\_\___|_|  |_|_|\_\           |
# |                                                                  |
# | Copyright Mathias Kettner 2012             mk@mathias-kettner.de |
# +------------------------------------------------------------------+
#
# This file is part of Check_MK.
# The official homepage is at http://mathias-kettner.de/check_mk.
#
# check_mk is free software;  you can redistribute it and/or modify it
# under the  terms of the  GNU General Public License  as published by
# the Free Software Foundation in version 2.  check_mk is  distributed
# in the hope that it will be useful, but WITHOUT ANY WARRANTY;  with-
# out even the implied warranty of  MERCHANTABILITY  or  FITNESS FOR A
# PARTICULAR PURPOSE. See the  GNU General Public License for more de-
# ails.  You should have  received  a copy of the  GNU  General Public
# License along with GNU Make; see the file  COPYING.  If  not,  write
# to the Free Software Foundation, Inc., 51 Franklin St,  Fifth Floor,
# Boston, MA 02110-1301 USA.

#   .-README---------------------------------------------------------------.
#   |               ____                _                                  |
#   |              |  _ \ ___  __ _  __| |  _ __ ___   ___                 |
#   |              | |_) / _ \/ _` |/ _` | | '_ ` _ \ / _ \                |
#   |              |  _ <  __/ (_| | (_| | | | | | | |  __/                |
#   |              |_| \_\___|\__,_|\__,_| |_| |_| |_|\___|                |
#   |                                                                      |
#   +----------------------------------------------------------------------+
#   | A few words about the implementation details of WATO.                |
#   `----------------------------------------------------------------------'

# [1] Files and Folders
# WATO organizes hosts in folders. A wato folder is represented by a
# OS directory. If the folder contains host definitions, then in that
# directory a file name "hosts.mk" is kept.
# The directory hierarchy of WATO is rooted at etc/check_mk/conf.d/wato.
# All files in and below that directory are kept by WATO. WATO does not
# touch any other files or directories in conf.d.
# A *path* in WATO means a relative folder path to that directory. The
# root folder has the empty path (""). Folders are separated by slashes.
# Each directory contains a file ".wato" which keeps information needed
# by WATO but not by Check_MK itself.

# [2] Global variables
# Yes. Global variables are bad. But we use them anyway. Please go away
# if you do not like this. Global variables - if properly used - can make
# implementation a lot easier and clearer. Of course we could pack everything
# into a class and use class variables. But what's the difference?
#
# g_folders -> A dictionary of all folders, the key are there paths,
#              the values are dictionaries. Keys beginning
#              with a period are not persisted. Important keys are:
#
#   ".folders"        -> List of subfolders. This key is present even for leaf folders.
#   ".parent"         -> parent folder (not name, but Python reference!). Missing for the root folder
#   ".name"           -> OS name of the folder
#   ".path"           -> absolute path of folder
#   ".hosts"          -> Hosts in that folder. This key is present even if there are no hosts.
#                        If the hosts in the folder have not been loaded yet, then the key
#                        is missing.
#   "title"           -> Title/alias of that folder
#   "attributes"      -> Attributes to be inherited to subfolders and hosts
#   "num_hosts"       -> number of hosts in this folder (this is identical to
#                        to len() of the entry ".hosts" but is persisted for
#                        performance issues.
#   ".total_hosts"    -> recursive number of hosts, computed on demand by
#                        num_hosts_in()
#   ".siteid"         -> This attribute is mandatory for host objects and optional for folder
#                        objects. In case of hosts and single WATO setup it is always none.
#
#
# g_folder -> The folder object representing the folder the user is
#             currently operating in.
#
# g_root_folder -> The folder object representing the root folder
#
# At the beginning of each page, those three global variables are
# set. All folders are loaded, but only their meta-data, not the
# actual Check_MK files (hosts.mk). WATO is designed for managing
# 100.000 hosts. So operations on all hosts might last a while...
#
# g_hook -> dictionary of hooks (i.e. user supplied functions) to
#           be called in various situations.
#
# g_configvars -> dictionary of variables in main.mk that can be configured
#           via WATO.
#
# g_html_head_open -> True, if the HTML head has already been rendered.


#.
#   .-Init-----------------------------------------------------------------.
#   |                           ___       _ _                              |
#   |                          |_ _|_ __ (_) |_                            |
#   |                           | || '_ \| | __|                           |
#   |                           | || | | | | |_                            |
#   |                          |___|_| |_|_|\__|                           |
#   |                                                                      |
#   +----------------------------------------------------------------------+
#   | Importing, Permissions, global variables                             |
#   `----------------------------------------------------------------------'

import sys, pprint, socket, re, subprocess, time, datetime,  \
       shutil, tarfile, StringIO, math, fcntl
import config, htmllib, multitar
from lib import *
from valuespec import *
import forms


class MKAutomationException(Exception):
    def __init__(self, msg):
        Exception.__init__(self, msg)

# Some paths and directories
root_dir           = defaults.check_mk_configdir + "/wato/"
multisite_dir      = defaults.default_config_dir + "/multisite.d/wato/"
sites_mk           = defaults.default_config_dir + "/multisite.d/sites.mk"
var_dir            = defaults.var_dir + "/wato/"
log_dir            = var_dir + "log/"
snapshot_dir       = var_dir + "snapshots/"
sync_snapshot_file = defaults.tmp_dir + "/sync_snapshot.tar.gz"
repstatus_file     = var_dir + "replication_status.mk"

# Directories and files to synchronize during replication
replication_paths = [
  ( "dir",  "check_mk",   root_dir ),
  ( "dir",  "multisite",  multisite_dir ),
  ( "file", "htpasswd",   defaults.htpasswd_file ),
  # Also replicate the user-settings of Multisite? While the replication
  # as such works pretty well, the count of pending changes will not
  # know.
  ( "dir", "usersettings", defaults.var_dir + "/web" ),
]

# Directories and files for backup & restore
backup_paths = replication_paths + [
  ( "file", "sites",      sites_mk)
  # autochecks are a site-local ressource. This does only make
  # sense for single-site installations. How should we handle
  # this?
  # ( "dir", "autochecks", defaults.autochecksdir ),

]


ALL_HOSTS    = [ '@all' ]
ALL_SERVICES = [ "" ]
NEGATE       = '@negate'
NO_ITEM      = {} # Just an arbitrary unique thing

# Actions for log_pending
RESTART      = 1
SYNC         = 2
SYNCRESTART  = 3
AFFECTED     = 4
LOCALRESTART = 5

g_folder = None
g_root_folder = None
g_folders = {}
g_html_head_open = False

#.
#   .-Main-----------------------------------------------------------------.
#   |                        __  __       _                                |
#   |                       |  \/  | __ _(_)_ __                           |
#   |                       | |\/| |/ _` | | '_ \                          |
#   |                       | |  | | (_| | | | | |                         |
#   |                       |_|  |_|\__,_|_|_| |_|                         |
#   |                                                                      |
#   +----------------------------------------------------------------------+
#   | Der Seitenaufbau besteht aus folgenden Teilen:                       |
#   | 1. Kontextbuttons: wo kann man von hier aus hinspringen, ohne Aktion |
#   | 2. Verarbeiten einer Aktion, falls eine gültige Transaktion da ist   |
#   | 3. Anzeigen von Inhalten                                             |
#   |                                                                      |
#   | Der Trick: welche Inhalte angezeigt werden, hängt vom Ausgang der    |
#   | Aktion ab. Wenn man z.B. bei einem Host bei "Create new host" auf    |
#   | [Save] klickt, dann kommt bei Erfolg die Inventurseite, bei Miss-    |
#   | bleibt man auf der Neuanlegen-Seite                                  |
#   |                                                                      |
#   | Dummerweise kann ich aber die Kontextbuttons erst dann anzeigen,     |
#   | wenn ich den Ausgang der Aktion kenne. Daher wird zuerst die Aktion  |
#   | ausgeführt, welche aber keinen HTML-Code ausgeben darf.              |
#   `----------------------------------------------------------------------'

wato_styles = [ "pages", "wato", "status" ]

def page_handler():

    # Distributed WATO: redirect to better peer, if possible. Only the
    # Sites administration is available locally.
    peer = preferred_peer()
    if do_peer_redirect(peer):
        return

    global g_html_head_open
    g_html_head_open = False

    if not config.wato_enabled:
        raise MKGeneralException(_("WATO is disabled. Please set <tt>wato_enabled = True</tt>"
                                   " in your <tt>multisite.mk</tt> if you want to use WATO."))
    if not config.may("wato.use"):
        raise MKAuthException(_("You are not allowed to use WATO."))

    current_mode = html.var("mode") or "main"

    try:
        # Make information about current folder and hosts available
        # To be able to perform a "factory reset" or a snapshot restore
        # even with a broken config ignore exceptions in this function
        # when running in "snapshot" mode
        prepare_folder_info()
    except:
        if current_mode == 'snapshot':
            pass
        else:
            raise

    modeperms, modefunc = modes.get(current_mode, ([], None))
    if modefunc == None:
        html.header(_("Sorry"), stylesheets=wato_styles)
        html.begin_context_buttons()
        html.context_button(_("Home"), make_link([("mode", "main")]), "home")
        html.end_context_buttons()
        html.message(_("This module has not yet been implemented."))
        html.footer()
        return

    # Check general permission for this mode
    if not config.may("wato.seeall"):
        for pname in modeperms:
            config.need_permission("wato." + pname)

    # Do actions (might switch mode)
    action_message = None
    if html.is_transaction():
        try:
            config.need_permission("wato.edit")

            # Even if the user has seen this mode because auf "seeall",
            # he needs an explicit access permission for doing changes:
            if config.may("wato.seeall"):
                for pname in modeperms:
                    config.need_permission("wato." + pname)

            result = modefunc("action")
            if type(result) == tuple:
                newmode, action_message = result
            else:
                newmode = result

            # If newmode is False, then we shall immediately abort.
            # This is e.g. the case, if the page outputted non-HTML
            # data, such as a tarball (in the export function). We must
            # be sure not to output *any* further data in that case.
            if newmode == False:
                return

            # if newmode is not None, then the mode has been changed
            elif newmode != None:
                if newmode == "": # no further information: configuration dialog, etc.
                    if action_message:
                        html.message(action_message)
                    if g_html_head_open:
                        html.write("</div>")
                        html.footer()
                    return
                modeperms, modefunc = modes.get(newmode)
                current_mode = newmode
                html.set_var("mode", newmode) # will be used by makeuri

                # Check general permissions for the new mode
                if not config.may("wato.seeall"):
                    for pname in modeperms:
                        config.need_permission("wato." + pname)

        except MKUserError, e:
            action_message = e.message
            html.add_user_error(e.varname, e.message)

        except MKAuthException, e:
            action_message = e.reason
            html.add_user_error(None, e.reason)

    # Title
    html.header(modefunc("title"), stylesheets = wato_styles)
    html.write("<script type='text/javascript' src='js/wato.js'></script>")
    html.write("<div class=wato>\n")

    if peer == False:
        html.show_error("<b>%s</b><br>%s" % (
            _("Primary system unreachable"),
            _("The primary system is currently unreachable. Please make sure "
              "that you synchronize changes back as soon as it is available "
              "again.")))

    try:
        # Show contexts buttons
        html.begin_context_buttons()
        modefunc("buttons")
        for inmode, buttontext, target in extra_buttons:
            if inmode == current_mode:
                if hasattr(target, '__call__'):
                    target = target()
                    if not target:
                        continue
                if '/' == target[0] or target.startswith('../') or '://' in target:
                    html.context_button(buttontext, target)
                else:
                    html.context_button(buttontext, make_link([("mode", target)]))
        html.end_context_buttons()
        html.write("<br>")

        # Show outcome of action
        if html.has_user_errors():
            html.show_error(action_message)
        elif action_message:
            html.message(action_message)

        # Show content
        modefunc("content")

    except MKGeneralException:
        raise

    except MKInternalError:
        raise

    except MKAuthException:
        raise

    except Exception, e:
        import traceback
        html.show_error(traceback.format_exc().replace('\n', '<br />'))

    html.write("</div>\n")
    if g_need_sidebar_reload == id(html):
        html.reload_sidebar()

    html.footer()


def set_current_folder(folder = None):
    global g_folder

    if folder:
        g_folder = folder
    else:
        if html.has_var("folder"):
            path = html.var("folder")
            g_folder = g_folders.get(path)
        else:
            host = html.var("host")
            if host: # find host with full scan. Expensive operation
                g_folder = find_host(host)
                if not g_folder:
                    raise MKGeneralException(_("The host <b>%s</b> is not managed by WATO.") % host)
            else: # fall back to root folder
                g_folder = g_root_folder

        if not g_folder:
            raise MKGeneralException(_('You called this page with a non-existing folder! '
                                     'Go back to the <a href="wato.py">main index</a>.'))
    html.set_var("folder", g_folder['.path']) # in case of implizit folder selection
    load_hosts(g_folder)          # load information about hosts

g_need_sidebar_reload = None
def need_sidebar_reload():
    global g_need_sidebar_reload
    g_need_sidebar_reload = id(html)

#.
#   .-Load/Save------------------------------------------------------------.
#   |          _                    _    ______                            |
#   |         | |    ___   __ _  __| |  / / ___|  __ ___   _____           |
#   |         | |   / _ \ / _` |/ _` | / /\___ \ / _` \ \ / / _ \          |
#   |         | |__| (_) | (_| | (_| |/ /  ___) | (_| |\ V /  __/          |
#   |         |_____\___/ \__,_|\__,_/_/  |____/ \__,_| \_/ \___|          |
#   |                                                                      |
#   +----------------------------------------------------------------------+
#   | Helper functions for loading and saving folder and hosts data.       |
#   | Hosts are loaded separately from the folders. This is for perfor-    |
#   | mance reasons. In most cases information about the hosts is needed   |
#   | only for the current folder. Keep in mind: WATO is designed for      |
#   | handling 100k hosts.                                                 |
#   '----------------------------------------------------------------------'

def folder_dir(the_folder):
    return root_dir + the_folder[".path"]

# Save one folder (i.e. make sure the directory exist and write its .wato file)
def save_folder(folder):
    # Remove temporary entries from the dictionary
    cleaned = dict([(k, v) for (k, v) in folder.iteritems() if not k.startswith('.') ])

    # Create the directory with the correct permissions (in case it doesn't exist)
    dir = folder_dir(folder)
    make_nagios_directory(dir)

    wato_filename = dir + "/.wato"
    config.write_settings_file(wato_filename, cleaned)

def save_folder_and_hosts(folder):
    save_folder(folder)
    save_hosts(folder)


# Save a folder and all of its subfolders (recursively)
def save_folders(folder):
    save_folder(folder)
    for subfolder in folder[".folders"].values():
        save_folders(subfolder)


def save_all_folders():
    save_folders(g_root_folder)

def folder_config_exists(dir):
    return os.path.exists(dir + "/.wato")

# Load the meta-data of a folder (it's .wato file), register
# it in g_folders, load recursively all subfolders and then
# return the folder object. The case the .wato file is missing
# it will be assume to contain default values.
def load_folder(dir, name="", path="", parent=None, childs = True):
    fn = dir + "/.wato"
    try:
        folder = eval(file(fn).read())
    except:
        # .wato missing or invalid
        folder = {
            "title"      : name and name or _("Main directory"),
            "num_hosts"  : 0,
        }

    folder[".name"]    = name
    folder[".path"]    = path
    folder[".folders"] = {}
    if parent:
        folder[".parent"] = parent

    if "attributes" not in folder: # Make sure, attributes are always present
        folder["attributes"] = {}

    # Add information about the effective site of this folder
    if is_distributed():
        if "site" in folder["attributes"]:
            folder[".siteid"] = folder["attributes"]["site"]
        elif parent:
            folder[".siteid"] = parent[".siteid"]
        else:
            folder[".siteid"] = default_site()

    # Now look subdirectories
    if childs and os.path.exists(dir):
        for entry in os.listdir(dir):
            if entry[0] == '.': # entries '.' and '..'
                continue

            p = dir + "/" + entry

            if os.path.isdir(p):
                if path == "":
                    subpath = entry
                else:
                    subpath = path + "/" + entry
                f = load_folder(p, entry, subpath, folder)
                folder[".folders"][entry] = f

    g_folders[path] = folder
    return folder

# Reload a folder. This is called after the folder is modified,
# so that subsequent code has access to the correct folder
# meta data (such as .siteid)
def reload_folder(folder):
    load_folder(folder_dir(folder), folder[".name"], folder[".path"], folder.get(".parent"))

# Load the information about all folders - except the hosts
def load_all_folders():
    if not os.path.exists(root_dir):
        make_nagios_directories(root_dir)

    global g_root_folder, g_folders
    g_folders = {}
    g_root_folder = load_folder(root_dir)


# Load all hosts from all configuration files.
def load_all_hosts(base_folder = None):
    if base_folder == None:
        base_folder = g_root_folder
    hosts = {}
    for f in base_folder[".folders"].values():
        hosts.update(load_all_hosts(f))
    hosts.update(load_hosts(base_folder))
    return hosts

def load_hosts(folder = None, force = False):
    if folder == None:
        folder = g_folder
    if ".hosts" not in folder or force:
        folder[".hosts"] = load_hosts_file(folder)
    folder["num_hosts"] = len(folder[".hosts"])
    return folder[".hosts"]

def reload_hosts(folder = None):
    load_hosts(folder, force = True)


def load_hosts_file(folder):
    hosts = {}

    filename = root_dir + folder[".path"] + "/hosts.mk"
    if os.path.exists(filename):
        variables = {
            "FOLDER_PATH"         : "",
            "ALL_HOSTS"           : ALL_HOSTS,
            "all_hosts"           : [],
            "clusters"            : {},
            "ipaddresses"         : {},
            "extra_host_conf"     : { "alias" : [] },
            "extra_service_conf"  : { "_WATO" : [] },
            "host_attributes"     : {},
            "host_contactgroups"  : [],
        }
        execfile(filename, variables, variables)
        nodes_of = {}
        # Add entries in clusters{} to all_hosts
        for cluster_with_tags, nodes in variables["clusters"].items():
            variables["all_hosts"].append(cluster_with_tags)
            nodes_of[cluster_with_tags.split('|')[0]] = nodes

        for h in variables["all_hosts"]:

            parts = h.split('|')
            hostname = parts[0]

            # Get generic attributes of that host
            host = variables["host_attributes"].get(hostname)
            if host == None: # Legacy file: reconstruct values
                host = {}
                # Some of the attributes are handled with special care. We do not
                # want them to be redundant in the configuration file. We
                # want to stay compatible with check_mk.
                ipaddress = variables["ipaddresses"].get(hostname)
                aliases = host_extra_conf(hostname, variables["extra_host_conf"]["alias"])
                if len(aliases) > 0:
                    alias = aliases[0]
                else:
                    alias = None
                host["alias"]     = alias
                host["ipaddress"] = ipaddress

                # Retrieve setting for each individual host tag
                tags = set([ tag for tag in parts[1:] if tag != 'wato' and not tag.endswith('.mk') ])
                for attr, topic in host_attributes:
                    if isinstance(attr, HostTagAttribute):
                        tagvalue = attr.get_tag_value(tags)
                        host[attr.name()] = tagvalue

            # Add cluster nodes if this is a cluster
            if hostname in nodes_of:
                host[".nodes"] = nodes_of[hostname]

            # access to "raw" tags, needed for rule engine, remove implicit tags
            host[".tags"] = [ p for p in parts[1:] if p not in [ "wato", "//" ] ]

            # access to name of host, if key is not present
            host[".name"] = hostname

            # access to the folder object
            host['.folder'] = folder

            # Compute site attribute, because it is needed at various
            # places.
            if is_distributed():
                if "site" in host:
                    host[".siteid"] = host["site"]
                else:
                    host[".siteid"] = folder[".siteid"]
            else:
                host[".siteid"] = None

            hosts[hostname] = host


    # html.write("<pre>%s</pre>" % pprint.pformat(hosts))
    return hosts

def save_hosts(folder = None):
    if folder == None:
        folder = g_folder
    folder_path = folder[".path"]
    dirname = root_dir + folder_path
    filename = dirname + "/hosts.mk"
    if not os.path.isdir(dirname):
        make_nagios_directories(dirname)

    out = create_user_file(filename, 'w')
    out.write("# Written by WATO\n# encoding: utf-8\n\n")

    hosts = folder.get(".hosts", [])
    if len(hosts) == 0:
        if os.path.exists(filename):
            os.remove(filename)
        return

    all_hosts = [] # list of [Python string for all_hosts]
    clusters = [] # tuple list of (Python string, nodes)
    ipaddresses = {}
    hostnames = hosts.keys()
    hostnames.sort()
    custom_macros = {} # collect value for attributes that are to be present in Nagios
    cleaned_hosts = {}
    for hostname in hostnames:
        nodes = hosts[hostname].get(".nodes")
        # Remove temporary entries from the dictionary
        cleaned_hosts[hostname] = dict([(k, v) for (k, v) in hosts[hostname].iteritems() if not k.startswith('.') ])

        host = cleaned_hosts[hostname]
        effective = effective_attributes(host, folder)
        ipaddress = effective.get("ipaddress")

        # Compute tags from settings of each individual tag. We've got
        # the current value for each individual tag. Also other attributes
        # can set tags (e.g. the SiteAttribute)
        tags = set([])
        for attr, topic in host_attributes:
            value = effective.get(attr.name())
            tags.update(attr.get_tag_list(value))

        tagstext = "|".join(list(tags))
        if tagstext:
            tagstext += "|"
        hostentry = '"%s|%swato|/" + FOLDER_PATH + "/"' % (hostname, tagstext)

        if nodes:
            clusters.append((hostentry, nodes))
        else:
            all_hosts.append(hostentry)

        if ipaddress:
            ipaddresses[hostname] = ipaddress

        # Create contact group rule entries for hosts with explicitely set values
        # Note: since the type if this entry is a list, not a single contact group, all other list
        # entries coming after this one will be ignored. That way the host-entries have
        # precedence over the folder entries.

        if "contactgroups" in host:
            use, cgs = host["contactgroups"]
            if use and cgs:
                out.write("\nhost_contactgroups += [\n")
                for cg in cgs:
                    out.write('    ( %r, [%r] ),\n' % (cg, hostname))
                out.write(']\n\n')

        for attr, topic in host_attributes:
            attrname = attr.name()
            if attrname in effective:
                nag_varname = attr.nagios_name()
                if nag_varname:
                    value = effective.get(attrname)
                    nagstring = attr.to_nagios(value)
                    if nagstring != None:
                        if nag_varname not in custom_macros:
                            custom_macros[nag_varname] = {}
                        custom_macros[nag_varname][hostname] = nagstring

    if len(all_hosts) > 0:
        out.write("all_hosts += [\n")
        for entry in all_hosts:
            out.write('  %s,\n' % entry)
        out.write("]\n")

        if len(clusters) > 0:
            out.write("\nclusters.update({")
            for entry, nodes in clusters:
                out.write('\n  %s : %s,\n' % (entry, repr(nodes))) 
            out.write("})\n")

        if len(ipaddresses) > 0:
            out.write("\n# Explicit IP addresses\n")
            out.write("ipaddresses.update(")
            out.write(pprint.pformat(ipaddresses))
            out.write(")")
        out.write("\n")

    for nag_varname, entries in custom_macros.items():
        macrolist = []
        for hostname, nagstring in entries.items():
            macrolist.append((nagstring, [hostname]))
        if len(macrolist) > 0:
            out.write("\n# Settings for %s\n" % nag_varname)
            out.write("extra_host_conf.setdefault(%r, []).extend(\n" % nag_varname)
            out.write("  %s)\n" % pprint.pformat(macrolist))

    # If the contact groups of the host are set to be used for the monitoring,
    # we create an according rule for the folder and an according rule for
    # each host that has an explicit setting for that attribute.
    use, cgs = effective.get("contactgroups", (False, []))
    if use and cgs:
        out.write("\nhost_contactgroups.append(\n"
                  "  ( %r, [ '/' + FOLDER_PATH + '/' ], ALL_HOSTS ))\n" % cgs)


    # Write information about all host attributes into special variable - even
    # values stored for check_mk as well.
    out.write("\n# Host attributes (needed for WATO)\n")
    out.write("host_attributes.update(\n%s)\n" % pprint.pformat(cleaned_hosts))


def delete_configuration_file(folder, thefile):
    path = folder_dir(folder, thefile)
    if os.path.exists(path):
        os.remove(path) # remove the actual configuration file
    if os.path.exists(path + ".wato"):
        os.remove(path + ".wato") # remove the .wato file


# If folder attributes change, configuration files below
# need to be re-written, as they contain the gross product
# all all folder-attributes (due to inheritance). Check_MK
# is presented with the result of the inheritance.
def rewrite_config_files_below(folder):
    for fo in folder[".folders"].values():
        rewrite_config_files_below(fo)
    rewrite_config_file(folder)

def rewrite_config_file(folder):
    load_hosts(folder)
    save_hosts(folder)


# returns the aliaspath of the given folder
def get_folder_aliaspath(folder, show_main = True):
    aliaspath = [folder['title']]
    while '.parent' in folder:
        folder = folder['.parent']
        if folder != g_root_folder or show_main:
            aliaspath.insert(0,folder['title'])
    return ' / '.join(aliaspath)

#.
#   .-Folders--------------------------------------------------------------.
#   |                   _____     _     _                                  |
#   |                  |  ___|__ | | __| | ___ _ __ ___                    |
#   |                  | |_ / _ \| |/ _` |/ _ \ '__/ __|                   |
#   |                  |  _| (_) | | (_| |  __/ |  \__ \                   |
#   |                  |_|  \___/|_|\__,_|\___|_|  |___/                   |
#   |                                                                      |
#   +----------------------------------------------------------------------+
#   | Mode for showing a folder, bulk actions on hosts.                    |
#   '----------------------------------------------------------------------'

def mode_folder(phase):
    global g_folder
    if phase == "title":
        return g_folder["title"]

    elif phase == "buttons":
        global_buttons()
        if config.may("wato.rulesets") or config.may("wato.seeall"):
            html.context_button(_("Rulesets"),        make_link([("mode", "rulesets")]), "rulesets")
        html.context_button(_("Folder Properties"), make_link_to([("mode", "editfolder")], g_folder), "edit")
        if config.may("wato.manage_folders"):
            html.context_button(_("New folder"),        make_link([("mode", "newfolder")]), "newfolder")
        if config.may("wato.manage_hosts"):
            html.context_button(_("New host"),    make_link([("mode", "newhost")]), "new")
            html.context_button(_("New cluster"), make_link([("mode", "newcluster")]), "new_cluster")
        search_button()
        folder_status_button()
        if config.may("wato.random_hosts"):
            html.context_button(_("Random Hosts"), make_link([("mode", "random_hosts")]), "random")

    elif phase == "action":
        if html.var("_search"): # just commit to search form
            return

        ### Operations on SUBFOLDERS

        if html.var("_delete_folder"):
            if html.transaction_valid(): 
                delname = html.var("_delete_folder")
                del_folder = g_folder[".folders"][delname]
                config.need_permission("wato.manage_folders")
                if True != check_folder_permissions(g_folder, "write", False):
                    raise MKAuthException(_("Sorry. In order to delete a folder you need write permissions to its "
                                            "parent folder."))
                return delete_folder_after_confirm(del_folder)
            return

        elif html.has_var("_move_folder_to"):
            if html.check_transaction():
                if config.may("wato.manage_folders") and \
                    check_folder_permissions(g_folder, "write", False):
                    what_folder = g_folders[html.var("what_folder")]
                    path = html.var("_move_folder_to")
                    target_folder = g_folders[path]
                    mark_affected_sites_dirty(what_folder)
                    move_folder(what_folder, target_folder)
                    load_all_folders()
                    g_folder = g_folders[html.var("folder")]
                    # Folder hav been reloaded, so our object is invalid
                    target_folder = g_folders[path]
                    what_folder = target_folder[".folders"][what_folder[".name"]]
                    mark_affected_sites_dirty(what_folder)
                    log_pending(AFFECTED, what_folder, "move-folder",
                        _("Moved folder %s to %s") % (html.var("what_folder"), target_folder[".path"]))
            return


        ### Operations on HOSTS

        # Deletion of single hosts
        delname = html.var("_delete_host")
        if delname and delname in g_folder[".hosts"]:
            config.need_permission("wato.manage_hosts")
            check_folder_permissions(g_folder, "write")
            return delete_host_after_confirm(delname)

        # Move single hosts to other folders
        if html.has_var("_move_host_to"):
            config.need_permission("wato.edit_hosts")
            hostname = html.var("host")
            check_folder_permissions(g_folder, "write")
            if hostname:
                move_host_to(hostname, html.var("_move_host_to"))
                return

        # bulk operation on hosts
        if not html.transaction_valid():
            return

        if html.var("_bulk_inventory"):
            return "bulkinventory"

        selected_hosts = get_hostnames_from_checkboxes()
        if len(selected_hosts) == 0:
            raise MKUserError(None,
            _("Please select some hosts before doing bulk operations on hosts."))

        # Deletion
        if html.var("_bulk_delete"):
            config.need_permission("wato.manage_hosts")
            check_folder_permissions(g_folder, "write")
            return delete_hosts_after_confirm(selected_hosts)

        # Move
        elif html.var("_bulk_move"):
            config.need_permission("wato.edit_hosts")
            target_folder_name = html.var("bulk_moveto")
            if target_folder_name == "@":
                raise MKUserError("bulk_moveto", _("Please select the destination folder"))
            target_folder = g_folders[target_folder_name]
            num_moved = move_hosts_to(selected_hosts, target_folder_name)
            return None, _("Successfully moved %d hosts to %s") % (num_moved, target_folder["title"])

        # Move to target folder (from import)
        elif html.var("_bulk_movetotarget"):
            config.need_permission("wato.edit_hosts")
            return move_to_imported_folders(selected_hosts)

        elif html.var("_bulk_edit"):
            return "bulkedit"

        elif html.var("_bulk_cleanup"):
            return "bulkcleanup"

    else:
        render_folder_path()
        have_something = show_subfolders(g_folder)
        have_something = show_hosts(g_folder) or have_something
        if not have_something:
            render_main_menu([
                ("newhost", _("Create new host"), "new", "hosts",
                  _("Click here to create a host to be monitored. Please make sure that "
                    "you first have installed the Check_MK agent on that host. If that "
                    "host shall be monitored via SNMP, please make sure, that the monitoring "
                    "system has access and the SNMP community has been set.")),
                ("newcluster", _("Create new cluster"), "new_cluster", "hosts",
                  _("Click here to create a high availability cluster to be monitored. You will "
                    "created a virtual host in the monitoring that is based on the data of two "
                    "or more physically monitored hosts.")),
                ("newfolder", _("Create new folder"), "newfolder", "hosts",
                  _("Hosts are organized in folders. The folders construct a tree which can also "
                    "be used to navigate in the status GUI. Attributes can be inherited along the "
                    "paths of that tree. The usage of folders is optional."))])

def prepare_folder_info():
    load_all_folders()            # load information about all folders
    create_sample_config()        # if called for the very first time!
    declare_host_tag_attributes() # create attributes out of tag definitions
    declare_site_attribute()      # create attribute for distributed WATO
    set_current_folder()          # set g_folder from HTML variable


def check_host_permissions(hostname, exception=True):
    if config.may("wato.all_folders"):
        return True
    host = g_folder[".hosts"][hostname]
    effective = effective_attributes(host, g_folder)
    use, cgs = effective.get("contactgroups", (None, []))
    # Get contact groups of user
    users = load_users()
    if config.user_id not in users:
        user_cgs = []
    else:
        user_cgs = users[config.user_id].get("contactgroups",[])

    for c in user_cgs:
        if c in cgs:
            return True

    reason = _("Sorry, you have no permission on the host '<b>%s</b>'. The host's contact "
               "groups are <b>%s</b>, your contact groups are <b>%s</b>.") % \
               (hostname, ", ".join(cgs), ", ".join(user_cgs))
    if exception:
        raise MKAuthException(reason)
    return reason

def get_folder_permissions_of_users(users):
    folders = {}

    def get_flat_folders(folder):
        folders[folder['.path']] = folder
        for child in folder.get('.folders', {}).itervalues():
            get_flat_folders(child)

    get_flat_folders(api.get_folder_tree())

    permissions = {}

    users = load_users()
    for username in users.iterkeys():
        permissions[username] = {}
        for folder_path, folder in folders.iteritems():
            permissions[username][folder_path] = {
                'read':  check_folder_permissions(folder, 'read', False, username) == True,
                'write': check_folder_permissions(folder, 'write', False, username) == True,
            }
    return permissions

def check_folder_permissions(folder, how, exception=True, user = None):
    if not user:
        if config.may("wato.all_folders"):
            return True
        if how == "read" and config.may("wato.see_all_folders"):
            return True
    else:
        if config.user_may(user, "wato.all_folders"):
            return True
        if how == "read" and config.user_may(user, "wato.see_all_folders"):
            return True

    # Get contact groups of that folder
    effective = effective_attributes(None, folder)
    use, cgs = effective.get("contactgroups", (None, []))

    if not user:
        user = config.user_id

    # Get contact groups of user
    users = load_users()
    if user not in users:
        user_cgs = []
    else:
        user_cgs = users[user].get("contactgroups", [])

    for c in user_cgs:
        if c in cgs:
            return True

    reason = _("Sorry, you have no permission on the folder '<b>%s</b>'. " % folder["title"])
    if not cgs:
        reason += _("The folder has no contact groups assigned to.")
    else:
        reason += _("The folder's contact groups are <b>%s</b>. " % ", ".join(cgs))
        if user_cgs:
            reason += _("Your contact groups are <b>%s</b>.") %  ", ".join(user_cgs)
        else:
            reason += _("But you are not a member of any contact group.")

    if exception:
        raise MKAuthException(reason)
    else:
        return reason

# Make sure that the user is in all of cgs contact groups.
# This is needed when the user assigns contact groups to
# objects. He may only assign such groups he is member himself.
def check_user_contactgroups(cgspec):
    if config.may("wato.all_folders"):
        return

    use, cgs = cgspec
    users = load_users()
    if config.user_id not in users:
        user_cgs = []
    else:
        user_cgs = users[config.user_id]["contactgroups"]
    for c in cgs:
        if c not in user_cgs:
            raise MKAuthException(_("Sorry, you cannot assign the contact group '<b>%s</b>' "
              "because you are not member in that group. Your groups are: <b>%s</b>") %
                 ( c, ", ".join(user_cgs)))



def show_subfolders(folder):
    if len(folder[".folders"]) == 0:
        return False

    html.write("<h3>" + _("Subfolders") + "</h3>")
    html.write("<table class=data>\n")
    html.write("<tr><th class=left>"
               + _("Actions") + "</th><th>"
               + _("Title") + "</th><th>"
               + _("Auth") + "</th>")

    for attr, topic in host_attributes:
        if attr.show_in_table() and attr.show_in_folder():
            html.write("<th>%s</th>" % attr.title())

    if not config.wato_hide_filenames:
        html.write("<th>%s</th>" % _("Directory"))
    html.write("<th class=right>" + _("Hosts") + "</th>")
    html.write("<th class=right>" + _("Subfolders") + "</th>")

    may_move_folders = config.may("wato.manage_folders") and \
            check_folder_permissions(g_folder, "write", False)
    if may_move_folders:
        html.write("<th>" + _("Move To") + "</th>")

    html.write("</tr>\n")

    odd = "even"

    for entry in api.sort_by_title(folder[".folders"].values()):
        odd = odd == "odd" and "even" or "odd"
        html.write('<tr class="data %s0">' % odd)

        name = entry[".name"]
        folder_path = entry[".path"]

        edit_url     = make_link_to([("mode", "editfolder"), ("backfolder", g_folder[".path"])], entry)
        delete_url   = make_action_link([("mode", "folder"),
                       ("_delete_folder", entry[".name"])])
        enter_url    = make_link_to([("mode", "folder")], entry)

        html.write("<td class=buttons>")
        html.icon_button(edit_url, _("Edit the properties of this folder"), "edit")
        if config.may("wato.manage_folders"):
            html.icon_button(delete_url, _("Delete this folder"), "delete")
        html.write("</td>")


        # Title and filename
        html.write('<td class=takeall><a href="%s">%s</a></td>' %
                    (enter_url, entry["title"]))

        # Am I authorized?
        auth = check_folder_permissions(entry, "write", False)
        if auth == True:
            icon = "authok"
            title = _("You have permission to this folder.")
        else:
            icon = "autherr"
            title = htmllib.strip_tags(auth)
        html.write('<td><img class=icon src="images/icon_%s.png" title="%s"></td>' % (icon, title))


        # Attributes for Hosts
        effective = effective_attributes(None, folder)
        for attr, topic in host_attributes:
            if attr.show_in_table() and attr.show_in_folder():
                attrname = attr.name()
                if attrname in entry.get("attributes", {}):
                    tdclass, content = attr.paint(entry["attributes"][attrname], "")
                else:
                    tdclass, content = attr.paint(effective.get(attrname), "")
                    tdclass += " inherited"
                html.write('<td class="%s">%s</td>' % (tdclass, content))

        # Internal foldername
        if not config.wato_hide_filenames:
            html.write("<td>%s</td>" % name)

        # Number of hosts
        html.write("<td class=number>%d</td>" % num_hosts_in(entry, recurse=True))

        # Number of subfolders
        html.write("<td class=number>%d</td>" % len(entry[".folders"]))

        # Move To
        if may_move_folders:
            html.write("<td>")
            move_to_folder_combo("folder", entry, False)
            html.write("</td>")

        html.write("</tr>")
    html.write("</table>")
    return True

def show_hosts(folder):
    load_hosts(folder)
    if len(folder[".hosts"]) == 0:
        return False

    html.write("<h3>" + _("Hosts") + "</h3>")
    html.begin_form("search")
    html.text_input("search")
    html.button("_search", _("Search"))
    html.set_focus("search")
    html.hidden_fields()
    html.end_form()
    html.write("<p>")

    hostnames = folder[".hosts"].keys()
    hostnames.sort()

    # Show table of hosts in this folder
    colspan = 6
    html.begin_form("hosts", None, "POST", onsubmit = 'add_row_selections(this);')
    html.write("<table class=data>\n")
    html.write("<tr><th class=left></th><th></th><th>"
               + _("Hostname") + "</th><th>"
               + _("Auth") + "</th>"
               + "<th>" + _("Tags") + "</th>")

    for attr, topic in host_attributes:
        if attr.show_in_table():
            html.write("<th>%s</th>" % attr.title())
            colspan += 1

    html.write("<th class=right>" + _("Move To") + "</th>")
    html.write("</tr>\n")
    odd = "odd"

    def bulk_actions(at_least_one_imported, top = False):
        # bulk actions
        html.write('<tr class="data %s0">' % odd)
        html.write("<td colspan=%d>" % colspan)
        html.jsbutton('_markall', _('X'), 'javascript:toggle_all_rows();')
        html.write(' ' + _("On all selected hosts:\n"))
        if config.may("wato.manage_hosts"):
            html.button("_bulk_delete", _("Delete"))
        if config.may("wato.edit_hosts"):
            html.button("_bulk_edit", _("Edit"))
            html.button("_bulk_cleanup", _("Cleanup"))
        if config.may("wato.services"):
            html.button("_bulk_inventory", _("Inventory"))
        if config.may("wato.edit_hosts"):
            move_to_folder_combo("host", None, top)
            if at_least_one_imported:
                html.button("_bulk_movetotarget", _("Move to Target Folders"))
        html.write("</td></tr>\n")

    search_text = html.var("search")

    # Remember if that host has a target folder (i.e. was imported with
    # a folder information but not yet moved to that folder). If at least
    # one host has a target folder, then we show an additional bulk action.
    at_least_one_imported = False
    more_than_ten_items = False
    for num, hostname in enumerate(hostnames):
        if search_text and (search_text.lower() not in hostname.lower()):
            continue

        host = g_folder[".hosts"][hostname]
        effective = effective_attributes(host, g_folder)

        if effective.get("imported_folder"):
            at_least_one_imported = True

        if num == 11:
            more_than_ten_items = True

    # Add the bulk action buttons also to the top of the table when this
    # list shows more than 10 rows
    if more_than_ten_items and \
        (config.may("wato.edit_hosts") or config.may("wato.manage_hosts")):
        bulk_actions(at_least_one_imported, top = True)

    host_errors = validate_all_hosts(hostnames) 
    # Now loop again over all hosts and display them
    for hostname in hostnames:
        if search_text and (search_text.lower() not in hostname.lower()):
            continue

        host = g_folder[".hosts"][hostname]
        effective = effective_attributes(host, g_folder)

        # Rows with alternating odd/even styles
        html.write('<tr class="data %s0">' % odd)
        odd = odd == "odd" and "even" or "odd"

        # Column with actions (buttons)
        edit_url     = make_link([("mode", "edithost"), ("host", hostname)])
        services_url = make_link([("mode", "inventory"), ("host", hostname)])
        clone_url    = make_link([("mode", host.get(".nodes") and "newcluster" or "newhost"), 
                                 ("clone", hostname)])
        delete_url   = make_action_link([("mode", "folder"), ("_delete_host", hostname)])

        html.write('<td class=checkbox>')
        html.write("<input type=checkbox name=\"_c_%s\" value=%d />" % (hostname, colspan))
        html.write('</td>\n')

        html.write("<td class=buttons>")
        html.icon_button(edit_url, _("Edit the properties of this host"), "edit")
        if check_host_permissions(hostname, False) == True:
            html.icon_button(services_url, _("Edit the services of this host, do an inventory"), "services")
        if config.may("wato.manage_hosts"):
            html.icon_button(clone_url, _("Create a clone of this host"), "insert")
            html.icon_button(delete_url, _("Delete this host"), "delete")
        html.write("</td>\n")

        # Hostname with link to details page (edit host)
        html.write('<td>')
        errors = host_errors.get(hostname,[]) + validate_host(host, g_folder)
        if errors:
            msg = _("Warning: This host has an invalid configuration: ")
            msg += ", ".join(errors)
            html.icon(msg, "validation_error")
            html.write("&nbsp;")

        html.write('<a href="%s">%s</a>\n' % (edit_url, hostname))

        if ".nodes" in host:
            html.write("&nbsp;")
            html.icon(_("This host is a cluster of %s") % ", ".join(host[".nodes"]), "cluster")
        html.write('</td>')


        # Am I authorized?
        auth = check_host_permissions(hostname, False)
        if auth == True:
            icon = "authok"
            title = _("You have permission to this host.")
        else:
            icon = "autherr"
            title = htmllib.strip_tags(auth)
        html.write('<td><img class=icon src="images/icon_%s.png" title="%s"></td>' % (icon, title))

        # Raw tags
        #
        # Optimize wraps:
        # 1. add <nobr> round the single tags to prevent wrap within tags
        # 2. add "zero width space" (&#8203;)
        html.write("<td>%s</td>" % "<b style='color: #888;'>|</b>&#8203;".join(
                                                [ '<nobr>%s</nobr>' % t for t in host[".tags"] ]))

        # Show attributes
        for attr, topic in host_attributes:
            if attr.show_in_table():
                attrname = attr.name()
                if attrname in host:
                    tdclass, tdcontent = attr.paint(host.get(attrname), hostname)
                else:
                    tdclass, tdcontent = attr.paint(effective.get(attrname), hostname)
                    tdclass += " inherited"
                html.write('<td class="%s">' % tdclass)
                html.write(tdcontent)
                html.write("</td>\n")

        # Move to
        html.write("<td>")
        if config.may("wato.edit_hosts"):
            move_to_folder_combo("host", hostname)
        html.write("</td>\n")
        html.write("</tr>\n")

    if config.may("wato.edit_hosts") or config.may("wato.manage_hosts"):
        bulk_actions(at_least_one_imported)
    html.write("</table>\n")

    html.hidden_fields() 
    html.end_form()

    html.javascript('g_selected_rows = %s;\n'
                    'init_rowselect();' % repr(["_c_%s" % h for h in hostnames]))
    return True

move_to_folder_combo_cache_id = None
def move_to_folder_combo(what, thing = None, top = False):
    global move_to_folder_combo_cache, move_to_folder_combo_cache_id
    if move_to_folder_combo_cache_id != id(html):
        move_to_folder_combo_cache = {}
        move_to_folder_combo_cache_id = id(html)

    # In case of a folder move combo, thing is the folder object
    # we want to move
    if what == "folder" or id(g_folder) not in move_to_folder_combo_cache:
        selections = [("@", _("(select folder)"))]
        for path, afolder in g_folders.items():
            # TODO: Check permisssions
            if afolder != g_folder and \
                 (what != "folder" or not (
                    folder_is_parent_of(thing, afolder)
                    # avoid naming conflict!
                    or thing[".name"] in afolder[".folders"])):
                os_path = afolder[".path"]
                msg = afolder["title"]
                if os_path:
                    msg += " (%s)" % os_path
                selections.append((os_path, msg))
        selections.sort(cmp=lambda a,b: cmp(a[1].lower(), b[1].lower()))
        move_to_folder_combo_cache[g_folder['.path']] = selections
    else:
        selections = move_to_folder_combo_cache[g_folder['.path']]

    if len(selections) > 1:
        if thing == None:
            html.button("_bulk_move", _("Move To:"))
            field_name = 'bulk_moveto'
            if top:
                field_name = '_top_bulk_moveto'
                if html.has_var('bulk_moveto'):
                    html.javascript('update_bulk_moveto("%s")' % html.var('bulk_moveto', ''))
            html.select(field_name, selections, "@",
                        onchange = "update_bulk_moveto(this.value)",
                        attrs = {'class': 'bulk_moveto'})
        elif what == "host":
            html.hidden_field("host", thing)
            uri = html.makeactionuri([("host", thing)])
            html.select("_host_move_%s" % thing, selections, "@",
                "location.href='%s' + '&_move_host_to=' + this.value;" % uri);
        else: # what == "folder"
            # html.hidden_field("what_folder", thing)
            uri = html.makeactionuri([("what_folder", thing[".path"])])
            html.select("_folder_move_%s" % thing[".path"], selections, "@",
                "location.href='%s' + '&_move_folder_to=' + this.value;" % uri);




def move_hosts_to(hostnames, path):
    if path not in g_folders: # non-existing folder
        return

    target_folder = g_folders[path]
    check_folder_permissions(g_folder, "write")
    check_folder_permissions(target_folder, "write")

    if target_folder == g_folder:
        return 0 # target and source are the same

    # read hosts currently in target file
    load_hosts(target_folder)
    target_hosts = target_folder[".hosts"]

    num_moved = 0
    for hostname in hostnames:
        if hostname not in g_folder[".hosts"]: # non-existant host
            continue

        mark_affected_sites_dirty(g_folder, hostname)
        target_hosts[hostname] = g_folder[".hosts"][hostname]
        target_folder["num_hosts"] += 1
        g_folder["num_hosts"] -= 1
        del g_folder[".hosts"][hostname]
        mark_affected_sites_dirty(target_folder, hostname)

        if len(hostnames) == 1:
            log_pending(AFFECTED, hostname, "move-host", _("Moved host from %s to %s") %
                (g_folder[".path"], target_folder[".path"]))
        num_moved += 1

    save_folder_and_hosts(target_folder)
    save_folder_and_hosts(g_folder)
    call_hook_hosts_changed(g_root_folder)
    if len(hostnames) > 1:
        log_pending(AFFECTED, target_folder, "move-host", _("Moved %d hosts from %s to %s") %
            (num_moved, g_folder[".path"], target_folder[".path"]))
    return num_moved


def move_host_to(hostname, target_filename):
    return move_hosts_to([hostname], target_filename)

def delete_hosts_after_confirm(hosts):
    c = wato_confirm(_("Confirm deletion of %d hosts") % len(hosts),
                     _("Do you really want to delete the %d selected hosts?") % len(hosts))
    if c:
        for delname in hosts:
            mark_affected_sites_dirty(g_folder, delname)
            host = g_folder[".hosts"][delname]
            # check_mk_automation(host[".siteid"], "delete-host", [delname])
            del g_folder[".hosts"][delname]
            g_folder["num_hosts"] -= 1
            log_pending(AFFECTED, delname, "delete-host", _("Deleted host %s") % delname)
        save_folder_and_hosts(g_folder)
        call_hook_hosts_changed(g_folder)
        return "folder", _("Successfully deleted %d hosts") % len(hosts)
    elif c == False: # not yet confirmed
        return ""
    else:
        return None # browser reload

def move_folder(what_folder, target_folder):
    old_parent = what_folder[".parent"]
    old_dir = folder_dir(what_folder)
    del old_parent[".folders"][what_folder[".name"]]
    target_folder[".folders"][what_folder[".name"]] = what_folder
    what_folder[".parent"] = target_folder
    new_dir = folder_dir(target_folder)
    shutil.move(old_dir, new_dir)

def delete_folder_after_confirm(del_folder):
    msg = _("Do you really want to delete the folder %s?") % del_folder["title"]
    if not config.wato_hide_filenames:
        msg += _(" Its directory is <tt>%s</tt>.") % folder_dir(del_folder)
    num_hosts = num_hosts_in(del_folder)
    if num_hosts:
        msg += _(" The folder contains <b>%d</b> hosts, which will also be deleted!") % num_hosts
    c = wato_confirm(_("Confirm folder deletion"), msg)

    if c:
        mark_affected_sites_dirty(g_folder)
        del g_folder[".folders"][del_folder[".name"]]
        folder_path = folder_dir(del_folder)
        shutil.rmtree(folder_path)
        log_pending(AFFECTED, del_folder, "delete-folder",
                _("Deleted empty folder %s")% folder_dir(del_folder))
        call_hook_folder_deleted(del_folder)
        return "folder"
    elif c == False: # not yet confirmed
        return ""
    else:
        return None # browser reload

# Create list of all hosts that are select with checkboxes in the current file.
# This is needed for bulk operations.
def get_hostnames_from_checkboxes():
    hostnames = g_folder[".hosts"].keys()
    hostnames.sort()

    selected = []
    if html.var('selected_rows', '') != '':
        selected = html.var('selected_rows', '').split(',')

    selected_hosts = []
    search_text = html.var("search")
    for name in hostnames:
        if (not search_text or (search_text.lower() in name.lower())) \
            and ('_c_' + name) in selected:
            selected_hosts.append(name)
    return selected_hosts

#.
#   .-Edit Folder----------------------------------------------------------.
#   |           _____    _ _ _     _____     _     _                       |
#   |          | ____|__| (_) |_  |  ___|__ | | __| | ___ _ __             |
#   |          |  _| / _` | | __| | |_ / _ \| |/ _` |/ _ \ '__|            |
#   |          | |__| (_| | | |_  |  _| (_) | | (_| |  __/ |               |
#   |          |_____\__,_|_|\__| |_|  \___/|_|\__,_|\___|_|               |
#   |                                                                      |
#   +----------------------------------------------------------------------+
#   | Mode for editing the properties of a folder. This includes the       |
#   | creation of new folders.                                             |
#   '----------------------------------------------------------------------'

def mode_editfolder(phase, new):
    global g_folder

    if new:
        page_title = _("Create new folder")
        name, title = None, None
        mode = "new"
    else:
        page_title = _("Folder Properties")
        name  = g_folder[".name"]
        title = g_folder["title"]
        mode = "edit"

    if phase == "title":
        return page_title

    elif phase == "buttons":
        linkvars = [("mode", "folder")]
        if html.has_var("backfolder"):
            link = make_link_to(linkvars, g_folders[html.var("backfolder")])
        else:
            link = make_link(linkvars)
        html.context_button(_("Back"), link, "back")

    elif phase == "action":
        if new:
            config.need_permission("wato.manage_folders")
        else:
            config.need_permission("wato.edit_folders")

        if not html.check_transaction():
            return "folder"

        # Title
        title = html.var_utf8("title")
        if not title:
            raise MKUserError("title", _("Please supply a title."))

        # OS filename
        if new:
            if not config.wato_hide_filenames:
                name = html.var("name", "").strip()
                check_wato_foldername("name", name)
            else:
                name = create_wato_foldername(title)

        # Attributes
        attributes = collect_attributes()
        attributes_changed = not new and attributes != g_folder.get("attributes", {})

        if new:
            check_folder_permissions(g_folder, "write")
            check_user_contactgroups(attributes.get("contactgroups", (False, [])))
            if g_folder[".path"]:
                newpath = g_folder[".path"] + "/" + name
            else:
                newpath = name
            new_folder = {
                ".name"       : name,
                ".path"       : newpath,
                "title"      : title,
                "attributes" : attributes,
                ".folders"   : {},
                ".hosts"     : {},
                "num_hosts"  : 0,
            }
            g_folders[newpath] = new_folder
            g_folder[".folders"][name] = new_folder
            save_folder(new_folder)
            reload_folder(new_folder)
            call_hook_folder_created(new_folder)
            # Note: sites are not marked as dirty. Only peers will be synced.
            # The creation of a folder without hosts has not effect on the
            # monitoring.
            log_pending(AFFECTED, new_folder, "new-folder", _("Created new folder %s") % title)

        else:
            cgs_changed = attributes.get("contactgroups") != g_folder["attributes"].get("contactgroups")
            other_changed = attributes != g_folder["attributes"] and not cgs_changed
            if other_changed:
                check_folder_permissions(g_folder, "write")
            if g_folder.get(".parent") \
                 and cgs_changed \
                 and True != check_folder_permissions(g_folder.get(".parent"), "write", False):
                 raise MKAuthException(_("Sorry. In order to change the permissions of a folder you need write "
                                         "access to the parent folder."))

            if cgs_changed:
                check_user_contactgroups(attributes.get("contactgroups"))
            log_pending(AFFECTED, g_folder, "edit-folder", "Edited properties of folder %s" % title)

            g_folder["title"]      = title

            if attributes_changed:
                mark_affected_sites_dirty(g_folder)
                g_folder["attributes"] = attributes
                mark_affected_sites_dirty(g_folder)

                # Due to changes in folder/file attributes, host files
                # might need to be rewritten in order to reflect Changes
                # in Nagios-relevant attributes.
                rewrite_config_files_below(g_folder) # due to inherited attributes
                reload_folder(g_folder)
                log_pending(AFFECTED, g_folder, "edit-folder",
                       _("Changed attributes of folder %s") % title)
                call_hook_hosts_changed(g_folder)


        need_sidebar_reload()
        save_folder_and_hosts(g_folder) # save folder metainformation


        if html.has_var("backfolder"):
            set_current_folder(g_folders[html.var("backfolder")])
        return "folder"


    else:
        render_folder_path()
        check_folder_permissions(g_folder, "read")

        html.begin_form("editfolder")
        html.write('<table class="form nomargin">\n')

        # title
        html.write("<tr class=top><td class=legend>Title</td><td class=checkbox></td><td class=content>")
        html.text_input("title", title)
        html.set_focus("title")
        html.write("</td></tr>\n")

        # folder name (omit this for root folder)
        if not (not new and g_folder == g_root_folder):
            if not config.wato_hide_filenames:
                html.write("<tr><td class=legend colspan=2>"
                    + _("Internal directory name") + "<br><i>"
                    + _("This is the name of subdirectory where the files and "
                    "other folders will be created. You cannot change this later.") +
                    "</i></td><td class=content>")

                if new:
                    html.text_input("name")
                else:
                    html.write(name)

                html.write("</td></tr>\n")

        # Attributes inherited to hosts
        if have_folder_attributes():
            if new:
                attributes = {}
                parent = g_folder
                myself = None
            else:
                attributes = g_folder.get("attributes", {})
                parent = g_folder.get(".parent")
                myself = g_folder

            configure_attributes({"folder": attributes}, "folder", parent, myself)

        html.write('<tr><td colspan=3 class="buttons">')
        html.button("save", _("Save &amp; Finish"), "submit")
        html.write("</td></tr>\n")
        html.write("</table>\n")
        html.hidden_fields()
        html.end_form()


def check_wato_foldername(htmlvarname, name):
    if name in g_folder[".folders"]:
        raise MKUserError(htmlvarname, _("A folder with that name already exists."))
    if not name:
        raise MKUserError(htmlvarname, _("Please specify a name."))
    if not re.match("^[-a-z0-9A-Z_]*$", name):
        raise MKUserError(htmlvarname, _("Invalid folder name. Only the characters a-z, A-Z, 0-9, _ and - are allowed."))


def create_wato_foldername(title, in_folder = None):
    if in_folder == None:
        in_folder = g_folder

    basename = convert_title_to_filename(title)
    c = 1
    name = basename
    while True:
        if name not in in_folder[".folders"]:
            break
        c += 1
        name = "%s-%d" % (basename, c)
    return name


def convert_title_to_filename(title):
    converted = ""
    for c in title.lower():
        if c == u'ä':
            converted += 'ae'
        elif c == u'ö':
            converted += 'oe'
        elif c == u'ü':
            converted += 'ue'
        elif c == u'ß':
            converted += 'ss'
        elif c in "abcdefghijklmnopqrstuvwxyz0123456789-_":
            converted += c
        else:
            converted += "_"
    return str(converted)


#.
#   .-Edit-Host------------------------------------------------------------.
#   |               _____    _ _ _     _   _           _                   |
#   |              | ____|__| (_) |_  | | | | ___  ___| |_                 |
#   |              |  _| / _` | | __| | |_| |/ _ \/ __| __|                |
#   |              | |__| (_| | | |_  |  _  | (_) \__ \ |_                 |
#   |              |_____\__,_|_|\__| |_| |_|\___/|___/\__|                |
#   |                                                                      |
#   +----------------------------------------------------------------------+
#   | Mode for host details (new, clone, edit)                             |
#   '----------------------------------------------------------------------'

def mode_edithost(phase, new, cluster):
    hostname = html.var("host") # may be empty in new/clone mode

    clonename = html.var("clone")
    if clonename and clonename not in g_folder[".hosts"]:
        raise MKGeneralException(_("You called this page with an invalid host name."))

    if clonename:
        title = _("Create clone of %s") % clonename
        host = g_folder[".hosts"][clonename]
        cluster = ".nodes" in host
        mode = "clone"
    elif not new and hostname in g_folder[".hosts"]:
        title = _("Edit host") + " " + hostname
        host = g_folder[".hosts"][hostname]
        cluster = ".nodes" in host
        mode = "edit"
    else:
        if cluster:
            title = _("Create new cluster")
            host = { ".nodes" : [] }
        else:
            title = _("Create new host")
            host = {}
        mode = "new"

    if phase == "title":
        return title

    elif phase == "buttons":
        if not new:
            host_status_button(hostname, "hoststatus")
        html.context_button(_("Folder"), make_link([("mode", "folder")]), "back")
        if not new:
            html.context_button(_("Services"),
                  make_link([("mode", "inventory"), ("host", hostname)]), "services")
            html.context_button(_("Rulesets"),
                  make_link([("mode", "rulesets"), ("host", hostname), ("local", "on")]), "rulesets")

    elif phase == "action":
        if not new and html.var("delete"): # Delete this host
            config.need_permission("wato.manage_hosts")
            check_folder_permissions(g_folder, "write")
            if not html.transaction_valid():
                return "folder"
            else:
                return delete_host_after_confirm(hostname)

        host = collect_attributes()
        if cluster:
            nodes = ListOfStrings().from_html_vars("nodes")
            if len(nodes) < 1:
                raise MKUserError("nodes_0", _("The cluster must have at least one node"))
            for nr, node in enumerate(nodes):
                if not find_host(node):
                    raise MKUserError("nodes_%d" % nr, _("The node <b>%s</b> is not a WATO host.") % node)
            host[".nodes"] = nodes

        # handle clone & new
        if new:
            if not html.transaction_valid():
                return "folder"
            config.need_permission("wato.manage_hosts")
            check_folder_permissions(g_folder, "write")
            check_user_contactgroups(host.get("contactgroups", (False, [])))
            if not hostname:
                raise MKUserError("host", _("Please specify a host name."))
            elif hostname in g_folder[".hosts"]:
                raise MKUserError("host", _("A host with this name already exists."))
            elif not re.match("^[a-zA-Z0-9-_.]+$", hostname):
                raise MKUserError("host", _("Invalid host name: must contain only characters, digits, dash, underscore and dot."))
        else:
            config.need_permission("wato.edit_hosts")

            # Check which attributes have changed. For a change in the contact groups
            # we need permissions on the folder. For a change in the rest we need
            # permissions on the host
            old_host = dict(g_folder[".hosts"][hostname].items())
            del old_host[".tags"] # not contained in new host
            cgs_changed = host.get("contactgroups") != old_host.get("contactgroups")
            other_changed = old_host != host and not cgs_changed
            if other_changed:
                check_host_permissions(hostname)
            if cgs_changed \
                 and True != check_folder_permissions(g_folder, "write", False):
                 raise MKAuthException(_("Sorry. In order to change the permissions of a host you need write "
                                         "access to the folder it is contained in."))
            if cgs_changed:
                check_user_contactgroups(host.get("contactgroups", (False, [])))

        if hostname:
            go_to_services = html.var("services")
            if html.check_transaction():

                if new:
                    g_folder[".hosts"][hostname] = host
                    mark_affected_sites_dirty(g_folder, hostname)
                    message = _("Created new host %s.") % hostname
                    log_pending(AFFECTED, hostname, "create-host", message)
                    g_folder["num_hosts"] += 1
                else:
                    # The site attribute might have changed. In that case also
                    # the old site of the host must be marked dirty.
                    mark_affected_sites_dirty(g_folder, hostname)
                    g_folder[".hosts"][hostname] = host
                    mark_affected_sites_dirty(g_folder, hostname)
                    log_pending(AFFECTED, hostname, "edit-host", _("Edited properties of host [%s]") % hostname)
                save_folder_and_hosts(g_folder)
                call_hook_hosts_changed(g_folder)
                reload_hosts(g_folder)

            errors = validate_all_hosts([hostname]).get(hostname, []) + validate_host(host, g_folder)
            if errors: # keep on this page if host does not validate
                return
            elif new:
                return go_to_services and "firstinventory" or "folder"
            else:
                return go_to_services and "inventory" or "folder"

    else:
        # Show outcome of host validation. Do not validate new hosts 
        errors = None
        if new:
            render_folder_path()
        else:
            errors = validate_all_hosts([hostname]).get(hostname, []) + validate_host(host, g_folder)

        if errors:
            html.write("<div class=info>")
            html.write('<table class=validationerror border=0 cellspacing=0 cellpadding=0><tr><td class=img>')
            html.write('<img src="images/icon_validation_error.png"></td><td>')
            html.write('<p><h3>%s</h3><ul>%s</ul></p>' % 
                (_("Warning: This host has an invalid configuration!"), 
                 "".join(["<li>%s</li>" % error for error in errors])))

            if html.form_submitted():
                html.write("<br><b>%s</b>" % _("Your changes have been saved nevertheless."))

            html.write("</td></tr></table></div>")

        html.begin_form("edithost")
        html.write('<table class="form nomargin">\n')

        # host name
        html.write("<tr class=top><td class=legend>" + _("Hostname") +
                   "</td><td class=checkbox></td><td class=content>")
        if hostname and mode == "edit":
            html.write(hostname)
        else:
            html.text_input("host")
            html.set_focus("host")
        html.write("</td></tr>\n")

        # Cluster: nodes
        if cluster:
            vs = ListOfStrings(valuespec = TextAscii(size = 19))
            html.write('<tr><td class=legend>' + _("Nodes") + 
                       '<br><i>%s</i></td>' % _('Enter the host names of the cluster nodes. These '
                       'hosts must be present in WATO. '))
            html.write('<td class=checkbox></td><td class=content>')
            vs.render_input("nodes", host[".nodes"]) 
            html.write('</td></tr>')

        configure_attributes({hostname: host}, "host", parent = g_folder)

        html.write('<tr><td class="buttons" colspan=3>')
<<<<<<< HEAD
        html.image_button("save", _("Save &amp; Finish"), "submit")
        if not new:
            html.image_button("delete", _("Delete host!"), "submit")
        html.image_button("services", _("Save &amp; go to Services"), "submit")
=======
        html.button("services", _("Save &amp; go to Services"), "submit")
        html.button("save", _("Save &amp; Finish"), "submit")
        if not new:
            html.button("delete", _("Delete host!"), "submit")
>>>>>>> 043ac6d1
        html.write("</td></tr>\n")
        html.write("</table>\n")
        html.hidden_fields()
        html.end_form()


def delete_host_after_confirm(delname):
    c = wato_confirm(_("Confirm host deletion"),
                     _("Do you really want to delete the host <tt>%s</tt>?") % delname)
    if c:
        host = g_folder[".hosts"][delname]
        del g_folder[".hosts"][delname]
        g_folder["num_hosts"] -= 1
        save_folder_and_hosts(g_folder)
        log_pending(AFFECTED, delname, "delete-host", _("Deleted host %s") % delname)
        check_mk_automation(host[".siteid"], "delete-host", [delname])
        call_hook_hosts_changed(g_folder)
        return "folder"
    elif c == False: # not yet confirmed
        return ""
    else:
        return None # browser reload

#.
#   .-Inventory & Servicis-------------------------------------------------.
#   |                ____                  _                               |
#   |               / ___|  ___ _ ____   _(_) ___ ___  ___                 |
#   |               \___ \ / _ \ '__\ \ / / |/ __/ _ \/ __|                |
#   |                ___) |  __/ |   \ V /| | (_|  __/\__ \                |
#   |               |____/ \___|_|    \_/ |_|\___\___||___/                |
#   |                                                                      |
#   +----------------------------------------------------------------------+
#   | Mode for doing the inventory on a single host and/or showing and     |
#   | editing the current services of a host.                              |
#   '----------------------------------------------------------------------'

def mode_inventory(phase, firsttime):
    hostname = html.var("host")
    if hostname not in g_folder[".hosts"]:
        raise MKGeneralException(_("You called this page for a non-existing host."))
    host = g_folder[".hosts"][hostname]

    if phase == "title":
        title = _("Services of host %s") % hostname
        if html.var("_scan"):
            title += _(" (live scan)")
        else:
            title += _(" (cached data)")
        return title

    elif phase == "buttons":
        host_status_button(hostname, "host")
        html.context_button(_("Folder"),
                            make_link([("mode", "folder")]), "back")
        html.context_button(_("Host properties"),
                            make_link([("mode", "edithost"), ("host", hostname)]), "back")
        html.context_button(_("Full Scan"), html.makeuri([("_scan", "yes")]))

    elif phase == "action":
        config.need_permission("wato.services")
        check_host_permissions(hostname)
        if html.check_transaction():
            cache_options = not html.var("_scan") and [ '--cache' ] or []
            table = check_mk_automation(host[".siteid"], "try-inventory", cache_options + [hostname])
            table.sort()
            active_checks = {}
            new_target = "folder"
            for st, ct, checkgroup, item, paramstring, params, descr, state, output, perfdata in table:
                if (html.has_var("_cleanup") or html.has_var("_fixall")) \
                    and st in [ "vanished", "obsolete" ]:
                    pass
                elif (html.has_var("_activate_all") or html.has_var("_fixall")) \
                    and st == "new":
                    active_checks[(ct, item)] = paramstring
                else:
                    varname = "_%s_%s" % (ct, item)
                    if html.var(varname, "") != "":
                        active_checks[(ct, item)] = paramstring

            check_mk_automation(host[".siteid"], "set-autochecks", [hostname], active_checks)
            message = _("Saved check configuration of host [%s] with %d services") % \
                        (hostname, len(active_checks))
            log_pending(LOCALRESTART, hostname, "set-autochecks", message)
            mark_affected_sites_dirty(g_folder, hostname, sync=False, restart=True)
            return new_target, message
        return "folder"

    else:
        show_service_table(host, firsttime)


def show_service_table(host, firsttime):
    hostname = host[".name"]

    # Read current check configuration
    cache_options = not html.var("_scan") and [ '--cache' ] or []

    # We first try using the Cache (if the user has not pressed Full Scan). 
    # If we do not find any data, we omit the cache and immediately try
    # again without using the cache.
    try:
        table = check_mk_automation(host[".siteid"], "try-inventory", cache_options + [hostname])
        if len(table) == 0 and cache_options != []:
            table = check_mk_automation(host[".siteid"], "try-inventory", [hostname])
            html.set_var("_scan", "on")
    except Exception, e:
        if config.debug:
            raise
        html.show_error("Inventory failed for this host: %s" % e)
        return

    table.sort()

    html.begin_form("checks", None, "POST")
    fixall = 0
    if config.may("wato.services"):
        for entry in table:
            if entry[0] == 'new' and not html.has_var("_activate_all") and not firsttime:
                html.button("_activate_all", _("Activate missing"))
                fixall += 1
                break
        for entry in table:
            if entry[0] in [ 'obsolete', 'vanished', ]:
                html.button("_cleanup", _("Remove exceeding"))
                fixall += 1
                break

        if fixall == 2:
            html.button("_fixall", _("Fix all missing/exceeding"))

        if len(table) > 0:
            html.button("_save", _("Save manual check configuration"))

    html.hidden_fields()
    if html.var("_scan"):
        html.hidden_field("_scan", "on")

    html.write("<table class=data>\n")

    for state_name, state_type, checkbox in [
        ( _("Available (missing) services"), "new", firsttime ),
        ( _("Already configured services"), "old", True, ),
        ( _("Obsolete services (being checked, but should be ignored)"), "obsolete", True ),
        ( _("Ignored services (configured away by admin)"), "ignored", False ),
        ( _("Vanished services (checked, but no longer exist)"), "vanished", True ),
        ( _("Manual services (defined in main.mk)"), "manual", None ),
        ( _("Legacy services (defined in main.mk)"), "legacy", None )
        ]:
        first = True
        trclass = "even"
        for st, ct, checkgroup, item, paramstring, params, descr, state, output, perfdata in table:
            if state_type != st:
                continue
            if first:
                html.write('<tr class=groupheader><td colspan=7><br>%s</td></tr>\n' % state_name)
                html.write("<tr><th>" + _("Status") + "</th><th>" + _("Checktype") + "</th><th>" + _("Item") + "</th>"
                           "<th>" + _("Service Description") + "</th><th>"
                           + _("Current check") + "</th><th></th><th></th></tr>\n")
                first = False
            trclass = trclass == "even" and "odd" or "even"
            statename = nagios_short_state_names.get(state, "PEND")
            if statename == "PEND":
                stateclass = "state svcstate statep"
                state = 0 # for tr class
            else:
                stateclass = "state svcstate state%s" % state
            html.write("<tr class=\"data %s%d\">" % (trclass, state))

            # Status, Checktype, Item, Description, Check Output
            html.write("<td class=\"%s\">%s</td><td>%s</td><td>%s</td><td>%s</td><td>%s</td>" %
                    (stateclass, statename, ct, item, descr, output))

            # Icon for Rule editor, Check parameters
            html.write("<td>")
            if checkgroup:
                varname = "checkgroup_parameters:" + checkgroup
                if varname in g_rulespecs:
                    rulespec = g_rulespecs[varname]
                    url = make_link([("mode", "edit_ruleset"),
                                     ("varname", varname),
                                     ("host", hostname),
                                     ("item", repr(item))])
                    try:
                        rulespec["valuespec"].validate_datatype(params, "")
                        rulespec["valuespec"].validate_value(params, "")
                        paramtext = rulespec["valuespec"].value_to_text(params)
                    except Exception, e:
                        if config.debug:
                            raise
                        paramtext = _("Invalid check parameter: %s!") % e
                        paramtext += _(" The parameter is: %r") % (params,)

                    title = "Check parameters for this service: " + paramtext
                    html.write('<a href="%s"><img title="%s" class=icon src="images/icon_rulesets.png"></a>' %
                       (url, title))

            html.write("</td>")

            # Checkbox
            html.write("<td>")
            if checkbox != None:
                varname = "_%s_%s" % (ct, item)
                html.checkbox(varname, checkbox)
            html.write("</td></tr>\n")
    html.write("</table>\n")
    html.end_form()


#.
#   .-Search---------------------------------------------------------------.
#   |                   ____                      _                        |
#   |                  / ___|  ___  __ _ _ __ ___| |__                     |
#   |                  \___ \ / _ \/ _` | '__/ __| '_ \                    |
#   |                   ___) |  __/ (_| | | | (__| | | |                   |
#   |                  |____/ \___|\__,_|_|  \___|_| |_|                   |
#   |                                                                      |
#   +----------------------------------------------------------------------+
#   | Dialog for searching for hosts - globally in all files               |
#   '----------------------------------------------------------------------'

def mode_search(phase):
    if phase == "title":
        return _("Search for hosts in %s and below" % (g_folder["title"]))

    elif phase == "buttons":
        html.context_button(_("Folder"), make_link([("mode", "folder")]), "back")

    elif phase == "action":
        pass

    else:
        render_folder_path()

        ## # Show search form
        html.begin_form("search")
        html.write("<table class=\"form nomargin\">")

        # host name
        html.write("<tr class=top><td class=legend colspan=2>" + _("Hostname") + "</td><td class=content>")
        html.text_input("host")
        html.set_focus("host")
        html.write("</td></tr>\n")

        # Attributes
        configure_attributes({}, "search", parent = None)

        # Button
        html.write('<tr><td class="buttons" colspan=3>')
        html.button("_global", _("Search globally"), "submit")
        html.button("_local", _("Search in %s") % g_folder["title"], "submit")
        html.write("</td></tr>\n")

        html.write("</table>\n")
        html.hidden_fields()
        html.end_form()

        # Show search results
        if html.transaction_valid():
            html.write("</td><td>")
            crit = {
                ".name" : html.var("host"),
            }
            crit.update(collect_attributes(do_validate = False))

            html.write("<h3>" + _("Search results:") + "</h3>")
            if html.has_var("_local"):
                folder = g_folder
            else:
                folder = g_root_folder

            # html.write("<pre>%s</pre>" % pprint.pformat(crit))
            if not search_hosts_in_folders(folder, crit):
                html.message(_("No matching hosts found."))



def search_hosts_in_folders(folder, crit):
    num_found = 0

    num_found = search_hosts_in_folder(folder, crit)
    for f in folder[".folders"].values():
        num_found += search_hosts_in_folders(f, crit)

    return num_found


def search_hosts_in_folder(folder, crit):
    found = []
    hosts = load_hosts(folder)
    for hostname, host in hosts.items():
        if crit[".name"] and crit[".name"].lower() not in hostname.lower():
            continue

        # Compute inheritance
        effective = effective_attributes(host, folder)

        # Check attributes
        dont_match = False
        for attr, topic in host_attributes:
            attrname = attr.name()
            if attrname in crit and  \
                not attr.filter_matches(crit[attrname], effective.get(attrname), hostname):
                dont_match = True
                break
        if dont_match:
           continue

        found.append((hostname, host, effective))

    if found:
        render_folder_path(folder, True)
        found.sort()
        html.write("<table class=data><tr><th>%s</th>" % (_("Hostname"), ))
        for attr, topic in host_attributes:
            if attr.show_in_table():
                html.write("<th>%s</th>" % attr.title())
        html.write("</tr>")

        even = "even"
        for hostname, host, effective in found:
            even = even == "even" and "odd" or "even"
            host_url =  make_link_to([("mode", "edithost"), ("host", hostname)], folder)
            html.write('<tr class="data %s0"><td><a href="%s">%s</a></td>\n' %
               (even, host_url, hostname))
            for attr, topic in host_attributes:
                attrname = attr.name()
                if attr.show_in_table():
                    if attrname in host:
                        tdclass, content = attr.paint(host[attrname], hostname)
                    else:
                        tdclass, content = attr.paint(effective[attrname], hostname)
                        tdclass += " inherited"
                    html.write('<td class="%s">%s</td>' % (tdclass, content))
        html.write("</tr>\n")
        html.write("</table><br>\n")

    return len(found)

#.
#   .-CSV-Import-----------------------------------------------------------.
#   |       ____ ______     __   ___                            _          |
#   |      / ___/ ___\ \   / /  |_ _|_ __ ___  _ __   ___  _ __| |_        |
#   |     | |   \___ \\ \ / /____| || '_ ` _ \| '_ \ / _ \| '__| __|       |
#   |     | |___ ___) |\ V /_____| || | | | | | |_) | (_) | |  | |_        |
#   |      \____|____/  \_/     |___|_| |_| |_| .__/ \___/|_|   \__|       |
#   |                                         |_|                          |
#   +----------------------------------------------------------------------+
#   | The following functions help implementing an import of hosts from    |
#   | third party applications, such as from CVS files. The import itsself |
#   | is not yet coded, but functions for dealing with the imported hosts. |
#   '----------------------------------------------------------------------'

def move_to_imported_folders(hosts):
    c = wato_confirm(
              _("Confirm moving hosts"),
              _('You are going to move the selected hosts to folders '
                'representing their original folder location in the system '
                'you did the import from. Please make sure that you have '
                'done an <b>inventory</b> before moving the hosts.'))
    if c == False: # not yet confirmed
        return ""
    elif not c:
        return None # browser reload

    # Create groups of hosts with the same target folder
    targets = {}
    for hostname in hosts:
        host = g_folder[".hosts"][hostname]
        effective = effective_attributes(host, g_folder)
        imported_folder = effective.get('imported_folder')
        if imported_folder == None:
            continue
        targets.setdefault(imported_folder, []).append(hostname)

        # Remove target folder information, now that the hosts are
        # at their target position.
        del host['imported_folder']

    # Now handle each target folder
    num_moved = 0
    for imported_folder, hosts in targets.items():
        # Next problem: The folder path in imported_folder refers
        # to the Alias of the folders, not to the internal file
        # name. And we need to create folders not yet existing.
        target_folder = create_target_folder_from_aliaspath(imported_folder)
        num_moved += move_hosts_to(hosts, target_folder[".path"])
        save_folder(target_folder)
    save_folder(g_folder)
    log_pending(AFFECTED, g_folder, "move-hosts", _("Moved %d imported hosts to their original destination.") % num_moved)
    return None, _("Successfully moved %d hosts to their original folder destinations.") % num_moved


def create_target_folder_from_aliaspath(aliaspath):
    # The alias path is a '/' separated path of folder titles.
    # An empty path is interpreted as root path. The actual file
    # name is the host list with the name "Hosts".
    if aliaspath == "" or aliaspath == "/":
        folder = g_root_folder
    else:
        parts = aliaspath.strip("/").split("/")
        folder = g_root_folder
        while len(parts) > 0:
            # Look in current folder for subfolder with the target name
            for name, f in folder.get(".folders", {}).items():
                if f["title"] == parts[0]:
                    folder = f
                    parts = parts[1:]
                    break
            else: # not found. Create this folder
                name = create_wato_foldername(parts[0], folder)
                new_path = folder[".path"]
                if new_path:
                    new_path += "/"
                new_path += name

                new_folder = {
                    ".name"      : name,
                    ".path"      : new_path,
                    "title"      : parts[0],
                    "attributes" : {},
                    ".folders"   : {},
                    ".files"     : {},
                    ".parent"    : folder,
                }

                if '.siteid' in folder:
                    new_folder['.siteid'] = folder[".siteid"]

                folder[".folders"][name] = new_folder
                g_folders[new_path] = new_folder
                folder = new_folder
                parts = parts[1:]
                save_folder(folder) # make sure, directory is created
                reload_folder(folder)

    return folder



#.
#   .-Bulk-Inventory-------------------------------------------------------.
#   |  ____        _ _      ___                      _                     |
#   | | __ ) _   _| | | __ |_ _|_ ____   _____ _ __ | |_ ___  _ __ _   _   |
#   | |  _ \| | | | | |/ /  | || '_ \ \ / / _ \ '_ \| __/ _ \| '__| | | |  |
#   | | |_) | |_| | |   <   | || | | \ V /  __/ | | | || (_) | |  | |_| |  |
#   | |____/ \__,_|_|_|\_\ |___|_| |_|\_/ \___|_| |_|\__\___/|_|   \__, |  |
#   |                                                              |___/   |
#   +----------------------------------------------------------------------+
#   | When the user wants to scan the services of multiple hosts at once   |
#   | this function is used. There is no fine-tuning possibility. We       |
#   | simply do something like -I or -II on the list of hosts.             |
#   '----------------------------------------------------------------------'

def mode_bulk_inventory(phase):
    if phase == "title":
        return _("Bulk service detection (inventory)")

    elif phase == "buttons":
        html.context_button(_("Folder"), make_link([("mode", "folder")]), "back")
        return

    elif phase == "action":
        if html.var("_item"):
            how = html.var("how")
            try:
                folderpath, hostname = html.var("_item").split("|")
                folder = g_folders[folderpath]
                load_hosts(folder)
                host = folder[".hosts"][hostname]
                eff = effective_attributes(host, folder)
                site_id = eff.get("site")
                counts = check_mk_automation(site_id, "inventory", [how, hostname])
                #counts = ( 1, 2, 3, 4 )
                result = repr([ 'continue', 1, 0 ] + list(counts)) + "\n"
                result += _("Inventorized %s<br>\n") % hostname
                mark_affected_sites_dirty(folder, hostname, sync=False, restart=True)
                log_pending(AFFECTED, hostname, "bulk-inventory",
                    _("Inventorized host: %d added, %d removed, %d kept, %d total services") % counts)
            except Exception, e:
                result = repr([ 'failed', 1, 1, 0, 0, 0, 0, ]) + "\n"
                if site_id:
                    msg = _("Error during inventory of %s on site %s: %s") % (hostname, site_id, e)
                else:
                    msg = _("Error during inventory of %s: %s") % (hostname, e)
                if config.debug:
                    msg += "<br><pre>%s</pre>" % format_exception().replace("\n", "<br>")
                result += msg + "\n<br>"
            html.write(result)
            return ""
        return


    # interactive progress is *not* done in action phase. It
    # renders the page content itself.

    hostnames = get_hostnames_from_checkboxes()

    # check all permissions before beginning inventory
    config.need_permission("wato.services")
    for hostname in hostnames:
        check_host_permissions(hostname)

    items = [ "%s|%s" % (g_folder[".path"], hostname)
             for hostname in hostnames ]

    if html.var("_start"):
        # Start interactive progress
        interactive_progress(
            items,
            _("Bulk inventory"),  # title
            [ (_("Total hosts"),      0),
              (_("Failed hosts"),     0),
              (_("Services added"),   0),
              (_("Services removed"), 0),
              (_("Services kept"),    0),
              (_("Total services"),   0) ], # stats table
            [ ("mode", "folder") ], # URL for "Stop/Finish" button
            50, # ms to sleep between two steps
        )

    else:
        html.begin_form("bulkinventory", None, "POST")
        html.hidden_fields()

        # Mode of action
        html.write(_("<p>You have selected <b>%d</b> hosts for bulk inventory. "
                   "Check_MK inventory will automatically find and configure "
                   "services to be checked on your hosts.</p>") % len(hostnames))
        html.write("<table class=form>")
        html.write("<tr><td class=legend>" + _("Mode") + "</td><td class=content>")
        html.radiobutton("how", "new",     True,  _("Find only new services") + "<br>")
        html.radiobutton("how", "remove",  False, _("Remove obsolete services") + "<br>")
        html.radiobutton("how", "fixall",  False, _("Find new &amp; remove obsolete") + "<br>")
        html.radiobutton("how", "refresh", False, _("Refresh all services (tabula rasa)") + "<br>")
        html.write("</td></tr>")

        # Start button
        html.write('<tr><td colspan=2 class="buttons">')
        html.button("_start", _("Start"))
        html.write("</tr>")

        html.write("</table>")

#.
#   .-Bulk-Edit------------------------------------------------------------.
#   |                ____        _ _      _____    _ _ _                   |
#   |               | __ ) _   _| | | __ | ____|__| (_) |_                 |
#   |               |  _ \| | | | | |/ / |  _| / _` | | __|                |
#   |               | |_) | |_| | |   <  | |__| (_| | | |_                 |
#   |               |____/ \__,_|_|_|\_\ |_____\__,_|_|\__|                |
#   |                                                                      |
#   +----------------------------------------------------------------------+
#   | Change the attributes of a number of selected host at once. Also the |
#   | cleanup is implemented here: the bulk removal of explicit attribute  |
#   | values.                                                              |
#   '----------------------------------------------------------------------'

def mode_bulk_edit(phase):
    if phase == "title":
        return _("Bulk edit hosts")

    elif phase == "buttons":
        html.context_button(_("Folder"), make_link([("mode", "folder")]), "back")
        return

    elif phase == "action":
        if html.check_transaction():
            config.need_permission("wato.edit_hosts")
            changed_attributes = collect_attributes()
            if "contactgroups" in changed_attributes:
                 if True != check_folder_permissions(g_folder, "write", False):
                     raise MKAuthException(_("Sorry. In order to change the permissions of a host you need write "
                                             "access to the folder it is contained in."))

            hostnames = get_hostnames_from_checkboxes()
            # Check all permissions for doing any edit
            for hostname in hostnames:
                check_host_permissions(hostname)

            for hostname in hostnames:
                host = g_folder[".hosts"][hostname]
                mark_affected_sites_dirty(g_folder, hostname)
                host.update(changed_attributes)
                mark_affected_sites_dirty(g_folder, hostname)
                log_pending(AFFECTED, hostname, "bulk-edit", _("Changed attributes of host %s in bulk mode") % hostname)
            save_folder_and_hosts(g_folder)
            reload_hosts() # indirect host tag changes
            call_hook_hosts_changed(g_folder)
            return "folder"
        return

    hostnames = get_hostnames_from_checkboxes()
    hosts = dict([(hn, g_folder[".hosts"][hn]) for hn in hostnames])

    html.write("<p>" + _("You have selected <b>%d</b> hosts for bulk edit. You can now change "
               "host attributes for all selected hosts at once. ") % len(hostnames))
    html.write(_("If a select is set to <i>don't change</i> then currenty not all selected "
    "hosts share the same setting for this attribute. If you leave that selection, all hosts "
    "will keep their individual settings.") + "</p>")

    html.begin_form("bulkedit", None, "POST")
    html.write("<table class=form>")
    configure_attributes(hosts, "bulk", parent = g_folder)
    html.write('<tr><td colspan=3 class="buttons">')
    html.button("_save", _("Save &amp; Finish"))
    html.write("</td></tr>")
    html.write("</table>")
    html.hidden_fields()
    html.end_form()


#.
#   .-Bulk-Cleanup---------------------------------------------------------.
#   |      ____        _ _       ____ _                                    |
#   |     | __ ) _   _| | | __  / ___| | ___  __ _ _ __  _   _ _ __        |
#   |     |  _ \| | | | | |/ / | |   | |/ _ \/ _` | '_ \| | | | '_ \       |
#   |     | |_) | |_| | |   <  | |___| |  __/ (_| | | | | |_| | |_) |      |
#   |     |____/ \__,_|_|_|\_\  \____|_|\___|\__,_|_| |_|\__,_| .__/       |
#   |                                                         |_|          |
#   +----------------------------------------------------------------------+
#   | Mode for removing attributes from host in bulk mode.                 |
#   '----------------------------------------------------------------------'

def mode_bulk_cleanup(phase):
    if phase == "title":
        return _("Bulk removal of explicit attributes")

    elif phase == "buttons":
        html.context_button(_("Folder"), make_link([("mode", "folder")]), "back")
        return

    elif phase == "action":
        if html.check_transaction():
            config.need_permission("wato.edit_hosts")
            to_clean = bulk_collect_cleaned_attributes()
            if "contactgroups" in to_clean:
                 if True != check_folder_permissions(g_folder, "write", False):
                     raise MKAuthException(_("Sorry. In order to change the permissions of a host you need write "
                                             "access to the folder it is contained in."))
            hostnames = get_hostnames_from_checkboxes()

            # Check all permissions for doing any edit
            for hostname in hostnames:
                check_host_permissions(hostname)

            for hostname in hostnames:
                mark_affected_sites_dirty(g_folder, hostname)
                host = g_folder[".hosts"][hostname]
                num_cleaned = 0
                for attrname in to_clean:
                    num_cleaned += 1
                    if attrname in host:
                        del host[attrname]
                if num_cleaned > 0:
                    log_pending(AFFECTED, hostname, "bulk-cleanup", _("Cleaned %d attributes of host %s in bulk mode") % (
                    num_cleaned, hostname))
                    mark_affected_sites_dirty(g_folder, hostname)
            save_hosts(g_folder)
            reload_hosts() # indirect host tag changes
            return "folder"
        return

    hostnames = get_hostnames_from_checkboxes()
    hosts = dict([(hn, g_folder[".hosts"][hn]) for hn in hostnames])

    html.write("<p>" + _("You have selected <b>%d</b> hosts for bulk cleanup. This means removing "
    "explicit attribute values from hosts. The hosts will then inherit attributes "
    "configured at the host list or folders or simply fall back to the builin "
    "default values.") % len(hostnames))
    html.write("</p>")

    html.begin_form("bulkcleanup", None, "POST")
    html.write("<table class=form>")
    if not bulk_cleanup_attributes(g_folder, hosts):
        html.write("<tr><td class=buttons>")
        html.write(_("The selected hosts have no explicit attributes"))
        html.write("</td></tr>\n")
    else:
        html.write('<tr><td colspan=2 class="buttons">')
        html.button("_save", _("Save &amp; Finish"))
        html.write("</td></tr>")
    html.write("</table>")
    html.hidden_fields()
    html.end_form()


def bulk_collect_cleaned_attributes():
    to_clean = []
    for attr, topic in host_attributes:
        attrname = attr.name()
        if html.get_checkbox("_clean_" + attrname) == True:
            to_clean.append(attrname)
    return to_clean


def bulk_cleanup_attributes(the_file, hosts):
    num_shown = 0
    for attr, topic in host_attributes:
        attrname = attr.name()

        # only show attributes that at least on host have set
        num_haveit = 0
        for hostname, host in hosts.items():
            if attrname in host:
                num_haveit += 1

        if num_haveit == 0:
            continue

        # If the attribute is mandatory and no value is inherited
        # by file or folder, the attribute cannot be cleaned.
        container = the_file
        is_inherited = False
        while container:
            if "attributes" in container and attrname in container["attributes"]:
                is_inherited = True
                inherited_value = container["attributes"][attrname]
                break
            container = container.get(".parent")


        num_shown += 1

        # Legend and Help
        html.write("<tr><td class=legend>%s" % attr.title())
        if attr.help():
            html.write("<br><i>%s</i>" % attr.help())
        html.write("</td>")
        html.write("<td class=content>")

        if attr.is_mandatory() and not is_inherited:
            html.write(_("This attribute is mandatory and there is no value "
                         "defined in the host list or any parent folder."))
        else:
            html.checkbox("_clean_%s" % attrname, False)
            html.write(" clean this attribute on <b>%s</b> hosts" %
                (num_haveit == len(hosts) and "all selected" or str(num_haveit)))
        html.write("</td></tr>")

    return num_shown > 0



#.
#   .-Random Hosts---------------------------------------------------------.
#   |  ____                 _                   _   _           _          |
#   | |  _ \ __ _ _ __   __| | ___  _ __ ___   | | | | ___  ___| |_ ___    |
#   | | |_) / _` | '_ \ / _` |/ _ \| '_ ` _ \  | |_| |/ _ \/ __| __/ __|   |
#   | |  _ < (_| | | | | (_| | (_) | | | | | | |  _  | (_) \__ \ |_\__ \   |
#   | |_| \_\__,_|_| |_|\__,_|\___/|_| |_| |_| |_| |_|\___/|___/\__|___/   |
#   |                                                                      |
#   +----------------------------------------------------------------------+
#   | This module allows the creation of large numbers of random hosts,    |
#   | for test and development.                                            |
#   '----------------------------------------------------------------------'
def mode_random_hosts(phase):
    if phase == "title":
        return _("Random Hosts")

    elif phase == "buttons":
        html.context_button(_("Folder"), make_link([("mode", "folder")]), "back")
        return

    elif phase == "action":
        if html.check_transaction():
            count = int(html.var("count"))
            folders = int(html.var("folders"))
            levels = int(html.var("levels"))
            created = create_random_hosts(g_folder, count, folders, levels)
            return "folder", _("Created %d random hosts.") % created
        else:
            return "folder"

    html.begin_form("random")
    html.write("<table class=form>")
    html.write("<tr><td class=legend>%s</td>" % _("Number to create"))
    html.write("</td><td class=content>")
    html.write("%s: " % _("Hosts to create in each folder"))
    html.number_input("count", 10)
    html.set_focus("count")
    html.write("<br>%s: " % _("Number of folders to create in each level"))
    html.number_input("folders", 10)
    html.write("<br>%s: " % _("Levels of folders to create"))
    html.number_input("levels", 1)
    html.write("</td></tr>")

    html.write("<tr><td class=buttons colspan=2>")
    html.button("start", _("Start!"), "submit")
    html.write("</tr></table>\n")
    html.hidden_fields()
    html.end_form()

def create_random_hosts(folder, count, folders, levels):
    import random
    if levels == 0:
        created = 0
        while created < count:
            name = "random_%010d" % int(random.random() * 10000000000)
            host = {"ipaddress" : "127.0.0.1"}
            folder[".hosts"][name] = host
            created += 1
        folder["num_hosts"] += count
        save_folder_and_hosts(folder)
        reload_hosts()
        return count
    else:
        total_created = 0
        if folder[".path"]:
            prefixpath = folder[".path"] + "/"
        else:
            prefixpath = ""
        created = 0
        while created < folders:
            created += 1
            i = 1
            while True:
                name = "folder_%02d" % i
                if name not in folder[".folders"]:
                    break
                i += 1
            title = "Subfolder %02d" % i
            path = prefixpath + name
            subfolder = {
                ".parent" : folder,
                ".name" : name,
                ".folders" : {},
                ".hosts" : {},
                ".path" : path,
                "attributes" : {},
                "num_hosts" : 0,
                "title" : title,
            }
            g_folders[path] = subfolder
            folder[".folders"][name] = subfolder
            save_folder(subfolder)
            total_created += create_random_hosts(subfolder, count, folders, levels - 1)
        save_folder(folder)
        return total_created

#.
#   .-Auditlog-------------------------------------------------------------.
#   |                    _                 __ _ _                          |
#   |                   | |    ___   __ _ / _(_) | ___                     |
#   |                   | |   / _ \ / _` | |_| | |/ _ \                    |
#   |                   | |__| (_) | (_| |  _| | |  __/                    |
#   |                   |_____\___/ \__, |_| |_|_|\___|                    |
#   |                               |___/                                  |
#   +----------------------------------------------------------------------+
#   | Handling of the audit logfiles                                       |
#   '----------------------------------------------------------------------'
def mode_auditlog(phase):
    if phase == "title":
        return _("Audit logfile")

    elif phase == "buttons":
        home_button()
        changelog_button()
        if log_exists("audit") and config.may("wato.auditlog") and config.may("wato.edit"):
            html.context_button(_("Download"),
                html.makeactionuri([("_action", "csv")]), "download")
            if config.may("wato.edit"):
                html.context_button(_("Clear Logfile"),
                    html.makeactionuri([("_action", "clear")]), "trash")
        return

    elif phase == "action":
        if html.var("_action") == "clear":
            config.need_permission("wato.auditlog")
            config.need_permission("wato.edit")
            return clear_audit_log_after_confirm()

        elif html.var("_action") == "csv":
            config.need_permission("wato.auditlog")
            return export_audit_log()

    audit = parse_audit_log("audit")
    if len(audit) == 0:
        html.write("<div class=info>" + _("The audit logfile is empty.") + "</div>")
    else:
        render_audit_log(audit, "audit")

#.
#   .-Pending & Replication------------------------------------------------.
#   |                 ____                _ _                              |
#   |                |  _ \ ___ _ __   __| (_)_ __   __ _                  |
#   |                | |_) / _ \ '_ \ / _` | | '_ \ / _` |                 |
#   |                |  __/  __/ | | | (_| | | | | | (_| |                 |
#   |                |_|   \___|_| |_|\__,_|_|_| |_|\__, |                 |
#   |                                               |___/                  |
#   +----------------------------------------------------------------------+
#   | Mode for activating pending changes. Does also replication with      |
#   | remote sites in distributed WATO.                                    |
#   '----------------------------------------------------------------------'

def mode_changelog(phase):
    # See below for the usage of this weird variable...
    global sitestatus_do_async_replication
    try:
        sitestatus_do_async_replication
    except:
        sitestatus_do_async_replication = False

    if phase == "title":
        return _("Pending changes to activate")

    elif phase == "buttons":
        home_button()
        # Commit pending log right here, if all sites are up-to-date
        if is_distributed() and global_replication_state() == "clean":
            log_commit_pending()

        if config.may("wato.activate") and (
                (not is_distributed() and log_exists("pending"))
            or  (is_distributed() and global_replication_state() == "dirty")):
            html.context_button(_("Activate Changes!"),
                html.makeactionuri([("_action", "activate")]),
                             "apply", True, id="act_changes_button")

        if is_distributed():
            html.context_button(_("Site Configuration"), make_link([("mode", "sites")]), "sites")

    elif phase == "action":
        defective_hosts = validate_all_hosts([], force_all = True)
        if defective_hosts:
            raise MKUserError(None, _("You cannot activate changes while some hosts have "
              "an invalid configuration: ") + ", ".join(
                [ '<a href="%s">%s</a>' % (make_link([("mode", "edithost"), ("host", hn)]), hn)
                  for hn in defective_hosts.keys() ]))
              

        sitestatus_do_async_replication = False # see below
        if html.has_var("_siteaction"):
            config.need_permission("wato.activate")
            site_id = html.var("_site")
            action = html.var("_siteaction")
            if html.check_transaction():
                try:
                    # If the site has no pending changes but just needs restart,
                    # the button text is just "Restart". We do a sync anyway. This
                    # can be optimized in future but is the save way for now.
                    site = config.site(site_id)
                    if action in [ "sync", "sync_restart" ]:
                        response = synchronize_site(site, restart = action == "restart")
                    else:
                        try:
                            restart_site(site)
                            response = True
                        except Exception, e:
                            response = str(e)

                    if response == True:
                        return None
                    else:
                        raise MKUserError(None, _("Error on remote access to site: %s") % response)

                except MKAutomationException, e:
                    raise MKUserError(None, _("Remote command on site %s failed: <pre>%s</pre>") % (site_id, e))
                except Exception, e:
                    if config.debug:
                        raise
                    raise MKUserError(None, _("Remote command on site %s failed: <pre>%s</pre>") % (site_id, e))

        elif html.check_transaction():
            config.need_permission("wato.activate")
            create_snapshot()
            if is_distributed():
                # Do nothing here, but let site status table be shown in a mode
                # were in each site that is not up-to-date an asynchronus AJAX
                # job is being startet that updates that site
                sitestatus_do_async_replication = True
            else:
                try:
                    check_mk_local_automation(config.wato_activation_method)
                except Exception, e:
                    if config.debug:
                        raise
                    else:
                        raise MKUserError(None, "Error executing hooks: %s" % str(e))
                log_commit_pending() # flush logfile with pending actions
                log_audit(None, "activate-config", _("Configuration activated, monitoring server restarted"))
                return None, _("The new configuration has been successfully activated.")

    else:
        # Distributed WATO: Show replication state of each site
        if is_distributed():

            # During bulk replication we rather create the sync snapshot now. Otherwise
            # there is the danger, that it is created multiple times in parallel, thus
            # wasting time.
            if sitestatus_do_async_replication:
                create_sync_snapshot()

            html.write("<h3>%s</h3>" % _("Distributed WATO - replication status"))
            repstatus = load_replication_status()
            sites = config.allsites().items()
            sites.sort(cmp = lambda a,b: cmp(a[1].get("alias",a[0]), b[1].get("alias", b[0])))
            html.write("<table class=data>")
            html.write("<tr class=dualheader>")
            html.write("<th rowspan=2>%s</th>" % _("ID") +
                       "<th rowspan=2>%s</th>" % _("Alias"))
            html.write("<th colspan=6>%s</th>" % _("Livestatus"))
            html.write("<th colspan=%d>%s</th>" %
                         (sitestatus_do_async_replication and 3 or 6, _("Replication")))
            html.write("<tr>" +
                       "<th>%s</th>" % _("Status") +
                       "<th>%s</th>" % _("Version") +
                       "<th>%s</th>" % _("Core") +
                       "<th>%s</th>" % _("Ho.") +
                       "<th>%s</th>" % _("Sv.") +
                       "<th>%s</th>" % _("Uptime") +
                       "<th>%s</th>" % _("Multisite URL") +
                       "<th>%s</th>" % _("Type"))
            if sitestatus_do_async_replication:
                html.write("<th>%s</th>" % _("Replication result"))
            else:
                html.write("<th>%s</th>" % _("State") +
                           "<th>%s</th>" % _("Actions") +
                           "<th>%s</th>" % _("Last result"))
            html.write("</tr>")

            odd = "even"
            num_replsites = 0 # for detecting end of bulk replication
            for site_id, site in sites:
                is_local = site_is_local(site_id)

                if not is_local and not site.get("replication"):
                    continue

                ss = html.site_status.get(site_id, {})
                status = ss.get("state", "unknown")
                srs = repstatus.get(site_id, {})

                # Make row red, if site status is not online
                html.write('<tr class="data %s%d">' % (odd, status != "online" and 2 or 0))

                # ID & Alias
                html.write("<td><a href='%s'>%s</a></td>" %
                   (make_link([("mode", "edit_site"), ("edit", site_id)]), site_id))
                html.write("<td>%s</td>" % site.get("alias", ""))

                # Livestatus
                html.write('<td><div class="sitestatus %s">%s</div></td>' % (status, status))

                # Livestatus-Version
                html.write('<td>%s</td>' % ss.get("livestatus_version", ""))

                # Core-Version
                html.write('<td>%s</td>' % ss.get("program_version", ""))

                # Hosts/services
                html.write('<td class=number><a href="view.py?view_name=sitehosts&site=%s">%s</a></td>' %
                  (site_id, ss.get("num_hosts", "")))
                html.write('<td class=number><a href="view.py?view_name=sitesvcs&site=%s">%s</a></td>' %
                  (site_id, ss.get("num_services", "")))

                # Uptime / Last restart
                if "program_start" in ss:
                    age_text = html.age_text(time.time() - ss["program_start"])
                else:
                    age_text = ""
                html.write('<td class=number>%s</td>' % age_text)

                # Multisite-URL
                html.write("<td>%s</td>" % (not is_local
                   and "<a target=\"_blank\" href='%s'>%s</a>" % tuple([site.get("multisiteurl")]*2) or ""))

                # Type
                if is_local:
                    sitetype = _("local")
                elif site["replication"] == "slave":
                    sitetype = _("Slave")
                else:
                    sitetype = _("Peer")
                html.write("<td>%s</td>" % sitetype)

                need_restart = srs.get("need_restart")
                need_sync    = srs.get("need_sync") and not site_is_local(site_id)
                uptodate = not (need_restart or need_sync)

                # Start asynchronous replication
                if sitestatus_do_async_replication:
                    html.write("<td class=repprogress>")
                    # Do only include sites that are known to be up
                    if not site_is_local(site_id) and not "secret" in site:
                        html.write("<b>%s</b>" % _("Not logged in."))
                    elif status == "online":
                        html.write('<div id="repstate_%s">%s</div>' %
                                (site_id, uptodate and _("nothing to do") or ""))
                        if not uptodate:
                            if need_restart and need_sync:
                                what = "sync+restart"
                            elif need_restart:
                                what = "restart"
                            else:
                                what = "sync"
                            estimated_duration = srs.get("times", {}).get(what, 2.0)
                            html.javascript("wato_do_replication('%s', %d);" %
                              (site_id, int(estimated_duration * 1000.0)))
                            num_replsites += 1
                    else:
                        html.write("<b>%s</b>" % _("Skipping this site."))
                    html.write("</td>")
                else:
                    # State
                    html.write("<td class=buttons>")
                    if srs.get("need_sync") and not site_is_local(site_id):
                        html.write('<img class=icon title="%s" src="images/icon_need_replicate.png">' %
                            _("This site is not update and needs a replication."))
                    if srs.get("need_restart"):
                        html.write('<img class=icon title="%s" src="images/icon_need_restart.png">' %
                            _("This site needs a restart for activating the changes."))
                    if uptodate:
                        html.write('<img class=icon title="%s" src="images/icon_siteuptodate.png">' %
                            _("This site is up-to-date."))
                    html.write("</td>")

                    # Actions
                    html.write("<td class=buttons>")
                    sync_url = make_action_link([("mode", "changelog"),
                            ("_site", site_id), ("_siteaction", "sync")])
                    restart_url = make_action_link([("mode", "changelog"),
                            ("_site", site_id), ("_siteaction", "restart")])
                    sync_restart_url = make_action_link([("mode", "changelog"),
                            ("_site", site_id), ("_siteaction", "sync_restart")])
                    if not site_is_local(site_id) and "secret" not in site:
                        html.write("<b>%s</b>" % _("Not logged in."))
                    elif not uptodate:
                        if not site_is_local(site_id):
                            if srs.get("need_sync"):
                                html.buttonlink(sync_url, _("Sync"))
                                if srs.get("need_restart"):
                                    html.buttonlink(sync_restart_url, _("Sync & Restart"))
                            else:
                                html.buttonlink(restart_url, _("Restart"))
                        else:
                            html.buttonlink(restart_url, _("Restart"))
                    html.write("</td>")

                    # Last result
                    result = srs.get("result", "")
                    if len(result) > 20:
                        result = htmllib.strip_tags(result)
                        result = '<span title="%s">%s...</span>' % \
                            (htmllib.attrencode(result), result[:20])
                    html.write("<td>%s</td>" % result)

                html.write("</tr>")
            html.write("</table>")

            # The Javascript world needs to know, how many asynchronous
            # replication jobs it should wait to be finished.
            if num_replsites > 0:
                html.javascript("var num_replsites = %d;\n" % num_replsites)

        sitestatus_do_async_replication = None # could survive in global context!

        pending = parse_audit_log("pending")
        if len(pending) == 0:
            html.write("<div class=info>" + _("There are no pending changes.") + "</div>")
        else:
            render_audit_log(pending, "pending")


def log_entry(linkinfo, action, message, logfilename):
    if type(message) == unicode:
        message = message.encode("utf-8")
    message = message.strip()

    # linkinfo is either a folder, or a hostname or None
    if type(linkinfo) == dict and linkinfo[".path"] in g_folders:
        link = linkinfo[".path"] + ":"
    elif linkinfo == None:
        link = "-"
    elif linkinfo and ".hosts" in g_folder and linkinfo in g_folder[".hosts"]: # hostname in current folder
        link = g_folder[".path"] + ":" + linkinfo
    else:
        link = ":" + linkinfo

    log_file = log_dir + logfilename
    make_nagios_directory(log_dir)
    f = create_user_file(log_file, "ab")
    f.write("%d %s %s %s " % (int(time.time()), link, config.user_id, action))
    f.write(message)
    f.write("\n")


def log_audit(linkinfo, what, message):
    log_entry(linkinfo, what, message, "audit.log")

# status is one of:
# SYNC        -> Only sync neccessary
# RESTART     -> Restart and sync neccessary
# SYNCRESTART -> Do sync and restart
# AFFECTED    -> affected sites are already marked for sync+restart
#                by mark_affected_sites_dirty(). But we need to
#                mark our peers for sync, regardless of any affected
#                sites. Peers need always to be up-to-date.
# LOCALRESTART-> Called after inventory. In distributed mode, affected
#                sites have already been marked for restart. Do nothing here.
#                In non-distributed mode mark for restart
def log_pending(status, linkinfo, what, message):
    log_entry(linkinfo, what, message, "audit.log")
    need_sidebar_reload()

    if not is_distributed():
        if status != SYNC:
            log_entry(linkinfo, what, message, "pending.log")


    # Currently we add the pending to each site, regardless if
    # the site is really affected. This needs to be optimized
    # in future.
    else:
        log_entry(linkinfo, what, message, "pending.log")
        for siteid, site in config.sites.items():

            changes = {}

            # Local site can never have pending changes to be synced
            if site_is_local(siteid):
                if status in [ RESTART, SYNCRESTART ]:
                    changes["need_restart"] = True
            elif site.get("replication") == "peer" and status == AFFECTED:
                changes["need_sync"] = True
            else:
                if status in [ SYNC, SYNCRESTART ]:
                    changes["need_sync"] = True
                if status in [ RESTART, SYNCRESTART ]:
                    changes["need_restart"] = True
            update_replication_status(siteid, changes)

        # Make sure that a new snapshot for syncing will be created
        # when times comes to syncing
        remove_sync_snapshot()


def log_commit_pending():
    pending = log_dir + "pending.log"
    if os.path.exists(pending):
        os.remove(pending)
    need_sidebar_reload()

def clear_audit_log():
    path = log_dir + "audit.log"
    if os.path.exists(path):
        newpath = path + time.strftime(".%Y-%m-%d")
        if os.path.exists(newpath):
            n = 1
            while True:
                n += 1
                with_num = newpath + "-%d" % n
                if not os.path.exists(with_num):
                    newpath = with_num
                    break
        os.rename(path, newpath)

def clear_audit_log_after_confirm():
    c = wato_confirm(_("Confirm deletion of audit logfile"),
                     _("Do you really want to clear audit logfile?"))
    if c:
        clear_audit_log()
        return None, _("Cleared audit logfile.")
    elif c == False: # not yet confirmed
        return ""
    else:
        return None # browser reload

def parse_audit_log(what):
    path = log_dir + what + ".log"
    if os.path.exists(path):
        entries = []
        for line in file(path):
            line = line.rstrip().decode("utf-8")
            splitted = line.split(None, 4)
            if len(splitted) == 5 and is_integer(splitted[0]):
                splitted[0] = int(splitted[0])
                entries.append(splitted)
        entries.reverse()
        return entries
    return []

def is_integer(i):
    try:
        int(i)
        return True
    except:
        return False

def log_exists(what):
    path = log_dir + what + ".log"
    return os.path.exists(path)

def render_linkinfo(linkinfo):
    if ':' in linkinfo: # folder:host
        path, hostname = linkinfo.split(':', 1)
        if path in g_folders:
            folder = g_folders[path]
            if hostname:
                hosts = load_hosts(folder)
                if hostname in hosts:
                    url = html.makeuri_contextless([("mode", "edithost"),
                              ("folder", path), ("host", hostname)])
                    title = hostname
                else:
                    return hostname
            else: # only folder
                url = html.makeuri_contextless([("mode", "folder"), ("folder", path)])
                title = g_folders[path]["title"]
        else:
            return linkinfo
    else:
        return ""

    return '<a href="%s">%s</a>' % (url, title)

def get_timerange(t):
    st    = time.localtime(int(t))
    start = int(time.mktime(time.struct_time((st[0], st[1], st[2], 0, 0, 0, st[6], st[7], st[8]))))
    end   = start + 86399
    return start, end

def fmt_date(t):
    return time.strftime('%Y-%m-%d', time.localtime(t))

def fmt_time(t):
    return time.strftime('%H:%M:%S', time.localtime(t))

def paged_log(log):
    start = html.var('start', None)
    if not start:
        start = time.time()
    start_time, end_time = get_timerange(int(start))

    previous_log_time = None
    next_log_time     = None
    first_log_index   = None
    last_log_index    = None
    for index, (t, linkinfo, user, action, text) in enumerate(log):
        if t >= end_time:
            # This log is too new
            continue
        elif first_log_index is None \
              and t < end_time \
              and t >= start_time:
            # This is a log for this day. Save the first index
            if first_log_index is None:
                first_log_index = index

                # When possible save the timestamp of the previous log
                if index > 0:
                    next_log_time = int(log[index - 1][0])

        elif t < start_time and last_log_index is None:
            last_log_index = index
            # This is the next log after this day
            previous_log_time = int(log[index][0])
            # Finished!
            break

    if last_log_index is None:
        last_log_index = len(log)

    return log[first_log_index:last_log_index], (start_time, end_time, previous_log_time, next_log_time)

def display_paged((start_time, end_time, previous_log_time, next_log_time)):
    html.write('<div class=paged_controls>')

    html.write(' <b>%s</b> ' % (_('%s to %s') % (fmt_date(start_time),
                                                 fmt_date(end_time))))

    if previous_log_time is not None:
        html.buttonlink(html.makeuri([('start', previous_log_time)]), _("<"),
                        title = '%s: %s' % (_("Older events"), fmt_date(previous_log_time)))
    else:
        html.buttonlink(html.makeuri([]), _("<"), disabled = True)

    html.buttonlink(html.makeuri([('start', get_timerange(int(time.time()))[0])]), _("o"),
                    title = _("Todays events"))

    if next_log_time is not None:
        html.buttonlink(html.makeuri([('start', next_log_time)]), _(">"),
                        title = '%s: %s' % (_("Newer events"), fmt_date(next_log_time)))
    else:
        html.buttonlink(html.makeuri([]), _(">"), disabled = True)
    html.write('</div>')


def render_audit_log(log, what, with_filename = False):
    htmlcode = ''
    if what == 'audit':
        log, times = paged_log(log)
        empty_msg = _("The logfile is empty. No host has been created or changed yet.")
    elif what == 'pending':
        empty_msg = _("No pending changes, monitoring server is up to date.")

    if len(log) == 0:
        htmlcode += "<div class=info>%s</div>" % empty_msg
        return
    elif what == 'audit':
        htmlcode += "<h3>" + _("Audit logfile") + "</h3>"
    elif what == 'pending':
        if is_distributed():
            htmlcode += "<h3>" + _("Changes that are not activated on all sites:") + "</h3>"
        else:
            htmlcode += "<h3>" + _("Changes that are not yet activated:") + "</h3>"

    if what == 'audit':
        display_paged(times)

    htmlcode += '<table class="wato auditlog %s">' % what
    even = "even"
    for t, linkinfo, user, action, text in log:
        even = even == "even" and "odd" or "even"
        htmlcode += '<tr class="%s0">' % even
        htmlcode += '<td class=nobreak>%s</td>' % render_linkinfo(linkinfo)
        htmlcode += '<td class=nobreak>%s</td>' % fmt_date(float(t))
        htmlcode += '<td class=nobreak>%s</td>' % fmt_time(float(t))
        htmlcode += '<td>%s</td><td width="100%%">%s</td></tr>\n' % \
                  (user, text)
    htmlcode += "</table>"

    if what == 'audit':
        html.write(htmlcode)
        display_paged(times)
    else:
        html.write(htmlcode)
        # html.show_warning(htmlcode)

def export_audit_log():
    html.req.content_type = "text/csv; charset=UTF-8"
    filename = 'wato-auditlog-%s_%s.csv' % (fmt_date(time.time()), fmt_time(time.time()))
    html.req.headers_out['Content-Disposition'] = 'attachment; filename=%s' % filename
    titles = (
        _('Date'),
        _('Time'),
        _('Linkinfo'),
        _('User'),
        _('Action'),
        _('Text'),
    )
    html.write(','.join(titles) + '\n')
    for t, linkinfo, user, action, text in parse_audit_log("audit"):
        if linkinfo == '-':
            linkinfo = ''
        html.write(','.join((fmt_date(int(t)), fmt_time(int(t)), linkinfo,
                             user, action, '"' + text + '"')) + '\n')
    return False


#.
#   .-Automation-----------------------------------------------------------.
#   |          _         _                        _   _                    |
#   |         / \  _   _| |_ ___  _ __ ___   __ _| |_(_) ___  _ __         |
#   |        / _ \| | | | __/ _ \| '_ ` _ \ / _` | __| |/ _ \| '_ \        |
#   |       / ___ \ |_| | || (_) | | | | | | (_| | |_| | (_) | | | |       |
#   |      /_/   \_\__,_|\__\___/|_| |_| |_|\__,_|\__|_|\___/|_| |_|       |
#   |                                                                      |
#   +----------------------------------------------------------------------+
#   | This code section deals with the interaction of Check_MK. It is used |
#   | for doing inventory, showing the services of a host, deletion of a   |
#   | host and similar things.                                             |
#   '----------------------------------------------------------------------'

def check_mk_automation(siteid, command, args=[], indata=""):
    if not siteid or site_is_local(siteid):
        return check_mk_local_automation(command, args, indata)
    else:
        return check_mk_remote_automation(siteid, command, args, indata)


def check_mk_local_automation(command, args=[], indata=""):
    # Gather the command to use for executing --automation calls to check_mk
    # - First try to use the check_mk_automation option from the defaults
    # - When not set try to detect the command for OMD or non OMD installations
    #   - OMD 'own' apache mode or non OMD: check_mk --automation
    #   - OMD 'shared' apache mode: Full path to the binary and the defaults
    sudoline = None
    if defaults.check_mk_automation:
        commandargs = defaults.check_mk_automation.split()
        cmd = commandargs + [ command, '--' ] + args
    else:
        omd_mode, omd_site = html.omd_mode()
        if not omd_mode or omd_mode == 'own':
            commandargs = [ 'check_mk', '--automation' ]
            cmd = commandargs  + [ command, '--' ] + args
        else: # OMD shared mode
            commandargs = [ 'sudo', '/bin/su', '-', omd_site, '-c', 'check_mk --automation' ]
            cmd = commandargs[:-1] + [ commandargs[-1] + ' ' + ' '.join([ command, '--' ] + args) ]
            sudoline = "%s ALL = (root) NOPASSWD: /bin/su - %s -c check_mk\\ --automation\\ *" % (html.apache_user(), omd_site)

    sudo_msg = ''
    if commandargs[0] == 'sudo':
        if not sudoline:
            if commandargs[1] == '-u': # skip -u USER in /etc/sudoers
                sudoline = "%s ALL = (%s) NOPASSWD: %s *" % (html.apache_user(), commandargs[2], " ".join(commandargs[3:]))
            else:
                sudoline = "%s ALL = (root) NOPASSWD: %s *" % (html.apache_user(), commandargs[0], " ".join(commandargs[1:]))

        sudo_msg = ("<p>The webserver is running as user which has no rights on the "
                    "needed Check_MK/Nagios files.<br />Please ensure you have set-up "
                    "the sudo environment correctly. e.g. proceed as follows:</p>\n"
                    "<ol><li>install sudo package</li>\n"
                    "<li>Append the following to the <code>/etc/sudoers</code> file:\n"
                    "<pre># Needed for WATO - the Check_MK Web Administration Tool\n"
                    "Defaults:%s !requiretty\n"
                    "%s\n"
                    "</pre></li>\n"
                    "<li>Retry this operation</li></ol>\n" %
                    (html.apache_user(), sudoline))

    if config.debug:
        log_audit(None, "automation", "Automation: %s" % " ".join(cmd))
    try:
        # This debug output makes problems when doing bulk inventory, because
        # it garbles the non-HTML response output
        # if config.debug:
        #     html.write("<div class=message>Running <tt>%s</tt></div>\n" % " ".join(cmd))
        p = subprocess.Popen(cmd,
            stdin=subprocess.PIPE, stdout=subprocess.PIPE, stderr=subprocess.STDOUT)
    except Exception, e:
        if commandargs[0] == 'sudo':
            raise MKGeneralException("Cannot execute <tt>%s</tt>: %s<br /><br >%s" % (commandargs[0], e, sudo_msg))
        else:
            raise MKGeneralException("Cannot execute <tt>%s</tt>: %s" % (commandargs[0], e))
    p.stdin.write(repr(indata))
    p.stdin.close()
    outdata = p.stdout.read()
    exitcode = p.wait()
    if exitcode != 0:
        if config.debug:
            log_audit(None, "automation", "Automation command %s failed with exit code %d: %s" % (" ".join(cmd), exitcode, outdata))
        raise MKGeneralException("Error running <tt>%s</tt> (exit code %d): <pre>%s</pre>%s" %
              (" ".join(cmd), exitcode, hilite_errors(outdata), sudo_msg))

    # On successful "restart" command execute the activate changes hook
    if command == 'restart':
        call_hook_activate_changes()

    try:
        if config.debug:
            log_audit(None, "automation", "Result from automation: %s" % outdata)
        return eval(outdata)
    except Exception, e:
        if config.debug:
            log_audit(None, "automation", "Automation command %s failed: invalid output: %s" % (" ".join(cmd), outdata))
        raise MKGeneralException("Error running <tt>%s</tt>. Invalid output from webservice (%s): <pre>%s</pre>" %
                      (" ".join(cmd), e, outdata))


def hilite_errors(outdata):
    return re.sub("\nError: *([^\n]*)", "\n<div class=err>Error: \\1</div>", outdata)


#.
#   .-Progress-------------------------------------------------------------.
#   |               ____                                                   |
#   |              |  _ \ _ __ ___   __ _ _ __ ___  ___ ___                |
#   |              | |_) | '__/ _ \ / _` | '__/ _ \/ __/ __|               |
#   |              |  __/| | | (_) | (_| | | |  __/\__ \__ \               |
#   |              |_|   |_|  \___/ \__, |_|  \___||___/___/               |
#   |                               |___/                                  |
#   +----------------------------------------------------------------------+
#   | Bulk inventory and other longer procedures are separated in single   |
#   | steps and run by an JavaScript scheduler showing a progress bar and  |
#   | buttons for aborting and pausing.                                    |
#   '----------------------------------------------------------------------'

def interactive_progress(items, title, stats, finishvars, timewait, success_stats = [], termvars = []):
    if not termvars:
        termvars = finishvars;
    html.write("<center>")
    html.write("<table class=progress>")
    html.write("<tr><th colspan=2>%s</th></tr>" % title)
    html.write("<tr><td colspan=2 class=log><div id=progress_log></div></td></tr>")
    html.write("<tr><td colspan=2 class=bar>")
    html.write("  <table id=progress_bar><tbody><tr><td class=left></td>"
               "<td class=right></td></tr></tbody></table>")
    html.write("  <div id=progress_title></div>")
    html.write("  <img class=glass src=images/perfometer-bg.png />")
    html.write("</td></tr>")
    html.write("<tr><td class=stats>")
    html.write("  <table>")
    for num, (label, value) in enumerate(stats):
        html.write("    <tr><th>%s</th><td id='progress_stat%d'>%d</td></tr>" % (label, num, value))
    html.write("  </table>")
    html.write("</td>")
    html.write("<td class=buttons>")
    html.jsbutton('progress_pause',    _('Pause'),   'javascript:progress_pause()')
    html.jsbutton('progress_proceed',  _('Proceed'), 'javascript:progress_proceed()',  'display:none')
    html.jsbutton('progress_finished', _('Finish'),  'javascript:progress_end()', 'display:none')
    html.jsbutton('progress_retry',    _('Retry Failed Hosts'), 'javascript:progress_retry()', 'display:none')
    html.jsbutton('progress_restart',  _('Restart'), 'javascript:location.reload()')
    html.jsbutton('progress_abort',    _('Abort'),   'javascript:progress_end()')
    html.write("</td></tr>")
    html.write("</table>")
    html.write("</center>")
    json_items    = '[ %s ]' % ',\n'.join([ "'" + h + "'" for h in items ])
    success_stats = '[ %s ]' % ','.join(map(str, success_stats))
    # Remove all sel_* variables. We do not need them for our ajax-calls.
    # They are just needed for the Abort/Finish links. Those must be converted
    # to POST.
    base_url = html.makeuri([], remove_prefix = "sel")
    finish_url = make_link([("mode", "folder")] + finishvars)
    term_url = make_link([("mode", "folder")] + termvars)

    html.javascript(('progress_scheduler("%s", "%s", 50, %s, "%s", %s, "%s", "' + _("FINISHED.") + '");') %
                     (html.var('mode'), base_url, json_items, finish_url,
                      success_stats, term_url))


#.
#   .-Attributes-----------------------------------------------------------.
#   |              _   _   _        _ _           _                        |
#   |             / \ | |_| |_ _ __(_) |__  _   _| |_ ___  ___             |
#   |            / _ \| __| __| '__| | '_ \| | | | __/ _ \/ __|            |
#   |           / ___ \ |_| |_| |  | | |_) | |_| | ||  __/\__ \            |
#   |          /_/   \_\__|\__|_|  |_|_.__/ \__,_|\__\___||___/            |
#   |                                                                      |
#   +----------------------------------------------------------------------+
#   | Attributes of hosts are based on objects and are extendable via      |
#   | WATO plugins.                                                        |
#   '----------------------------------------------------------------------'

class Attribute:
    # The constructor stores name and title. If those are
    # dynamic than leave them out and override name() and
    # title()
    def __init__(self, name=None, title=None, help=None, default_value=None):
        self._name = name
        self._title = title
        self._help = help
        self._default_value = default_value

    # Return the name (= identifier) of the attribute
    def name(self):
        return self._name

    # Return the name of the Nagios configuration variable
    # if this is a Nagios-bound attribute (e.g. "alias" or "_SERIAL")
    def nagios_name(self):
        return None

    # Return the title to be displayed to the user
    def title(self):
        return self._title

    # Return an optional help text
    def help(self):
        return self._help

    # Return the default value for new hosts
    def default_value(self):
        return self._default_value

    # Render HTML code displaying a value
    def paint(self, value, hostname):
        return "", value

    # Wether or not to show this attribute in tables.
    # This value is set by declare_host_attribute
    def show_in_table(self):
        return self._show_in_table

    # Wether or not to show this attribute in the edit form.
    # This value is set by declare_host_attribute
    def show_in_form(self):
        return self._show_in_form

    # Wether or not to make this attribute configurable in
    # files and folders (as defaule value for the hosts)
    def show_in_folder(self):
        return self._show_in_folder

    # Wether it is allowed that a host has no explicit
    # value here (inherited or direct value). An mandatory
    # has *no* default value.
    def is_mandatory(self):
        return False

    # Return information about the user roles we depend on.
    # The method is usually not overridden, but the variable
    # _depends_on_roles is set by declare_host_attribute().
    def depends_on_roles(self):
        try:
            return self._depends_on_roles
        except:
            return []

    # Return information about the host tags we depend on.
    # The method is usually not overridden, but the variable
    # _depends_on_tags is set by declare_host_attribute().
    def depends_on_tags(self):
        try:
            return self._depends_on_tags
        except:
            return []

    # Render HTML input fields displaying the value and
    # make it editable. If filter == True, then the field
    # is to be displayed in filter mode (as part of the
    # search filter)
    def render_input(self, value):
        pass

    # Create value from HTML variables.
    def from_html_vars(self):
        return None


    # Check whether this attribute needs to be validated at all
    # Attributes might be permanently hidden (show_in_form = False)
    # or dynamically hidden by the depends_on_tags feature
    def needs_validation(self):
        if not self._show_in_form:
            return False
        return html.var('attr_display_%s' % self._name, "1") == "1"

    # Check if the value entered by the user is valid.
    # This method may raise MKUserError in case of invalid user input.
    def validate_input(self):
        pass

    # If this attribute should be present in Nagios as
    # a host custom macro, then the value of that macro
    # should be returned here - otherwise None
    def to_nagios(self, value):
        return None

    # Checks if the give value matches the search attributes
    # that are represented by the current HTML variables.
    def filter_matches(self, crit, value, hostname):
        return crit == value

    # Host tags to set for this host
    def get_tag_list(self, value):
        return []


# A simple text attribute. It is stored in
# a Python unicode string
class TextAttribute(Attribute):
    def __init__(self, name, title, help = None, default_value="", mandatory=False, allow_empty=True, size=20):
        Attribute.__init__(self, name, title, help, default_value)
        self._mandatory = mandatory
        self._allow_empty = allow_empty
        self._size = size

    def paint(self, value, hostname):
        if not value:
            return "", ""
        else:
            return "", value

    def is_mandatory(self):
        return self._mandatory

    def render_input(self, value):
        if value == None:
            value = ""
        html.text_input("attr_" + self.name(), value, size = self._size)

    def from_html_vars(self):
        value = html.var_utf8("attr_" + self.name())
        if value == None:
            value = ""
        return value.strip()

    def validate_input(self):
        value = self.from_html_vars()
        if self._mandatory and not value:
            raise MKUserError("attr_" + self.name(),
                  _("Please specify a value for %s") % self.title())
        if value.strip() == "" and not self._allow_empty:
            raise MKUserError("attr_" + self.name(),
                  _("%s may be missing, if must not be empty if it is set.") % self.title())


    def filter_matches(self, crit, value, hostname):
        if value == None:  # Host does not have this attribute
            value = ""
        return crit.lower() in value.lower()

# A simple text attribute that is not editable by the user.
# It can be used to store context information from other
# systems (e.g. during an import of a host database from
# another system).
class FixedTextAttribute(TextAttribute):
    def __init__(self, name, title, help = None):
        TextAttribute.__init__(self, name, title, help, None)
        self._mandatory = False

    def render_input(self, value):
        if value != None:
            html.hidden_field("attr_" + self.name(), value)
            html.write(value)

    def from_html_vars(self):
        return html.var("attr_" + self.name())


# A text attribute that is stored in a Nagios custom macro
class NagiosTextAttribute(TextAttribute):
    def __init__(self, name, nag_name, title, help = None, default_value="", mandatory = False, allow_empty=True):
        TextAttribute.__init__(self, name, title, help, default_value, mandatory, allow_empty)
        self.nag_name = nag_name

    def nagios_name(self):
        return self.nag_name

    def to_nagios(self, value):
        if value:
            return value.encode("utf-8")
        else:
            return None

# An attribute for selecting one item out of list using
# a drop down box (<select>). Enumlist is a list of
# pairs of keyword / title. The type of value is string.
# In all cases where no value is defined or the value is
# not in the enumlist, the default value is being used.
class EnumAttribute(Attribute):
    def __init__(self, name, title, help, default_value, enumlist):
        Attribute.__init__(self, name, title, help, default_value)
        self._enumlist = enumlist
        self._enumdict = dict(enumlist)

    def paint(self, value, hostname):
        return "", self._enumdict.get(value, self.default_value())

    def render_input(self, value):
        html.select("attr_" + self.name(), self._enumlist, value)

    def from_html_vars(self):
        return html.var("attr_" + self.name(), self.default_value())


# A selection dropdown for a host tag
class HostTagAttribute(Attribute):
    def __init__(self, tag_definition):
        # Definition is either triple or 4-tuple (with
        # dependency definition)
        tag_id, title, self._taglist = tag_definition
        name = "tag_" + tag_id
        if len(self._taglist) == 1:
            def_value = None
        else:
            def_value = self._taglist[0][0]
        Attribute.__init__(self, name, title, "", def_value)

    def paint(self, value, hostname):
        # Localize the titles. To make the strings available in the scanned localization
        # files the _() function must also be placed in the configuration files
        # But don't localize empty strings - This empty string is connected to the header
        # of the .mo file
        if len(self._taglist) == 1:
            title = self._taglist[0][1]
            if title:
                title = _(title)
            if value:
                return "", title
            else:
                return "", "%s %s" % (_("not"), title)
        for entry in self._taglist:
            if value == entry[0]:
                return "", entry[1] and _(entry[1]) or ''
        return "", "" # Should never happen, at least one entry should match
                      # But case could occur if tags definitions have been changed.

    def render_input(self, value):
        varname = "attr_" + self.name()
        if value == None:
            value = html.var(varname,"") # "" is important for tag groups with an empty tag entry

        # Tag groups with just one entry are being displayed
        # as checkboxes
        choices = []
        for e in self._taglist:
            tagvalue = e[0]
            if not tagvalue: # convert "None" to ""
                tagvalue = ""
            if len(e) >= 3: # have secondary tags
                secondary_tags = e[2]
            else:
                secondary_tags = []
            choices.append(("|".join([ tagvalue ] + secondary_tags), e[1] and _(e[1]) or ''))
            if value != "" and value == tagvalue and secondary_tags:
                value = value + "|" + "|".join(secondary_tags)

        if len(choices) == 1:
            html.checkbox(varname, value != "", cssclass = '', onclick='wato_fix_visibility();', add_attr = ["tags=%s"%choices[0][0]])
            html.write(" " + choices[0][1])
        else:
            html.select(varname, choices, value, onchange='wato_fix_visibility();')

    def from_html_vars(self):
        varname = "attr_" + self.name()
        if len(self._taglist) == 1:
            if html.get_checkbox(varname):
                return self._taglist[0][0]
            else:
                return None
        else:
            # strip of secondary tags
            value = html.var(varname).split("|")[0]
            if not value:
                value = None
            return value

    # Special function for computing the setting of a specific
    # tag group from the total list of tags of a host
    def get_tag_value(self, tags):
        for entry in self._taglist:
            if entry[0] in tags:
                return entry[0]
        return None

    # Return list of host tags to set (handles
    # secondary tags)
    def get_tag_list(self, value):
        for entry in self._taglist:
            if entry[0] == value:
                if len(entry) >= 3:
                    taglist = [ value ] + entry[2]
                else:
                    taglist =  [ value ]
                if taglist[0] == None:
                    taglist = taglist[1:]
                return taglist
        return [] # No matching tag


# An attribute using the generic ValueSpec mechanism
class ValueSpecAttribute(Attribute):
    def __init__(self, name, vs):
        Attribute.__init__(self, name)
        self._valuespec = vs

    def title(self):
        return self._valuespec.title()

    def help(self):
        return self._valuespec.help()

    def default_value(self):
        return self._valuespec.default_value()

    def paint(self, value, hostname):
        return "", \
            self._valuespec.value_to_text(value)

    def render_input(self, value):
        self._valuespec.render_input(self._name, value)

    def from_html_vars(self):
        return self._valuespec.from_html_vars(self._name)

    def validate_input(self):
        value = self.from_html_vars()
        self._valuespec.validate_value(value, self._name)


# Attribute needed for folder permissions
class ContactGroupsAttribute(Attribute):
    # The constructor stores name and title. If those are
    # dynamic than leave them out and override name() and
    # title()
    def __init__(self):
        url = "wato.py?mode=rulesets"
        Attribute.__init__(self, "contactgroups", _("Permissions"),
          _("Only members of the contact groups listed here have WATO permission "
            "to the host / folder. If you want, you can make those contact groups "
            "automatically also <b>monitoring contacts</b>. This is completely "
            "optional. Assignment of host and services to contact groups "
            "can be done by <a href='%s'>rules</a> as well.") % url)
        self._default_value = ( True, [] )
        self._contactgroups = None
        self._users = None
        self._loaded_at = None

    def paint(self, value, hostname):
        texts = []
        use, cgs = value
        self.load_data()
        items = self._contactgroups.items()
        items.sort(cmp = lambda a,b: cmp(a[1], b[1]))
        for name, alias in items:
            if name in cgs:
                display_name = alias and alias or name
                texts.append('<a href="wato.py?mode=edit_contact_group&edit=%s">%s</a>' % (name, display_name))
        result = ", ".join(texts)
        if texts:
            result += "<span title='%s'><b>*</b></span>" % \
                  _("These contact groups are also used in the monitoring configuration.")
        return "", result

    def render_input(self, value):
        # Only show contact groups I'm currently in and contact
        # groups already listed here.
        use, cgs = value
        self.load_data()
        items = self._contactgroups.items()
        items.sort(cmp = lambda a,b: cmp(a[1], b[1]))
        for name, alias in items:
            html.checkbox(self._name + "_" + name, name in cgs)
            html.write(' <a href="%s">%s</a><br>' % (make_link([("mode", "edit_contact_group"), ("edit", name)]), alias and alias or name))
        html.write("<hr>")
        html.checkbox(self._name + "_use", use)
        html.write( " " + _("Add these contact groups to the host's contact groups in the monitoring configuration"))

    def load_data(self):
        # Make cache valid only during this HTTP request
        if self._loaded_at == id(html):
            return
        self._loaded_at = id(html)

        self._contactgroups = load_group_information().get("contact", {})

    def from_html_vars(self):
        cgs = []
        self.load_data()
        for name in self._contactgroups:
            if html.get_checkbox(self._name + "_" + name):
                cgs.append(name)
        return html.get_checkbox(self._name + "_use"), cgs

    def filter_matches(self, crit, value, hostname):
        for c in crit[1]:
            if c in value[1]:
                return True
        return False


# Declare an attribute for each host tag configured in multisite.mk
# Also make sure that the tags are reconfigured as soon as the
# configuration of the tags has changed.
def declare_host_tag_attributes():
    global configured_host_tags
    global host_attributes

    if configured_host_tags != config.wato_host_tags:
        # Remove host tag attributes from list, if existing
        host_attributes = [ (attr, topic)
               for (attr, topic)
               in host_attributes
               if not attr.name().startswith("tag_") ]

        # Also remove those attributes from the speed-up dictionary host_attribute
        for attr in host_attribute.values():
            if attr.name().startswith("tag_"):
                del host_attribute[attr.name()]

        for entry in config.wato_host_tags:
            # if the entry has o fourth component, then its
            # the tag dependency defintion.
            depends_on_tags = []
            depends_on_roles = []
            if len(entry) >= 5:
                depends_on_roles = entry[4]
            if len(entry) >= 4:
                depends_on_tags = entry[3]

            declare_host_attribute(
                HostTagAttribute(entry[:3]),
                    show_in_table = False,
                    show_in_folder = True,
                    depends_on_tags = depends_on_tags,
                    depends_on_roles = depends_on_roles,
                    topic = _("Host tags"))

        configured_host_tags = config.wato_host_tags

def undeclare_host_tag_attribute(tag_id):
    attrname = "tag_" + tag_id
    undeclare_host_attribute(attrname)



# Global datastructure holding all attributes (in a defined order)
# as pairs of (attr, topic). Topic is the title under which the
# attribute is being displayed. All builtin attributes use the
# topic None. As long as only one topic is used, no topics will
# be displayed. They are useful if you have a great number of
# custom attributes.
host_attributes = []

# Dictionary for quick access
host_attribute = {}

# Declare attributes with this method
def declare_host_attribute(a, show_in_table = True, show_in_folder = True,
       topic = None, show_in_form = True, depends_on_tags = [],depends_on_roles = []):
    host_attributes.append((a, topic))
    host_attribute[a.name()] = a
    a._show_in_table   = show_in_table
    a._show_in_folder  = show_in_folder
    a._show_in_form    = show_in_form
    a._depends_on_tags = depends_on_tags
    a._depends_on_roles = depends_on_roles


def undeclare_host_attribute(attrname):
    if attrname in host_attribute:
        attr = host_attribute[attrname]
        del host_attribute[attrname]
        global host_attributes
        host_attributes = [ ha for ha in host_attributes if ha[0] != attr ]


# Read attributes from HTML variables
def collect_attributes(do_validate = True):
    host = {}
    for attr, topic in host_attributes:
        attrname = attr.name()
        if not html.var("_change_%s" % attrname, False):
            continue

        if do_validate and attr.needs_validation():
            attr.validate_input()

        host[attrname] = attr.from_html_vars()
    return host

def have_folder_attributes():
    for attr, topic in host_attributes:
        if attr.show_in_folder():
            return True
    return False

# Show HTML form for editing attributes. for_what can be:
# "host"   -> normal host edit dialog
# "folder" -> properies of folder or file
# "search" -> search dialog
# "bulk"   -> bulk change
# parent: The parent folder of the objects to configure
# myself: For mode "folder" the folder itself or None, if we edit a new folder
#         This is needed for handling mandatory attributes.
def configure_attributes(hosts, for_what, parent, myself=None, without_attributes = []):
    # show attributes grouped by topics, in order of their
    # appearance. If only one topic exists, do not show topics
    # Make sure, that the topics "Basic settings" and host tags
    # are always show first.
    topics = [None]
    if len(config.wato_host_tags):
        topics.append(_("Host tags"))

    # The remaining topics are shown in the order of the
    # appearance of the attribute declarations:
    for attr, topic in host_attributes:
        if topic not in topics and attr.show_in_form():
            topics.append(topic)

    # Collect dependency mapping for attributes (attributes that are only
    # visible, if certain host tags are set).
    dependency_mapping_tags = {}
    dependency_mapping_roles = {}
    inherited_tags     = {}

    volatile_topics = []
    for topic in topics:
        topic_is_volatile = True # assume topic is sometimes hidden due to dependencies
        if len(topics) > 1:
            if topic == None:
                title = _("Basic settings")
            else:
                title = topic
            if topic == topics[0]:
                html.write("</table>")

            html.begin_foldable_container("wato_attributes", title,
                                          topic == None, title, indent = "form", first = topic == topics[0])
            html.write('<table ')
            # Mark container with host tag attributes with a special ID
            if topic == _("Host tags"):
                html.write('id="wato_host_tags" ')
            html.write('class="form nomargin">')

        for attr, atopic in host_attributes:
            if atopic != topic:
                continue
            attrname = attr.name()
            if attrname in without_attributes:
                continue # e.g. needed to skip ipaddress in CSV-Import

            # Skip hidden attributes
            hide_attribute = False
            if not attr.show_in_form():
                hide_attribute = True

            # In folder not all attributes are shown
            if for_what == "folder" and not attr.show_in_folder():
                continue

            # Add host tag dependencies, but only in host mode. In other
            # modes we always need to show all attributes.
            if for_what == "host":
                depends_on_tags = attr.depends_on_tags()
                depends_on_roles = attr.depends_on_roles()
                if depends_on_tags:
                    dependency_mapping_tags[attrname] = depends_on_tags
                if depends_on_roles:
                    dependency_mapping_roles[attrname] = depends_on_roles

                if not depends_on_tags and not depends_on_roles:
                    # One attribute is always shown -> topic is always visible 
                    topic_is_volatile = False
            else:
                topic_is_volatile = False

            # "bulk": determine, if this attribute has the same setting for all hosts.
            values = []
            num_haveit = 0
            for hostname, host in hosts.items():
                if attrname in host:
                    num_haveit += 1
                    if host[attrname] not in values:
                        values.append(host[attrname])

            # The value of this attribute is unique amongst all hosts if
            # either no host has a value for this attribute, or all have
            # one and have the same value
            unique = num_haveit == 0 or (len(values) == 1 and num_haveit == len(hosts))

            if for_what in [ "host", "folder" ]:
                host = hosts.values()[0]

            # Collect information about attribute values inherited from folder.
            # This information is just needed for informational display to the user.
            # This does not apply in "search" mode.
            inherited_from = None
            inherited_value = None
            has_inherited = False

            if for_what == "host":
                url = make_link_to([("mode", "editfolder")], g_folder)

            container = parent
            while container:
                if attrname in container.get("attributes", {}):
                    url = make_link_to([("mode", "editfolder")], container)
                    inherited_from = _("Inherited from ") + '<a href="%s">%s</a>' % (url, container["title"])
                    inherited_value = container["attributes"][attrname]
                    has_inherited = True
                    if topic == _("Host tags"):
                        inherited_tags["attr_%s" % attrname] = '|'.join(attr.get_tag_list(inherited_value))
                    break

                container = container.get(".parent")
                what = "folder"

            if not container: # We are the root folder - we inherit the default values
                inherited_from = _("Default value")
                inherited_value = attr.default_value()
                # Also add the default values to the inherited values dict
                if topic == _("Host tags"):
                    inherited_tags["attr_%s" % attrname] = '|'.join(attr.get_tag_list(inherited_value))

            # Legend and Help
            html.write('<tr id="attr_%s" %s><td class=legend>' % (attrname, hide_attribute and 'style="display: none"' or ""))
            if attr.help():
                html.begin_foldable_container("attribute_help", attrname, True, "<b>%s</b>" % attr.title(), indent=False)
                html.write("<i>%s</i>" % attr.help())
                html.end_foldable_container()
            else:
                html.write("<b>%s</b>" % attr.title())
            html.write("</td>")

            # Checkbox for activating this attribute

            # Determine current state of visibility: If the form has already been submitted (i.e. search
            # or input error), then we take the previous state of the box. In search mode we make those
            # boxes active that have an empty string as default value (simple text boxed). In bulk
            # mode we make those attributes active that have an explicitely set value over all hosts.
            # In host and folder mode we make those attributes active that are currently set.

            # Also determine, if the attribute can be switched off at all. Problematic here are
            # mandatory attributes. We must make sure, that at least one folder/file/host in the
            # chain defines an explicit value for that attribute. If we show a host and no folder/file
            # inherits an attribute to that host, the checkbox will be always active and locked.
            # The same is the case if we show a file/folder and at least one host below this
            # has not set that attribute. In case of bulk edit we never lock: During bulk edit no
            # attribute ca be removed anyway.

            checkbox_name = "_change_%s" % attrname
            cb = html.get_checkbox(checkbox_name)
            force_entry = False

            # first handle mandatory cases
            if for_what == "folder" and attr.is_mandatory() \
                and myself \
                and some_host_hasnt_set(myself, attrname) \
                and not has_inherited:
                force_entry = True
                active = True
            elif for_what == "host" and attr.is_mandatory() and not has_inherited:
                    force_entry = True
                    active = True
            elif cb != None:
                active = cb # get previous state of checkbox
            elif for_what == "search":
                active = attr.default_value() == "" # show empty text search fields always
            elif for_what == "bulk":
                active = unique and len(values) > 0
            elif for_what == "folder":
                active = attrname in host
            else: # "host"
                active = attrname in host

            html.write('<td class=checkbox>')
            if force_entry:
                html.write("<input type=checkbox name=\"ignored_%s\" CHECKED DISABLED></div>" % checkbox_name)
                html.hidden_field(checkbox_name, "on")
            else:
                html.checkbox(checkbox_name, active,
                    onclick = "wato_fix_visibility(); wato_toggle_attribute(this, '%s');" % attrname) # Only select if value is unique
            html.write("</td>")

            # Now comes the input fields and the inherited / default values
            # as two DIV elements, one of which is visible at one time.
            html.write('<td class=content>')

            # DIV with the input elements
            html.write('<div id="attr_entry_%s" style="%s">'
              % (attrname, (not active) and "display: none" or ""))
            if len(values) == 1:
                defvalue = values[0]
            else:
                defvalue = attr.default_value()
            attr.render_input(defvalue)
            html.write("</div>")

            # DIV with actual / inherited / default value
            html.write('<div class="inherited" id="attr_default_%s" style="%s">'
              % (attrname, active and "display: none" or ""))

            # in bulk mode we show inheritance only if *all* hosts inherit
            if for_what == "bulk":
                if num_haveit == 0:
                    html.write("<h3>" + inherited_from + "</h3>")
                    value = inherited_value
                elif not unique:
                    html.write(_("<i>This value differs between the selected hosts.</i>"))
                else:
                    value = values[0]

            elif for_what in [ "host", "folder" ]:
                html.write("<h3>" + inherited_from + "</h3>")
                value = inherited_value

            if for_what != "search" and not (for_what == "bulk" and not unique):
                tdclass, content = attr.paint(value, "")
                if not content:
                    content = "<i>" + _("(empty)") + "</i>"
                html.write(content)

            html.write("</div>")

            html.write("</td></tr>\n")

        if len(topics) > 1:
            html.write("</table>")
            html.end_foldable_container() # end of topic
            if topic_is_volatile:
                volatile_topics.append((topic or _("Basic settings")).encode('utf-8'))
            if topic == topics[-1]:
                html.write('<table class="form nomargin">')

    def dump_json(obj):
        return repr(obj).replace('None', 'null')

    # Provide Javascript world with the tag dependency information
    # of all attributes.
    html.javascript("var inherited_tags = %s;\n"\
                    "var wato_check_attributes = %s;\n"\
                    "var wato_depends_on_tags = %s;\n"\
                    "var wato_depends_on_roles = %s;\n"\
                    "var volatile_topics = %s;\n"\
                    "var user_roles = %s;\n"\
                    "wato_fix_visibility();\n" % (
                       dump_json(inherited_tags),
                       dump_json(list(set(dependency_mapping_tags.keys()+dependency_mapping_roles.keys()))),
                       dump_json(dependency_mapping_tags),
                       dump_json(dependency_mapping_roles),
                       dump_json(volatile_topics),
                       dump_json(config.user_role_ids)))


# Check if at least one host in a folder (or its subfolders)
# has not set a certain attribute. This is needed for the validation
# of mandatory attributes.
def some_host_hasnt_set(folder, attrname):
    # Check subfolders
    for subfolder in folder[".folders"].values():
        # If the attribute is not set in the subfolder, we need
        # to check all hosts and that folder.
        if attrname not in subfolder["attributes"] \
            and some_host_hasnt_set(subfolder, attrname):
            return True

    # Check hosts in this folder
    load_hosts(folder) # make sure hosts are loaded
    for host in folder[".hosts"].values():
        if attrname not in host:
            return True

    return False

# Compute effective (explicit and inherited) attributes
# for a host. This returns a dictionary with a value for
# each host attribute
def effective_attributes(host, folder):
    if host:
        chain = [ host ]
    else:
        chain = [ ]

    while folder:
        chain.append(folder.get("attributes", {}))
        folder = folder.get(".parent")

    eff = {}
    for a in chain[::-1]:
        eff.update(a)

    # now add default values of attributes for all missing values
    for attr, topic in host_attributes:
        attrname = attr.name()
        if attrname not in eff:
            eff.setdefault(attrname, attr.default_value())

    return eff


#.
#   .-Snapshots------------------------------------------------------------.
#   |           ____                        _           _                  |
#   |          / ___| _ __   __ _ _ __  ___| |__   ___ | |_ ___            |
#   |          \___ \| '_ \ / _` | '_ \/ __| '_ \ / _ \| __/ __|           |
#   |           ___) | | | | (_| | |_) \__ \ | | | (_) | |_\__ \           |
#   |          |____/|_| |_|\__,_| .__/|___/_| |_|\___/ \__|___/           |
#   |                            |_|                                       |
#   +----------------------------------------------------------------------+
#   | Mode for backup/restore/creation of snapshots                        |
#   '----------------------------------------------------------------------'

def mode_snapshot(phase):
    if phase == "title":
        return _("Backup & Restore")
    elif phase == "buttons":
        home_button()
        changelog_button()
        html.context_button(_("Create Snapshot"),
                make_action_link([("mode", "snapshot"),("_create_snapshot","Yes")]), "snapshot")
        html.context_button(_("Factory Reset"),
                make_action_link([("mode", "snapshot"),("_factory_reset","Yes")]), "factoryreset")
        return

    elif phase == "action":
        if html.has_var("_download_file"):
            download_file = html.var("_download_file")
            if not download_file.startswith('wato-snapshot') and download_file != 'latest':
                raise MKUserError(None, _("Invalid download file specified."))

            # Find the latest snapshot file
            if download_file == 'latest':
                snapshots = os.listdir(snapshot_dir)
                snapshots.sort()
                if not snapshots:
                    return False
                download_file = snapshots[-1]

            download_path = os.path.join(snapshot_dir, download_file)
            if os.path.exists(download_path):
                html.req.headers_out['Content-Disposition'] = 'Attachment; filename=' + download_file
                html.req.headers_out['content_type'] = 'application/x-tar'
                html.write(open(download_path).read())
                return False

        # create snapshot
        elif html.has_var("_create_snapshot"):
            if html.check_transaction():
                filename = create_snapshot()
                return None, _("Created snapshot <tt>%s</tt>.") % filename
            else:
                return None

        # upload snapshot
        elif html.has_var("_upload_file"):
            if html.var("_upload_file") == "":
                raise MKUserError(None, _("Please select a file for upload."))
                return None
            if html.check_transaction():
                multitar.extract_from_buffer(html.var("_upload_file"), backup_paths)
                log_pending(SYNCRESTART, None, "snapshot-restored",
                    _("Restored from uploaded file"))
                return None, _("Successfully restored configuration.")
            else:
                return None

        # delete file
        elif html.has_var("_delete_file"):
            delete_file = html.var("_delete_file")
            c = wato_confirm(_("Confirm deletion of snapshot"),
                             _("Are you sure you want to delete the snapshot <br><br>%s?") %
                                delete_file
                            )
            if c:
                os.remove(os.path.join(snapshot_dir, delete_file))
                return None, _("Snapshot deleted.")
            elif c == False: # not yet confirmed
                return ""
            else:
                return None  # browser reload

        # restore snapshot
        elif html.has_var("_restore_snapshot"):
            snapshot_file = html.var("_restore_snapshot")
            c = wato_confirm(_("Confirm restore snapshot"),
                             _("Are you sure you want to restore the snapshot <br><br>%s ?") %
                                snapshot_file
                            )
            if c:
                multitar.extract_from_file(snapshot_dir + snapshot_file, backup_paths)
                log_pending(SYNCRESTART, None, "snapshot-restored",
                     _("Restored snapshot %s") % snapshot_file)
                return None, _("Successfully restored snapshot.")
            elif c == False: # not yet confirmed
                return ""
            else:
                return None  # browser reload

        elif html.has_var("_factory_reset"):
            c = wato_confirm(_("Confirm factory reset"),
                _("If you proceed now, all hosts, folders, rules and other configurations "
                  "done with WATO will be deleted! Please consider making a snapshot before "
                  "you do this. Snapshots will not be deleted. Also the password of the currently "
                  "logged in user (%s) will be kept.<br><br>"
                  "Do you really want to delete all or your configuration data?") % config.user_id)
            if c:
                factory_reset()
                return None, _("Resetted WATO, wiped all configuration.")
            elif c == False: # not yet confirmed
                return ""
            else:
                return None  # browser reload


        else:
            return False

    else:
        snapshots = []
        if os.path.exists(snapshot_dir):
            for f in os.listdir(snapshot_dir):
                snapshots.append(f)
        snapshots.sort(reverse=True)

        if len(snapshots) == 0:
            html.write("<div class=info>" + _("There are no snapshots available.") + "</div>")
        else:
            html.write('<table class=data>')
            html.write('<h3>' + _("Snapshots") + '</h3>')
            html.write("<tr>")
            html.write("<th>%s</th>" % _("Actions"))
            html.write("<th>%s</th>" % _("Filename"))
            html.write("<th>%s</th>" % _("Age"))
            html.write("<th>%s</th>" % _("Size"))
            html.write("</tr>")

            odd = "odd"
            for name in snapshots:
                odd = odd == "odd" and "even" or "odd"
                html.write('<tr class="data %s0"><td>' % odd)

                # Buttons
                html.icon_button(make_action_link(
                   [("mode","snapshot"),("_restore_snapshot", name)]), _("Restore"), "restore")
                html.icon_button(make_action_link(
                   [("mode","snapshot"),("_delete_file", name)]), _("Delete"), "delete")
                html.write("<td>")

                # Snapshot name
                html.write('<a href="%s">%s</a>' % (make_action_link([("mode","snapshot"),("_download_file", name)]), name))

                # Age and Size
                html.write("<td class=number>")
                st = os.stat(snapshot_dir + name)
                age = time.time() - st.st_mtime
                html.write(html.age_text(age))
                html.write("</td>")
                html.write("<td class=number>%d</td>" % st.st_size)
            html.write('</table>')


        html.write("<h3>" + _("Restore from uploaded file") + "</h3>")
        html.begin_form("upload_form", None, "POST")
        html.upload_file("_upload_file")
        html.button("upload_button", _("Restore from file"), "submit")
        html.hidden_fields()
        html.end_form()


def create_snapshot():
    make_nagios_directory(snapshot_dir)

    snapshot_name = "wato-snapshot-%s.tar.gz" %  \
                    time.strftime("%Y-%m-%d-%H-%M-%S", time.localtime(time.time()))
    multitar.create(snapshot_dir + snapshot_name, backup_paths)

    log_audit(None, "snapshot-created", _("Created snapshot %s") % snapshot_name)

    # Maintenance, remove old snapshots
    snapshots = []
    for f in os.listdir(snapshot_dir):
        snapshots.append(f)
    snapshots.sort(reverse=True)
    while len(snapshots) > config.wato_max_snapshots:
        log_audit(None, "snapshot-removed", _("Removed snapshot %s") % snapshots[-1])
        os.remove(snapshot_dir + snapshots.pop())

    return snapshot_name

def factory_reset():
    # Darn. What makes things complicated here is that we need to conserve htpasswd,
    # at least the account of the currently logged in user.
    users = load_users()
    for id in users.keys():
        if id != config.user_id:
            del users[id]
    save_users(users) # this will cleanup htpasswd

    for path in [ root_dir, multisite_dir, sites_mk, log_dir ]:
        if os.path.isdir(path):
            shutil.rmtree(path)
        elif os.path.exists(path):
            os.remove(path)

    log_pending(SYNCRESTART, None, "factory-reset", _("Complete reset to factory settings."))


#.
#   .-Value-Editor---------------------------------------------------------.
#   |       __     __    _              _____    _ _ _                     |
#   |       \ \   / /_ _| |_   _  ___  | ____|__| (_) |_ ___  _ __         |
#   |        \ \ / / _` | | | | |/ _ \ |  _| / _` | | __/ _ \| '__|        |
#   |         \ V / (_| | | |_| |  __/ | |__| (_| | | || (_) | |           |
#   |          \_/ \__,_|_|\__,_|\___| |_____\__,_|_|\__\___/|_|           |
#   |                                                                      |
#   +----------------------------------------------------------------------+
#   | The value editor is used in the configuration and rules module for   |
#   | editing single values (e.g. configuration parameter for main.mk or   |
#   | check parameters).                                                   |
#   '----------------------------------------------------------------------'


class CheckTypeSelection(ListChoice):
    def __init__(self, **kwargs):
        ListChoice.__init__(self, columns=3, **kwargs)

    def get_elements(self):
        checks = check_mk_local_automation("get-check-information")
        elements = [ (cn, "<span title=\"%s\">%s</span>" % (c["title"], cn)) for (cn, c) in checks.items()]
        elements.sort()
        return elements


def edit_value(valuespec, value):
    help = valuespec.help() or ""
    html.write('<tr>')
    if help:
        html.write('<td class=legend><i>%s</i></td>' % help)
        html.write("<td class=content>")
    else:
        html.write('<td colspan=2 class=content>')

    valuespec.render_input("ve", value)
    html.write("</td></tr>")

def get_edited_value(valuespec):
    value = valuespec.from_html_vars("ve")
    valuespec.validate_value(value, "ve")
    return value


#.
#   .-Configuration--------------------------------------------------------.
#   |    ____             __ _                       _   _                 |
#   |   / ___|___  _ __  / _(_) __ _ _   _ _ __ __ _| |_(_) ___  _ __      |
#   |  | |   / _ \| '_ \| |_| |/ _` | | | | '__/ _` | __| |/ _ \| '_ \     |
#   |  | |__| (_) | | | |  _| | (_| | |_| | | | (_| | |_| | (_) | | | |    |
#   |   \____\___/|_| |_|_| |_|\__, |\__,_|_|  \__,_|\__|_|\___/|_| |_|    |
#   |                          |___/                                       |
#   +----------------------------------------------------------------------+
#   | Main entry page for configuration of global variables, rules, groups,|
#   | timeperiods, users, etc.                                             |
#   '----------------------------------------------------------------------'

def mode_main(phase):
    if phase == "title":
        return _("WATO - Check_MK's Web Administration Tool")

    elif phase == "buttons":
        changelog_button()
        return

    elif phase == "action":
        return

    render_main_menu(modules)

def render_main_menu(some_modules, columns = 2):
    html.write("<table class=configmodules>")
    for nr, (mode, title, icon, permission, help) in enumerate(some_modules):
        if not config.may("wato." + permission) and not config.may("wato.seeall"):
            continue

        if nr % columns == 0:
            html.write("<tr>")
        url = make_link([("mode", mode)])
        html.write('<td class=icon><a href="%s"><img src="images/icon_%s.png"></a></td>' %
              (url, icon))
        html.write('</td><td class=text><a href="%s">%s</a><br><i class=help>%s</i></td>' %
           (url, title, help))
        if nr % columns == columns - 1:
            html.write("</tr>")
    html.write("</table>")

#.
#   .-Global-Vars----------------------------------------------------------.
#   |          ____ _       _           _  __     __                       |
#   |         / ___| | ___ | |__   __ _| | \ \   / /_ _ _ __ ___           |
#   |        | |  _| |/ _ \| '_ \ / _` | |  \ \ / / _` | '__/ __|          |
#   |        | |_| | | (_) | |_) | (_| | |   \ V / (_| | |  \__ \          |
#   |         \____|_|\___/|_.__/ \__,_|_|    \_/ \__,_|_|  |___/          |
#   |                                                                      |
#   +----------------------------------------------------------------------+
#   | Editor for global settings in main.mk                                |
#   '----------------------------------------------------------------------'

def mode_globalvars(phase):
    if phase == "title":
        return _("Global configuration settings for Check_MK")

    elif phase == "buttons":
        global_buttons()
        return

    # Get default settings of all configuration variables of interest in the domain
    # "check_mk". (this also reflects the settings done in main.mk)
    check_mk_vars = [ varname for (varname, var) in g_configvars.items() if var[0] == "check_mk" ]
    default_values = check_mk_local_automation("get-configuration", [], check_mk_vars)
    current_settings = load_configuration_settings()

    if phase == "action":
        varname = html.var("_reset")
        if varname:
            domain, valuespec, need_restart = g_configvars[varname]
            def_value = default_values.get(varname, valuespec.canonical_value())

            c = wato_confirm(
                _("Resetting configuration variable"),
                _("Do you really want to reset the configuration variable <b>%s</b> "
                  "back to the default value of <b><tt>%s</tt></b>?") %
                   (varname, valuespec.value_to_text(def_value)))
            if c:
                del current_settings[varname]
                save_configuration_settings(current_settings)
                msg = _("Resetted configuration variable %s to its default.") % varname
                log_pending(need_restart and SYNCRESTART or SYNC, None, "edit-configvar", msg)
                return "globalvars", msg
            elif c == False:
                return ""
            else:
                return None

    groupnames = g_configvar_groups.keys()
    groupnames.sort()
    for groupname in groupnames:
        html.begin_foldable_container("globalvars", groupname, False, groupname, indent=False)
        html.write('<table class="data globalvars">')
        html.write("<tr><th>" + _("Configuration variable") +
                   "</th><th>" +_("Check_MK variable") + "</th><th>" +
                   _("Default") + "</th><th>" + _("Your setting") + "</th><th></th></tr>\n")
        odd = "even"

        for domain, varname, valuespec in g_configvar_groups[groupname]:
            odd = odd == "odd" and "even" or "odd"
            html.write('<tr class="data %s0">' % odd)
            if domain == "check_mk" and varname not in default_values:
                if config.debug:
                    raise MKGeneralException("The configuration variable <tt>%s</tt> is unknown to "
                                          "your local Check_MK installation" % varname)
                else:
                    continue

            defaultvalue = default_values.get(varname, valuespec.default_value())

            edit_url = make_link([("mode", "edit_configvar"), ("varname", varname)])

            html.write('<td class=title><a href="%s">%s</a></td>' % (edit_url, valuespec.title()))
            html.write('<td class=varname><tt>%s</tt></td>' % varname)
            if varname in current_settings:
                html.write('<td class=inherited>%s</td>' % valuespec.value_to_text(defaultvalue))
                html.write('<td><b>%s</b></td>'          % valuespec.value_to_text(current_settings[varname]))
            else:
                html.write('<td><b>%s</b></td>'          % valuespec.value_to_text(defaultvalue))
                html.write('<td></td>')

            html.write("<td class=buttons>")
            # html.buttonlink(edit_url, _("Edit"))
            if varname in current_settings:
                reset_url = make_action_link([("mode", "globalvars"), ("_reset", varname)])
                html.buttonlink(reset_url, _("Reset"))
            html.write("</td>")

            html.write('</tr>')
        html.write("</table>")
        html.end_foldable_container()


def mode_edit_configvar(phase):
    if phase == "title":
        return "Global configuration settings for Check_MK"

    elif phase == "buttons":
        html.context_button(_("Abort"), make_link([("mode", "globalvars")]), "abort")
        return

    varname = html.var("varname")
    domain, valuespec, need_restart = g_configvars[varname]
    current_settings = load_configuration_settings()

    if phase == "action":
        new_value = get_edited_value(valuespec)
        current_settings[varname] = new_value
        save_configuration_settings(current_settings)
        msg = _("Changed global configuration variable %s to %s.") \
              % (varname, valuespec.value_to_text(new_value))
        if need_restart:
            status = SYNCRESTART
        else:
            status = SYNC
        log_pending(status, None, "edit-configvar", msg)
        return "globalvars"

    if varname in current_settings:
        value = current_settings[varname]
    else:
        check_mk_vars = check_mk_local_automation("get-configuration", [], [varname])
        value = check_mk_vars.get(varname, valuespec.default_value())

    html.begin_form("value_editor")
    html.write("<h3>%s</h3>" % valuespec.title())
    html.write("<table class=form>")
    edit_value(valuespec, value)
    valuespec.set_focus("ve")
    html.write("<tr><td class=buttons colspan=2>")
    html.button("save", _("Save"))
    html.write("</td></tr>")
    html.write("</table>")
    html.hidden_fields()
    html.end_form()

g_configvars = {}
g_configvar_groups = {}

# domain is one of "check_mk", "multisite" or "nagios"
def register_configvar(group, varname, valuespec, domain="check_mk", need_restart=False):
    g_configvar_groups.setdefault(group, []).append((domain, varname, valuespec))
    g_configvars[varname] = domain, valuespec, need_restart


# Persistenz: Speicherung der Werte
# - WATO speichert seine Variablen für main.mk in conf.d/wato/global.mk
# - Daten, die der User in main.mk einträgt, müssen WATO auch bekannt sein.
#   Sie werden als Defaultwerte verwendet.
# - Daten, die der User in final.mk oder local.mk einträgt, werden von WATO
#   völlig ignoriert. Der Admin kann hier Werte überschreiben, die man mit
#   WATO dann nicht ändern kann. Und man sieht auch nicht, dass der Wert
#   nicht änderbar ist.
# - WATO muss irgendwie von Check_MK herausbekommen, welche Defaultwerte
#   Variablen haben bzw. welche Einstellungen diese Variablen nach main.mk
#   haben.
# - WATO kann main.mk nicht selbst einlesen, weil dann der Kontext fehlt
#   (Default-Werte der Variablen aus Check_MK und aus den Checks)
# - --> Wir machen eine automation, die alle Konfigurationsvariablen
#   ausgibt.

def load_configuration_settings():
    settings = {}
    load_configuration_vars(multisite_dir + "global.mk", settings)
    load_configuration_vars(root_dir      + "global.mk", settings)
    return settings


def load_configuration_vars(filename, settings):
    if not os.path.exists(filename):
        return {}
    try:
        execfile(filename, settings, settings)
        for varname in settings.keys():
            if varname not in g_configvars:
                del settings[varname]
        return settings
    except Exception, e:
        if config.debug:
            raise MKGeneralException(_("Cannot read configuration file %s: %s" %
                          (filename, e)))
        return {}


def save_configuration_settings(vars):
    per_domain = {}
    for varname, (domain, valuespec, need_restart) in g_configvars.items():
        if varname not in vars:
            continue
        per_domain.setdefault(domain, {})[varname] = vars[varname]

    make_nagios_directory(root_dir)
    save_configuration_vars(per_domain.get("check_mk", {}), root_dir + "global.mk")
    make_nagios_directory(multisite_dir)
    save_configuration_vars(per_domain.get("multisite", {}), multisite_dir + "global.mk")

def save_configuration_vars(vars, filename):
    out = create_user_file(filename, 'w')
    out.write("# Written by WATO\n# encoding: utf-8\n\n")
    for varname, value in vars.items():
        out.write("%s = %r\n" % (varname, value))

#.
#   .-Groups---------------------------------------------------------------.
#   |                    ____                                              |
#   |                   / ___|_ __ ___  _   _ _ __  ___                    |
#   |                  | |  _| '__/ _ \| | | | '_ \/ __|                   |
#   |                  | |_| | | | (_) | |_| | |_) \__ \                   |
#   |                   \____|_|  \___/ \__,_| .__/|___/                   |
#   |                                        |_|                           |
#   +----------------------------------------------------------------------+
#   | Mode for editing host-, service- and contact groups                  |
#   '----------------------------------------------------------------------'

def mode_groups(phase, what):
    if what == "host":
        what_name = _("host groups")
    elif what == "service":
        what_name = _("service groups")
    elif what == "contact":
        what_name = _("contact groups")

    if phase == "title":
        return what_name.title()

    elif phase == "buttons":
        global_buttons()
        html.context_button(_("New group"), make_link([("mode", "edit_%s_group" % what)]), "new")
        if what == "contact":
            pass
        else:
            varname = what + "_groups"
            html.context_button(_("Rules"), make_link([("mode", "edit_ruleset"), ("varname", varname)]), "rulesets")
        return

    all_groups = load_group_information()
    groups = all_groups.get(what, {})

    if phase == "action":
        delname = html.var("_delete")
        c = wato_confirm(_("Confirm deletion of group %s" % delname),
                         _("Do you really want to delete the group %s? If there are still objects "
                           "assigned to that group, the group will kept up (but without an alias). "
                           "Removing all objects from the will make the group disappear completely. " % what))
        if c:
            del groups[delname]
            save_group_information(all_groups)
            log_pending(SYNCRESTART, None, "edit-%sgroups", _("Deleted %s group %s" % (what, delname)))
            return None
        elif c == False:
            return ""
        else:
            return None

    sorted = groups.items()
    sorted.sort()
    html.write("<h3>%s</h3>" % what_name.title())
    if len(sorted) == 0:
        if what == "contact":
            render_main_menu([
              ( "edit_contact_group", _("Create new contact group"), "new",
              what == "contact" and "users" or "groups",
              _("In order to assign objects (hosts and services) to people (contacts), "
                "you need first to define contact groups. When you put a user into a contact "
                "group then that user gets a monitoring contact. When you then also assign "
                "hosts and services to a contact group, all members of that group will be "
                "responsible for that objects, can receive notification for and see those objects "
                "in the status GUI."))])
        else:
            html.write("<div class=info>" + _("There are not defined any groups yet.") + "</div>")
        return

    html.write("<table class=data>")
    html.write("<tr><th>" + _("Actions")
                + "</th><th>" + _("Name")
                + "</th><th>" + _("Alias"))

    if what == "contact":
        html.write("</th><th>" + _("Members"))

    html.write("</th></tr>\n")

    # Show member of contact groups
    if what == "contact":
        users = load_users()
        members = {}
        for userid, user in users.items():
            cgs = user.get("contactgroups", [])
            for cg in cgs:
                members.setdefault(cg, []).append((userid, user.get('alias', userid)))

    odd = "even"
    for name, alias in sorted:
        odd = odd == "odd" and "even" or "odd"
        html.write('<tr class="data %s0">' % odd)
        edit_url = make_link([("mode", "edit_%s_group" % what), ("edit", name)])
        delete_url = html.makeactionuri([("_delete", name)])
        html.write("<td class=buttons>")
        html.icon_button(edit_url, _("Properties"), "edit")
        html.icon_button(delete_url, _("Delete"), "delete")
        html.write("</td><td>%s</td><td>%s</td>" % (name, alias))
        if what == "contact":
            html.write("<td>%s</td>" % ", ".join(
               [ '<a href="%s">%s</a>' % (make_link([("mode", "edit_user"), ("edit", userid)]), alias)
                 for userid, alias in members.get(name, [])]))
        html.write("</tr>")
    html.write("</table>")


def mode_edit_group(phase, what):
    name = html.var("edit") # missing -> new group
    new = name == None

    if phase == "title":
        if new:
            if what == "host":
                return _("Create new host group")
            elif what == "service":
                return _("Create new service group")
            elif what == "contact":
                return _("Create new contact group")
        else:
            if what == "host":
                return _("Edit host group")
            elif what == "service":
                return _("Edit service group")
            elif what == "contact":
                return _("Edit contact group")

    elif phase == "buttons":
        html.context_button(_("All groups"), make_link([("mode", "%s_groups" % what)]), "back")
        return

    all_groups = load_group_information()
    groups = all_groups.setdefault(what, {})

    if phase == "action":
        if html.check_transaction():
            alias = html.var_utf8("alias").strip()
            if new:
                name = html.var("name").strip()
                if len(name) == 0:
                    raise MKUserError("name", _("Please specify a name of the new group."))
                if ' ' in name:
                    raise MKUserError("name", _("Sorry, spaces are not allowed in group names."))
                if not re.match("^[-a-z0-9A-Z_]*$", name):
                    raise MKUserError("name", _("Invalid group name. Only the characters a-z, A-Z, 0-9, _ and - are allowed."))
                groups[name] = alias
                log_pending(SYNCRESTART, None, "edit-%sgroups" % what, _("Create new %s group %s" % (what, name)))
            else:
                groups[name] = alias
                log_pending(SYNCRESTART, None, "edit-%sgroups" % what, _("Changed alias of %s group %s" % (what, name)))
            save_group_information(all_groups)

        return what + "_groups"


    html.begin_form("group")
    html.write("<table class=form>")
    html.write("<tr><td class=legend>")
    html.write(_("Name<br><i>The name of the group is used as an internal key. It cannot be "
                 "changed later. It is also visible in the status GUI.</i>"))
    html.write("</td><td class=content>")
    if new:
        html.text_input("name")
        html.set_focus("name")
    else:
        html.write(name)
        html.set_focus("alias")
    html.write("</td></tr>")

    html.write("<tr><td class=legend>")
    html.write(_("Alias<br><i>An Alias or description of this group.</i>"))
    html.write("</td><td class=content>")
    html.text_input("alias", name and groups.get(name, "") or "")
    html.write("</td></tr>")
    html.write("<tr><td class=buttons colspan=2>")
    html.button("save", _("Save"))
    html.write("</td></tr></table>")
    html.hidden_fields()
    html.end_form()



    # Formular malen für neue / bestehende Gruppe

def load_group_information():
    try:
        filename = root_dir + "groups.mk"
        if not os.path.exists(filename):
            return {}

        vars = {}
        for what in ["host", "service", "contact" ]:
            vars["define_%sgroups" % what] = {}

        execfile(filename, vars, vars)
        groups = {}
        for what in ["host", "service", "contact" ]:
            groups[what] = vars.get("define_%sgroups" % what, {})
        return groups

    except Exception, e:
        if config.debug:
            raise MKGeneralException(_("Cannot read configuration file %s: %s" %
                          (filename, e)))
        return {}

def save_group_information(groups):
    make_nagios_directory(root_dir)
    out = create_user_file(root_dir + "groups.mk", "w")
    out.write("# Written by WATO\n# encoding: utf-8\n\n")
    for what in [ "host", "service", "contact" ]:
        if what in groups and len(groups[what]) > 0:
            out.write("if type(define_%sgroups) != dict:\n    define_%sgroups = {}\n" % (what, what))
            out.write("define_%sgroups.update(%s)\n\n" % (what, pprint.pformat(groups[what])))


class GroupSelection(ElementSelection):
    def __init__(self, what, **kwargs):
        ElementSelection.__init__(self, **kwargs)
        self._what = what

    def get_elements(self):
        all_groups = load_group_information()
        this_group = all_groups.get(self._what, {})
        # replace the title with the key if the title is empty
        return dict([ (k, t and t or k) for (k, t) in this_group.items() ])


class CheckTypeGroupSelection(ElementSelection):
    def __init__(self, checkgroup, **kwargs):
        ElementSelection.__init__(self, **kwargs)
        self._checkgroup = checkgroup

    def get_elements(self):
        checks = check_mk_local_automation("get-check-information")
        elements = dict([ (cn, "%s - %s" % (cn, c["title"])) for (cn, c) in checks.items()
                     if c.get("group") == self._checkgroup ])
        return elements

    def value_to_text(self, value):
        return "<tt>%s</tt>" % value


#.
#   .-Timeperiods----------------------------------------------------------.
#   |      _____ _                                _           _            |
#   |     |_   _(_)_ __ ___   ___ _ __   ___ _ __(_) ___   __| |___        |
#   |       | | | | '_ ` _ \ / _ \ '_ \ / _ \ '__| |/ _ \ / _` / __|       |
#   |       | | | | | | | | |  __/ |_) |  __/ |  | | (_) | (_| \__ \       |
#   |       |_| |_|_| |_| |_|\___| .__/ \___|_|  |_|\___/ \__,_|___/       |
#   |                            |_|                                       |
#   +----------------------------------------------------------------------+
#   | Modes for managing Nagios' timeperiod definitions.                   |
#   '----------------------------------------------------------------------'

def mode_timeperiods(phase):
    if phase == "title":
        return _("Time Periods")

    elif phase == "buttons":
        global_buttons()
        html.context_button(_("New Timeperiod"), make_link([("mode", "edit_timeperiod")]), "new")
        return

    timeperiods = load_timeperiods()

    if phase == "action":
        delname = html.var("_delete")
        if html.transaction_valid():
            usages = find_usage_of_timeperiod(delname)
            if usages:
                message = "<b>%s</b><br>%s:<ul>" % \
                            (_("You cannot delete this timeperiod."),
                             _("It is still in use by"))
                for title, link in usages:
                    message += '<li><a href="%s">%s</a></li>\n' % (link, title)
                message += "</ul>"
                raise MKUserError(None, message)

            c = wato_confirm(_("Confirm deletion of time period %s") % delname,
                  _("Do you really want to delete the time period '%s'? I've checked it: "
                    "it is not being used by any rule or user profile right now.") % delname)
            if c:
                del timeperiods[delname]
                save_timeperiods(timeperiods)
                log_pending(SYNCRESTART, None, "edit-timeperiods", _("Deleted timeperiod %s") % delname)
                return None
            elif c == False:
                return ""
            else:
                return None

    html.write("<h3>" + _("Time Periods") + "</h3>")

    if len(timeperiods) == 0:
        html.write("<div class=info>" + _("There are no timeperiods defined yet.") + "</div>")
        return

    html.write("<table class=data>")
    html.write("<tr><th>"
               + _("Actions") + "</th><th>"
               + _("Name") + "</th><th>"
               + _("Alias") + "</th></tr>")

    odd = "even"
    names = timeperiods.keys()
    names.sort()
    for name in names:
        odd = odd == "odd" and "even" or "odd"
        html.write('<tr class="data %s0">' % odd)

        timeperiod = timeperiods[name]
        edit_url     = make_link([("mode", "edit_timeperiod"), ("edit", name)])
        delete_url   = html.makeactionuri([("_delete", name)])

        html.write("<td class=buttons>")
        html.icon_button(edit_url, _("Properties"), "edit")
        html.icon_button(delete_url, _("Delete"), "delete")
        html.write("</td>")

        html.write("<td>%s</td>" % name)
        html.write("<td>%s</td>" % timeperiod.get("alias", ""))
        html.write("</tr>")

    html.write("</table>")


def load_timeperiods():
    filename = root_dir + "timeperiods.mk"
    if not os.path.exists(filename):
        return {}
    try:
        vars = { "timeperiods" : {} }
        execfile(filename, vars, vars)
        return vars["timeperiods"]

    except Exception, e:
        if config.debug:
            raise MKGeneralException(_("Cannot read configuration file %s: %s" %
                          (filename, e)))
        return {}


def save_timeperiods(timeperiods):
    make_nagios_directory(root_dir)
    out = create_user_file(root_dir + "timeperiods.mk", "w")
    out.write("# Written by WATO\n# encoding: utf-8\n\n")
    out.write("timeperiods.update(%s)\n" % pprint.pformat(timeperiods))


def mode_edit_timeperiod(phase):
    num_columns = 3
    num_exceptions = 10

    def timeperiod_ranges(vp, keyname):
        ranges = timeperiod.get(keyname, [])
        for c in range(num_columns):
            if c < len(ranges):
                fromto = ranges[c]
            elif new and c == 0:
                fromto = "00:00", "24:00"
            else:
                fromto = "", ""
            html.write("<td>")
            var_prefix = vp + "_%d_" % c
            html.text_input(var_prefix + "from", fromto[0], cssclass = "timeperioddate")
            html.write(" - ")
            val = c == 0 and "24:00" or ""
            html.text_input(var_prefix + "to", fromto[1], cssclass = "timeperioddate")
            if c != num_columns - 1:
                html.write("&nbsp; &nbsp; &nbsp;")
            html.write("</td>")

    def get_ranges(varprefix):
        ranges = []
        for c in range(num_columns):
            vp = "%s_%d_" % (varprefix, c)
            begin = html.var(vp + "from", "").strip()
            end  = html.var(vp + "to", "").strip()
            if not begin and not end:
                continue
            if not begin:
                begin = "00:00"
            if not end:
                end = "24:00"

            begin, end = [ parse_bound(varprefix, w, b) for (w,b) in [ ("from", begin), ("to", end) ]]
            ranges.append((begin, end))
        return ranges


    def parse_bound(vp,  what, bound):
        # Fully specified
        if re.match("^(24|[0-1][0-9]|2[0-3]):[0-5][0-9]$", bound):
            return bound
        # only hours
        try:
            b = int(bound)
            if b <= 24 and b >= 0:
                return "%02d:00" % b
        except:
            pass

        raise MKUserError(vp + what,
               _("Invalid time format '<tt>%s</tt>', please use <tt>24:00</tt> format.") % bound)


    name = html.var("edit") # missing -> new group
    new = name == None

    if phase == "title":
        if new:
            return _("Create new time period")
        else:
            return _("Edit time period")

    elif phase == "buttons":
        html.context_button(_("All Timeperiods"), make_link([("mode", "timeperiods")]), "back")
        return

    timeperiods = load_timeperiods()
    if new:
        timeperiod = {}
    else:
        timeperiod = timeperiods.get(name, {})

    weekdays = [
      ( "monday",    _("Monday") ),
      ( "tuesday",   _("Tuesday") ),
      ( "wednesday", _("Wednesday") ),
      ( "thursday",  _("Thursday") ),
      ( "friday",    _("Friday") ),
      ( "saturday",  _("Saturday") ),
      ( "sunday",    _("Sunday") ),
    ]

    if phase == "action":
        if html.check_transaction():
            alias = html.var_utf8("alias").strip()
            if not alias:
                raise MKUserError("alias", _("Please specify an alias name for your timeperiod."))

            # extract time ranges of weekdays
            for weekday, weekday_name in weekdays:
                ranges = get_ranges(weekday)
                if ranges:
                    timeperiod[weekday] = ranges

            # extract ranges for custom days
            for e in range(0, num_exceptions):
                varprefix = "ex%d" % e
                exname = html.var(varprefix + "_name", "").strip()
                if exname in [ w[0] for w in weekdays ]:
                    raise MKUserError(varprefix + "_name",
                           _("You may not specify a weekday's name as an exception."))
                if exname and exname not in [ "alias", "timeperiod_name" ]:
                    if not re.match("^[-a-z0-9A-Z /]*$", exname):
                        raise MKUserError(varprefix + "_name",
                            _("'%s' is not a valid Nagios timeperiod day specification.") % exname)
                    ranges = get_ranges(varprefix)
                    timeperiod[exname] = ranges

            if new:
                name = html.var("name")
                if len(name) == 0:
                    raise MKUserError("name", _("Please specify a name of the new timeperiod."))
                if not re.match("^[-a-z0-9A-Z_]*$", name):
                    raise MKUserError("name", _("Invalid timeperiod name. Only the characters a-z, A-Z, 0-9, _ and - are allowed."))
                if name in timeperiods:
                    raise MKUserError("name", _("This name is already being used by another timeperiod."))
                if name == "7X24":
                    raise MKUserError("name", _("The time period name 7X24 cannot be used. It is always autmatically defined."))
                timeperiods[name] = timeperiod
                log_pending(SYNCRESTART, None, "edit-timeperiods", _("Created new time period %s" % name))
            else:
                log_pending(SYNCRESTART, None, "edit-timeperiods", _("Modified time period %s" % name))
            timeperiod["alias"] = alias
            save_timeperiods(timeperiods)
            return "timeperiods"
        return

    html.begin_form("timeperiod", method="POST")
    html.write("<table class=form>")

    # Name
    html.write("<tr><td class=legend>")
    html.write(_("Internal name"))
    html.write("</td><td class=content>")
    if new:
        html.text_input("name")
        html.set_focus("name")
    else:
        html.write(name)
    html.write("</td></tr>")

    # Alias
    if not new:
        alias = timeperiods[name].get("alias", "")
    else:
        alias = ""
    html.write("<tr><td class=legend>")
    html.write(_("Alias") + "<br><i>" + _("An alias or description of the timeperiod</i>"))
    html.write("</td><td class=content>")
    html.text_input("alias", alias, size = 50)
    if not new:
        html.set_focus("alias")
    html.write("</td></tr>")

    # Week days
    html.write("<tr><td class=legend>")
    html.write(_("Weekdays<br><i>For each weekday you can setup no, one or several "
                 "time ranges in the format <tt>23:39</tt>, in which the time period "
                 "should be active."))
    html.write("</td><td class=content>")
    html.write("<table class=timeperiod>")

    for weekday, weekday_alias in weekdays:
        ranges = timeperiod.get(weekday)
        html.write("<tr><td class=name>%s</td>" % weekday_alias)
        timeperiod_ranges(weekday, weekday)
        html.write("</tr>")
    html.write("</table></td></tr>")

    # Exceptions
    html.write("<tr><td class=legend>")
    nagurl = "../nagios/docs/objectdefinitions.html#timeperiod"
    html.write(_("Exceptions<br><i>Here you can specify exceptional time ranges for certain "
                 "relative or absolute dates. Please consult the <a target='_blank' href='%s'>Nagios documentation about "
                 "timeperiods</a> for examples." % nagurl))
    html.write("</td><td class=content>")
    html.write("<table class=timeperiod>")

    exnames =  []
    for k in timeperiod:
        if k not in [ w[0] for w in weekdays ] and k != "alias":
            exnames.append(k)
    exnames.sort()

    for e in range(num_exceptions):
        if e < len(exnames):
            exname = exnames[e]
            ranges = timeperiod[exname]
        else:
            exname = ""
            ranges = []
        varprefix = "ex%d" % e
        html.write("<tr><td class=name>")
        html.text_input(varprefix + "_name", exname)
        html.write("</td>")
        timeperiod_ranges(varprefix, exname)
        html.write("</tr>")
    html.write("</table></td></tr>")

    html.write("<tr><td colspan=2 class=buttons>")
    html.button("save", _("Save"))
    html.write("</td></tr>")
    html.write("</table>")
    html.hidden_fields()
    html.end_form()


class TimeperiodSelection(ElementSelection):
    def __init__(self, **kwargs):
        ElementSelection.__init__(self, **kwargs)

    def get_elements(self):
        timeperiods = load_timeperiods()
        elements = dict([ (name, "%s - %s" % (name, tp["alias"])) for (name, tp) in timeperiods.items() ])
        return elements

# Check if a timeperiod is currently in use and cannot be deleted
# Returns a list of occurrances.
# Possible usages:
# - user accounts (notification period)
# - rules: service/host-notification/check-period
def find_usage_of_timeperiod(tpname):

    # Part 1: Rules
    used_in = []
    for varname, ruleset in load_all_rulesets().items():
        rulespec = g_rulespecs[varname]
        if isinstance(rulespec.get("valuespec"), TimeperiodSelection):
            for folder, rule in ruleset:
                value, tag_specs, host_list, item_list = parse_rule(rulespec, rule)
                if value == tpname:
                    used_in.append(("%s: %s" % (_("Ruleset"), g_rulespecs[varname]["title"]),
                                   make_link([("mode", "edit_ruleset"), ("varname", varname)])))
                    break

    # Part 2: Users
    for userid, user in load_users().items():
        tp = user.get("notification_period")
        if tp == tpname:
            used_in.append(("%s: %s" % (_("User"), userid),
                make_link([("mode", "edit_user"), ("edit", userid)])))

    return used_in


#.
#   .-Multisite Connections------------------------------------------------.
#   |                        ____  _ _                                     |
#   |                       / ___|(_) |_ ___  ___                          |
#   |                       \___ \| | __/ _ \/ __|                         |
#   |                        ___) | | ||  __/\__ \                         |
#   |                       |____/|_|\__\___||___/                         |
#   |                                                                      |
#   +----------------------------------------------------------------------+
#   | Mode for managing sites.                                             |
#   '----------------------------------------------------------------------'

def mode_sites(phase):
    if phase == "title":
        return _("Multisite connections")

    elif phase == "buttons":
        global_buttons()
        html.context_button(_("New connection"), make_link([("mode", "edit_site")]), "new")
        return

    sites = load_sites()

    if phase == "action":
        delid = html.var("_delete")
        if delid and html.transaction_valid():
            # The last connection can always be deleted. In that case we
            # fallb back to non-distributed-WATO and the site attribute
            # will be removed.
            test_sites = dict(sites.items())
            del test_sites[delid]
            if is_distributed(test_sites):
                # Make sure that site is not being used by hosts and folders
                site_ids = set([])
                find_folder_sites(site_ids, g_root_folder, True)
                if delid in site_ids:
                    raise MKUserError(None,
                        _("You cannot delete this connection. "
                          "It has folders/hosts assigned to it."))

            c = wato_confirm(_("Confirm deletion of site %s" % delid),
                             _("Do you really want to delete the connection to the site %s?" % delid))
            if c:
                del sites[delid]
                save_sites(sites)
                update_replication_status(delid, None)

                # Due to the deletion the replication state can get clean.
                if is_distributed() and global_replication_state() == "clean":
                    log_commit_pending()

                log_audit(None, "edit-sites", _("Deleted site %s" % (delid)))
                return None
            elif c == False:
                return ""
            else:
                return None

        logout_id = html.var("_logout")
        if logout_id:
            site = sites[logout_id]
            c = wato_confirm(_("Confirm logout"),
                       _("Do you really want to log out of '%s'?") % site["alias"])
            if c:
                if "secret" in site:
                    del site["secret"]
                save_sites(sites)
                log_audit(None, "edit-site", _("Logged out of remote site '%s'") % site["alias"])
                return None, _("Logged out.")
            elif c == False:
                return ""
            else:
                return None

        login_id = html.var("_login")
        if login_id:
            if html.var("_abort"):
                return "sites"
            if not html.check_transaction():
                return
            site = sites[login_id]
            error = None
            # Fetch name/password of admin account
            if html.has_var("_name"):
                name = html.var("_name", "").strip()
                passwd = html.var("_passwd", "").strip()
                try:
                    secret = do_site_login(login_id, name, passwd)
                    site["secret"] = secret
                    save_sites(sites)
                    log_audit(None, "edit-site", _("Successfully logged into remote site '%s'") % site["alias"])
                    return None, _("Successfully logged into remote site '%s'!" % site["alias"])
                except MKAutomationException, e:
                    error = _("Cannot connect to remote site: %s") % e
                except MKUserError, e:
                    html.add_user_error(e.varname, e.message)
                    error = e.message
                except Exception, e:
                    if config.debug:
                        raise
                    html.add_user_error("_name", error)
                    error = str(e)


            wato_html_head(_("Login into site '%s'") % site["alias"])
            if error:
                html.show_error(error)
            html.write("<div class=message>")
            html.write("<h3>%s</h3>" % _("Login credentials"))
            html.write(_("For the initial login into the slave/peer site %s "
                         "we need once your administration login for the Multsite "
                         "GUI on that site. Your credentials will only be used for "
                         "the initial handshake and not be stored. If the login is "
                         "successful then both side will exchange a login secret "
                         "which is used for the further remote calls.") % site["alias"])
            html.begin_form("login")
            html.write("<table class=form>")
            html.write("<tr><td class=legend>%s</td>" % _("Administrator login"))
            html.write("<td class=content>")
            html.write("<table><tr><td>%s</td><td>" % _("Adminstrator name:"))
            html.text_input("_name")
            html.set_focus("_name")
            html.write("</td></tr><tr><td>%s</td><td>" % _("Administrator password:"))
            html.password_input("_passwd")
            html.write("</td></tr></table>")
            html.write("</td></tr>")
            html.write("<tr><td class=buttons colspan=2>")
            html.button("_do_login", _("Login"))
            html.button("_abort", _("Abort"))
            html.write("</td></tr></table>")
            html.hidden_field("_login", login_id)
            html.hidden_fields()
            html.end_form()
            html.write("</div>")
            return ""
        return

    if len(sites) == 0:
        html.write("<div class=info>" +
           _("You have not configured any local or remotes sites. Multisite will "
             "implicitely add the data of the local monitoring site. If you add remotes "
             "sites, please do not forget to add your local monitoring site also, if "
             "you want to display its data.") + "</div>")
        return


    html.write("<h3>" + _("Multisite connections") + "</h3>")
    html.write("<table class=data>")
    html.write("<tr><th>" + _("Actions") + "<th>"
                + _("Site-ID")
                + "</th><th>" + _("Alias")
                + "</th><th>" + _("Connection")
                + "</th><th>" + _("Status host")
                + "</th><th>" + _("Disabled")
                + "</th><th>" + _("Timeout")
                + "</th><th>" + _("Pers.")
                + "</th><th>" + _("Replication")
                + "</th><th>" + _("Login")
                + "</th></tr>\n")

    odd = "even"
    entries = sites.items()
    entries.sort(cmp = lambda a, b: cmp(a[1].get("alias"), b[1].get("alias")))
    for id, site in entries:
        odd = odd == "odd" and "even" or "odd"
        html.write('<tr class="data %s0">' % odd)
        # Buttons
        edit_url = make_link([("mode", "edit_site"), ("edit", id)])
        delete_url = html.makeactionuri([("_delete", id)])
        html.write("<td class=buttons>")
        html.icon_button(edit_url, _("Properties"), "edit")
        html.icon_button(delete_url, _("Delete"), "delete")

        # Alias
        html.write("</td><td>%s</td><td>%s</td>" % (id, site.get("alias", "")))

        # Socket
        socket = site.get("socket", _("local site"))
        if socket == "disabled:":
            socket = _("don't query status")
        html.write("<td>%s</td>" % socket)

        # Status host
        if "status_host" in site:
            sh_site, sh_host = site["status_host"]
            html.write("<td>%s/%s</td>" % (sh_site, sh_host))
        else:
            html.write("<td></td>")
        if site.get("disabled", False) == True:
            html.write("<td><b>" + _("yes") + "</b></td>")
        else:
            html.write("<td>" + _("no") + "</td>")

        # Timeout
        if "timeout" in site:
            html.write("<td class=number>%d sec</td>" % site["timeout"])
        else:
            html.write("<td></td>")

        # Persist
        if site.get("persist", False):
            html.write("<td><b>" + _("yes") + "</b></td>")
        else:
            html.write("<td>" + _("no") + "</td>")

        # Replication
        if site.get("replication") == "slave":
            repl = _("Slave")
        elif site.get("replication") == "peer":
            repl = _("Peer")
        else:
            repl = ""
        html.write("<td>%s</td>" % repl)

        # Login-Button for Replication
        html.write("<td>")
        if repl:
            if site.get("secret"):
                logout_url = make_action_link([("mode", "sites"), ("_logout", id)])
                html.buttonlink(logout_url, _("Logout"))
            else:
                login_url = make_action_link([("mode", "sites"), ("_login", id)])
                html.buttonlink(login_url, _("Login"))
        html.write("</td>")


        html.write("</tr>")
    html.write("</table>")

def mode_edit_site(phase):
    sites = load_sites()
    siteid = html.var("edit", None) # missing -> new site
    new = siteid == None
    if phase == "title":
        if new:
            return _("Create new site connection")
        else:
            return _("Edit site connection %s" % siteid)

    elif phase == "buttons":
        html.context_button(_("All Sites"), make_link([("mode", "sites")]), "back")
        return

    if new:
        site = {}
    else:
        site = sites.get(siteid, {})

    if phase == "action":
        if not html.check_transaction():
            return "sites"

        if new:
            id = html.var("id").strip()
        else:
            id = siteid

        if new and id in sites:
            raise MKUserError("id", _("This id is already being used by another connection."))
        if not re.match("^[-a-z0-9A-Z_]+$", id):
            raise MKUserError("id", _("The site id must consist only of letters, digit and the underscore."))

        # Save copy of old site for later
        if not new:
            old_site = sites[siteid]

        new_site = {}
        sites[id] = new_site
        alias = html.var_utf8("alias", "").strip()
        if not alias:
            raise MKUserError("alias", _("Please enter an alias name or description of this site."))

        new_site["alias"] = alias
        url_prefix = html.var("url_prefix", "").strip()
        if url_prefix and url_prefix[-1] != '/':
            raise MKUserError("url_prefix", _("The URL prefix must end with a slash."))
        if url_prefix:
            new_site["url_prefix"] = url_prefix
        disabled = html.get_checkbox("disabled")
        new_site["disabled"] = disabled

        # Connection
        method = html.var("method")
        if method == "unix":
            socket = html.var("conn_socket").strip()
            if not socket:
                raise MKUserError("conn_socket", _("Please specify the path to the UNIX socket to connect to."))
            # We do not check for the existance of the socket here. The matching
            # OMD site might be down. The admin might just want to disable the site for
            # that reason.
            new_site["socket"] = "unix:" + socket

        elif method == "tcp":
            host = html.var("conn_host").strip()
            if not host:
                raise MKUserError("conn_host", _("Please specify the host or IP address to connect to."))
            port = html.var("conn_port").strip()
            try:
                port = int(port)
            except:
                raise MKUserError("conn_port", _("The port '%s' is not a valid number") % port)
            if port < 1 or port > 65535:
                raise MKUserError("conn_port{", _("The port number must be between 1 and 65535"))
            new_site["socket"] = "tcp:%s:%d" % (host, port)
        elif method == "disabled":
            new_site["socket"] = "disabled:"
        else:
            method = "local"

        # Timeout
        timeout = html.var("timeout", "").strip()
        if timeout != "":
            try:
                timeout = int(timeout)
            except:
                raise MKUserError("timeout", _("%s is not a valid integer number.") % timeout)
            new_site["timeout"] = timeout

        # Persist
        new_site["persist"] = html.get_checkbox("persist")
        # Handle the insecure replication flag
        new_site["insecure"] = html.get_checkbox("insecure")

        # Status host
        sh_site = html.var("sh_site")
        if sh_site:
            if sh_site not in sites:
                raise MKUserError("sh_site", _("The site of the status host does not exist."))
            if sh_site in [ siteid, id ]:
                raise MKUserError("sh_site", _("You cannot use the site itself as site of the status host."))
            sh_host = html.var("sh_host")
            if not sh_host:
                raise MKUserError("sh_host", _("Please specify the name of the status host."))
            new_site["status_host"] = ( sh_site, sh_host )

        # Replication
        repl = html.var("replication")
        if repl == "none":
            repl = None
        if repl:
            new_site["replication"] = repl
        multisiteurl = html.var("multisiteurl", "").strip()
        if repl:
            if not multisiteurl:
                raise MKUserError("multisiteurl", _("Please enter the Multisite URL of the slave/peer site."))
            if not multisiteurl.endswith("/check_mk/"):
                raise MKUserError("multisiteurl", _("The Multisite URL must end with /check_mk/"))
            if not multisiteurl.startswith("http://") and not multisiteurl.startswith("https://"):
                raise MKUserError("multisiteurl", _("The Multisites URL must begin with <tt>http://</tt> or <tt>https://</tt>."))
            if "socket" not in new_site:
                raise MKUserError("replication", _("You cannot do replication with the local site."))

        # Save Multisite-URL even if replication is turned off. That way that
        # setting is not lost if replication is turned off for a while.
        new_site["multisiteurl"] = multisiteurl

        # Secret is not checked here, just kept
        if not new and "secret" in old_site:
            new_site["secret"] = old_site["secret"]

        save_sites(sites)
        if new:
            log_audit(None, "edit-sites", _("Create new connection to site %s" % id))
            if repl and not disabled:
                # Assume that site needs to be synchronized
                update_replication_status(id, { "need_sync" : True, "need_restart" : True })
        else:
            log_audit(None, "edit-sites", _("Modified site connection %s" % id))
            # Replication mode has switched on/off => handle replication state
            repstatus = load_replication_status()
            make_repl = repl and not disabled
            if make_repl and id not in repstatus: # Repl switched on
                update_replication_status(id, { "need_sync" : True, "need_restart" : True })
            elif (not make_repl) and id in repstatus:
                update_replication_status(id, None) # Replication switched off
                if is_distributed() and global_replication_state() == "clean":
                    log_commit_pending()
        return "sites"

    html.begin_form("site")
    html.write("<table class=form>")

    # ID
    html.write("<tr><td class=legend>")
    html.write(_("Site ID"))
    html.write("</td><td class=content>")
    if new:
        html.text_input("id", siteid)
        html.set_focus("id")
    else:
        html.write(siteid)
    html.write("</td></tr>")

    # Alias
    html.write("<tr><td class=legend>")
    html.write(_("Alias") + "<br><i>" + _("An alias or description of the site</i>"))
    html.write("</td><td class=content>")
    html.text_input("alias", site.get("alias", ""), size = 50)
    if not new:
        html.set_focus("alias")
    html.write("</td></tr>")

    # Disabled
    html.write("<tr><td class=legend>")
    html.write(_("<i>If you disable a connection, then it will not be shown in the "
                 "status display and no replication will be done.</i>"))
    html.write("</td>")

    # Disabled
    html.write("<td class=content>")
    html.checkbox("disabled", site.get("disabled", False))
    html.write(_("Disable this connection"))
    html.write("</td></tr>")

    # Connection
    html.write("<tr><td class=legend>")
    html.write(_("Connection<br><i>When connecting to remote site please make sure "
               "that Livestatus over TCP is activated there. You can use UNIX sockets "
               "to connect to foreign sites on localhost. Please make sure that this "
               "site has proper read and write permissions to the UNIX socket of the "
               "foreign site."))
    html.write("</td><td class=content>")
    if html.has_var("method"):
        conn_socket = ""
        conn_host = ""
        conn_port = ""
        method = html.var("method")
    else:
        try:
            conn_socket = ""
            conn_host = ""
            conn_port = 6557
            sock = site.get("socket")

            if not sock:
                method = "local"
            elif sock.startswith("unix:"):
                method = "unix"
                conn_socket = sock[5:]
            elif sock.startswith("tcp:"):
                method = "tcp"
                parts = sock.split(":")
                conn_host = parts[1]
                conn_port = int(parts[2])
            else:
                method = "disabled"
        except:
            method = "local"

    html.radiobutton("method", "local", method == "local", _("Connect to the local site"))
    html.write("<p>")
    html.radiobutton("method", "tcp", method == "tcp", _("Connect via TCP to host: "))
    html.text_input("conn_host", conn_host, size=20)
    html.write(_(" port: "))
    html.number_input("conn_port", conn_port)
    html.write("<p>")
    html.radiobutton("method", "unix",  method == "unix", _("Connect via UNIX socket: "))
    html.text_input("conn_socket", conn_socket, size=36)
    html.write("<p>")
    html.radiobutton("method", "disabled",  method == "disabled",
               _("Do not display status information from this site"))

    html.write("</td></tr>")

    # Timeout
    html.write("<tr><td class=legend>")
    html.write(_("Connect Timeout<br><i>This sets the time that Multisite waits for a connection "
                 "to the site to be established before the site is considered to be unreachable. "
                 "If not set, the operating system defaults are begin used and just one login attempt is being. "
                 "performed.</i>"))
    html.write("</td><td class=content>")
    timeout = site.get("timeout", 10)
    html.number_input("timeout", timeout, size=2)
    html.write(_(" seconds"))
    html.write("</td></tr>")

    # Persistent connections
    html.write("<tr><td class=legend>")
    html.write(_("Persistent Connection<br><i>If you enable persistent connections then Multisite will try to keep open "
                 "the connection to the remote sites. This brings a great speed up in high-latency "
                 "situations but locks a number of threads in the Livestatus module of the target site. "))
    html.write("</td><td class=content>")
    html.checkbox("persist", site.get("persist", False))
    html.write(_("Use persistent connections"))
    html.write("</td></tr>")

    # URL-Prefix
    html.write("<tr><td class=legend>")
    docu_url = "http://mathias-kettner.de/checkmk_multisite_modproxy.html"
    html.write(_("URL prefix<br><i>The URL prefix will be prepended to links of addons like PNP4Nagios "
                 "or the classical Nagios GUI when a link to such applications points to a host or "
                 "service on that site. You can either use an absole URL prefix like <tt>http://some.host/mysite/</tt> "
                 "or a relative URL like <tt>/mysite/</tt>. When using relative prefixes you needed a mod_proxy "
                 "configuration in your local system apache that proxies such URLs ot the according remote site. "
                 "Please refer to the <a target=_blank href='%s'>online documentation</a> for details. "
                 "The prefix should end with a slash. Omit the <tt>/pnp4nagios/</tt> from the prefix.") % docu_url)
    html.write("</td><td class=content>")
    html.text_input("url_prefix", site.get("url_prefix", ""), size = 50)
    html.write("</td></tr>")

    # Status-Host
    html.write("<tr><td class=legend>")
    docu_url = "http://mathias-kettner.de/checkmk_multisite_statushost.html"
    html.write(_("Status host<br><i>By specifying a status host for each non-local connection "
                 "you prevent Multisite from running into timeouts when remote sites do not respond. "
                 "You need to add the remote monitoring servers as hosts into your local monitoring "
                 "site and use their host state as a reachability state of the remote site. Please "
                 "refer to the <a target=_blank href='%s'>online documentation</a> for details.") % docu_url)

    html.write("</td><td class=content>")
    sh = site.get("status_host")
    if sh:
        sh_site, sh_host = sh
    else:
        sh_site = ""
        sh_host = ""
    html.write(_("host: "))
    html.text_input("sh_host", sh_host, size=10)
    html.write(_(" on monitoring site: "))
    html.sorted_select("sh_site",
       [ ("", _("(no status host)")) ] + [ (sk, si.get("alias", sk)) for (sk, si) in sites.items() ], sh_site)
    html.write("</td></tr>")

    # Replication
    html.write("<tr><td class=legend>")
    html.write(_("WATO Replication") + "<br><i>" +
               _("WATO replication allows you to manage several monitoring sites with a "
                 "logically centralized WATO. Slave sites receive their configuration "
                 "from master sites. Several master sites can build a peer-to-peer "
                 "replication pool for sake of redundancy.<br><br>Note: Slave sites "
                 "do not need any replication configuration. They will be remote-controlled "
                 "by the master sites.") + "</i>")
    html.write("</td><td class=content>")
    html.write("<b>%s</b><br>" % _("Replication method"))

    html.radiobutton("replication", "none",  site.get("replication") == None,  _("No replication with this site"))
    html.write("<br>")
    html.radiobutton("replication", "peer",  site.get("replication") == "peer", _("Peer: synchronize configuration with this site"))
    html.write("<br>")
    html.radiobutton("replication", "slave", site.get("replication") == "slave", _("Slave: push configuration to this site"))
    html.write("<br><br>")
    html.write("<b>%s</b><br><i>%s</i><br>" % (
       _("Multisite-URL of remote site upto and including <tt>/check_mk/</tt>"),
       _("This URL is in many cases the same as the URL-Prefix but with <tt>check_mk/</tt> "
         "appended, but it must always be an absolute URL. Please note, that "
         "that URL will be fetched by the Apache server of the local "
         "site itself, whilst the URL-Prefix is used by your local Browser.")))
    html.text_input("multisiteurl", site.get("multisiteurl", ""), size=60)
    html.write("<br><br>")
    html.checkbox("insecure", site.get("insecure", False), label = _('Ignore SSL certificate errors'))
    html.write('<br><i>This might be needed to make the synchronization accept problems with '
               'SSL certificates when using an SSL secured connection.</i>')
    html.write("</td></tr>")
    html.write("<tr><td colspan=2 class=buttons>")
    html.button("save", _("Save"))
    html.write("</td></tr>")
    html.write("</table>")
    html.hidden_fields()
    html.end_form()


def load_sites():
    try:
        if not os.path.exists(sites_mk):
            return {}

        vars = { "sites" : {} }
        execfile(sites_mk, vars, vars)
        return vars["sites"]

    except Exception, e:
        if config.debug:
            raise MKGeneralException(_("Cannot read configuration file %s: %s" %
                          (filename, e)))
        return {}


def save_sites(sites):
    make_nagios_directory(multisite_dir)
    # Important: even write out sites if it's empty. The global 'sites'
    # variable will otherwise survive in the Python interpreter of the
    # Apache processes.
    out = create_user_file(sites_mk, "w")
    out.write("# Written by WATO\n# encoding: utf-8\n\n")
    out.write("sites = \\\n%s\n" % pprint.pformat(sites))
    update_distributed_wato_file(sites)
    need_sidebar_reload()

# Makes sure, that in distributed mode we monitor only
# the hosts that are directly assigned to our (the local)
# site.
def update_distributed_wato_file(sites):
    # Note: we cannot access config.sites here, since we
    # are currently in the process of saving the new
    # site configuration.
    distributed = False
    for siteid, site in sites.items():
        if site.get("replication"):
            distributed = True
        create_distributed_wato_file(siteid, site.get("replication"))
    if not distributed:
        delete_distributed_wato_file()

#.
#   .-Replication----------------------------------------------------------.
#   |           ____            _ _           _   _                        |
#   |          |  _ \ ___ _ __ | (_) ___ __ _| |_(_) ___  _ __             |
#   |          | |_) / _ \ '_ \| | |/ __/ _` | __| |/ _ \| '_ \            |
#   |          |  _ <  __/ |_) | | | (_| (_| | |_| | (_) | | | |           |
#   |          |_| \_\___| .__/|_|_|\___\__,_|\__|_|\___/|_| |_|           |
#   |                    |_|                                               |
#   +----------------------------------------------------------------------+
#   | Functions dealing with the WATO replication feature.                 |
#   | Let's call this "Distributed WATO". More buzz-word like :-)          |
#   '----------------------------------------------------------------------'

def do_site_login(site_id, name, password):
    sites = load_sites()
    site = sites[site_id]
    if not name:
        raise MKUserError("_name",
            _("Please specify your administrator login on the remote site."))
    if not password:
        raise MKUserError("_passwd",
            _("Please specify your password."))

    # Trying basic auth AND form based auth to ensure the site login works
    response = get_url(site["multisiteurl"] + 'automation_login.py?_login=1'
                        '&_username=%s&_password=%s&_origtarget=automation_login.py' %
                                             (name, password), site.get('insecure', False), name, password)
    try:
        return eval(response)
    except:
        raise MKAutomationException(response)

def upload_file(url, file_path, insecure):
    return get_url(url, insecure, params = ' -F snapshot=@%s' % file_path)

def get_url(url, insecure, user=None, password=None, params = ''):
    cred = ''
    if user:
        cred = ' -u "%s:%s"' % (user, password)

    insecure = insecure and ' --insecure' or ''

    # -s: silent
    # -S: show errors
    # -w '%{http_code}': add the http status code to the end of the output
    response = os.popen('curl -w "\n%%{http_code}" -s -S%s%s%s "%s" 2>&1' % (insecure, cred, params, url)).read().strip()
    try:
        status_code = int(response[-3:])
        response_body = response[:-3]
    except:
        status_code = None
        response_body = response

    if status_code == 401:
        raise MKUserError("_passwd", _("Authentication failed. Invalid login/password."))
    elif status_code != 200:
        raise MKUserError("_passwd", _("HTTP Error - %s: %s") % (status_code, response_body))

    return response_body

def check_mk_remote_automation(siteid, command, args, indata):
    # If the site is not up-to-date, synchronize it first.
    repstatus = load_replication_status()
    if repstatus.get(siteid, {}).get("need_sync"):
        synchronize_site(config.site(siteid), False)

    # Now do the actual remote command
    response = do_remote_automation(
        config.site(siteid), "checkmk-automation",
        [
            ("automation", command),   # The Check_MK automation command
            ("arguments", repr(args)), # The arguments for the command
            ("indata", repr(indata)),  # The input data
        ])
    return response

def do_remote_automation(site, command, vars):
    base_url = site["multisiteurl"]
    secret = site.get("secret")
    if not secret:
        raise MKAutomationException(_("You are not logged into the remote site."))

    url = base_url + "automation.py?" + \
        htmllib.urlencode_vars([
               ("command", command),
               ("secret",  secret),
               ("debug",   config.debug and '1' or '')
        ] + vars)
    response = get_url(url, site.get('insecure', False))
    if not response:
        raise MKAutomationException("Empty output from remote site.")
    try:
        response = eval(response)
    except:
        # The remote site will send non-Python data in case of an
        # error.
        raise MKAutomationException("<pre>%s</pre>" % response)
    return response


# Determine, if we have any slaves to distribute
# configuration to.
def is_distributed(sites = None):
    if sites == None:
        sites = config.sites
    for site in sites.values():
        if site.get("replication") and not site.get("disabled"):
            return True
    return False

def declare_site_attribute():
    undeclare_host_attribute("site")
    if is_distributed():
        declare_host_attribute(SiteAttribute(), show_in_table = True, show_in_folder = True)

def default_site():
    deflt = None
    for id, site in config.sites.items():
        if not "socket" in site \
            or site["socket"] == "unix:" + defaults.livestatus_unix_socket:
            return id
    return None

class SiteAttribute(Attribute):
    def __init__(self):
        # Default is is the local one, if one exists or
        # no one if there is no local site
        self._choices = []
        for id, site in config.sites.items():
            title = id
            if site.get("alias"):
                title += " - " + site["alias"]
            self._choices.append((id, title))

        self._choices.sort(cmp=lambda a,b: cmp(a[1], b[1]))
        self._choices.append(("", _("(do not monitor)")))
        self._choices_dict = dict(self._choices)
        Attribute.__init__(self, "site", _("Monitored on site"),
                    _("Specify the site that should monitor this host."),
                    default_value = default_site())

    def paint(self, value, hostname):
        return "", self._choices_dict.get(value, _("(do not monitor)"))

    def render_input(self, value):
        html.select("site", self._choices, value)

    def from_html_vars(self):
        site = html.var("site")
        if site and site in self._choices_dict:
            return site
        else:
            return None

    def get_tag_list(self, value):
        if value:
            return [ "site:" + value ]
        else:
            return []

# The replication status contains information about each
# site. It is a dictionary from the site id to a dict with
# the following keys:
# "need_sync" : 17,  # number of non-synchronized changes
# "need_restart" : True, # True, if remote site needs a restart (cmk -R)
def load_replication_status():
    try:
        return eval(file(repstatus_file).read())
    except:
        return {}

def save_replication_status(repstatus):
    config.write_settings_file(repstatus_file, repstatus)

# Updates one or more dict elements of a site in an
# atomic way. If vars is None, the sites status will
# be removed
def update_replication_status(site_id, vars, times = {}):
    make_nagios_directory(var_dir)
    fd = os.open(repstatus_file, os.O_RDWR | os.O_CREAT)
    fcntl.flock(fd, fcntl.LOCK_EX)
    repstatus = load_replication_status()
    if vars == None:
        if site_id in repstatus:
            del repstatus[site_id]
    else:
        repstatus.setdefault(site_id, {})
        repstatus[site_id].update(vars)
        old_times = repstatus[site_id].setdefault("times", {})
        for what, duration in times.items():
            if what not in old_times:
                old_times[what] = duration
            else:
                old_times[what] = 0.8 * old_times[what] + 0.2 * duration
    save_replication_status(repstatus)
    os.close(fd)

def global_replication_state():
    repstatus = load_replication_status()
    some_dirty = False
    some_offline = False

    for site_id, site in config.allsites().items():
        if not site_is_local(site_id) and not site.get("replication"):
            continue

        srs = repstatus.get(site_id, {})

        if srs.get("need_sync") or srs.get("need_restart"):
            ss = html.site_status.get(site_id, {})
            status = ss.get("state", "unknown") # Skip non-online sites, they cannot be restarted
            if status != "online" or (
                  (not site_is_local(site_id) and "secret" not in site)):
                some_offline = True
            else:
                some_dirty = True

    if some_dirty:
        return "dirty"
    elif some_offline: # dirty but offline
        return "locked"
    else:
        return "clean"

def find_host_sites(site_ids, folder, hostname):
    host = folder[".hosts"][hostname]
    if "site" in host and host["site"]:
        site_ids.add(host["site"])
    elif folder[".siteid"]:
        site_ids.add(folder[".siteid"])

# Scan recursively for references to sites
# in folders and hosts
def find_folder_sites(site_ids, folder, include_folder = False):
    if include_folder and folder[".siteid"]:
        site_ids.add(folder[".siteid"])
    load_hosts(folder)
    for hostname in folder[".hosts"]:
        find_host_sites(site_ids, folder, hostname)
    for subfolder in folder[".folders"].values():
        find_folder_sites(site_ids, subfolder, include_folder)

# This method is called when:
# a) moving a host from one folder to another (2 times)
# b) deleting a host
# c) deleting a folder
# d) changing a folder's attributes (2 times)
# e) changing the attributes of a host (2 times)
# f) saving check configuration of a single host
# g) doing bulk inventory for a host
# h) doing bulk edit on a host (2 times)
# i) doing bulk cleanup on a host (2 time)
# It scans for the sites affected by the hosts in a folder and its subfolders.
# Please note: The "site" attribute of the folder itself is not relevant
# at all. It's just there to be inherited to the hosts. What counts is
# only the attributes of the hosts.
def mark_affected_sites_dirty(folder, hostname=None, sync = True, restart = True):
    if is_distributed():
        site_ids = set([])
        if hostname:
            find_host_sites(site_ids, folder, hostname)
        else:
            find_folder_sites(site_ids, folder)
        for site_id in site_ids:
            changes = {}
            if sync and not site_is_local(site_id):
                changes["need_sync"] = True
            if restart:
                changes["need_restart"] = True
            update_replication_status(site_id, changes)

def remove_sync_snapshot():
    if os.path.exists(sync_snapshot_file):
        os.remove(sync_snapshot_file)

def create_sync_snapshot():
    if not os.path.exists(sync_snapshot_file):
        tmp_path = "%s-%s" % (sync_snapshot_file, id(html))
        multitar.create(tmp_path, replication_paths)
        os.rename(tmp_path, sync_snapshot_file)

def synchronize_site(site, restart):
    if site_is_local(site["id"]):
        if restart:
            start = time.time()
            restart_site(site)
            update_replication_status(site["id"],
            { "need_restart" : False },
            { "restart" : time.time() - start})

        return True

    create_sync_snapshot()
    try:
        start = time.time()
        result = push_snapshot_to_site(site, restart)
        duration = time.time() - start
        update_replication_status(site["id"], {},
           { restart and "sync+restart" or "restart" : duration })
        if result == True:
            update_replication_status(site["id"], {
                "need_sync": False,
                "result" : _("Success"),
                })
            if restart:
                update_replication_status(site["id"], { "need_restart": False })
        else:
            update_replication_status(site["id"], { "result" : result })
        return result
    except Exception, e:
        update_replication_status(site["id"], { "result" : str(e) })
        raise


# Isolated restart without prior synchronization. Currently this
# is only being called for the local site.
def restart_site(site):
    start = time.time() 
    check_mk_automation(site["id"], config.wato_activation_method) 
    duration = time.time() - start
    update_replication_status(site["id"],
        { "need_restart" : False }, { "restart" : duration })

def push_snapshot_to_site(site, do_restart):
    mode = site.get("replication", "slave")
    url_base = site["multisiteurl"] + "automation.py?"
    var_string = htmllib.urlencode_vars([
        ("command",    "push-snapshot"),
        ("secret",     site["secret"]),
        ("siteid",     site["id"]),         # This site must know it's ID
        ("mode",       mode),
        ("restart",    do_restart and "yes" or "on"),
        ("debug",      config.debug and "1" or ""),
    ])
    url = url_base + var_string
    response_text = upload_file(url, sync_snapshot_file, site.get('insecure', False))
    try:
        response = eval(response_text)
        return response
    except:
        raise MKAutomationException(_("Garbled automation response from site %s: '%s'") %
            (site["id"], response_text))


# AJAX handler for asynchronous site replication
def ajax_replication():
    site_id = html.var("site")
    repstatus = load_replication_status()
    srs = repstatus.get(site_id, {})
    need_sync = srs.get("need_sync", False)
    need_restart = srs.get("need_restart", False)

    site = config.site(site_id)
    try:
        if need_sync:
            result = synchronize_site(site, need_restart)
        else:
            restart_site(site)
            result = True
    except Exception, e:
        result = str(e)
    if result == True:
        answer = "OK:" + _("Success");
    else:
        answer = "<div class=error>%s: %s</div>" % (_("Error"), hilite_errors(result))

    html.write(answer)

def preferred_peer():
    local_site = None
    best_peer = None
    best_working_peer = None
    for site_id, site in config.allsites().items():
        if site.get("replication") == "slave":
            continue # Ignore slave sites

        if site_is_local(site_id):
            if best_peer == None or site_id < best_peer["id"]:
                best_peer = site
            if best_working_peer == None or site_id < best_working_peer["id"]:
                best_working_peer = site
            local_site = site

        # Is the a member of the peer group?
        elif site.get("replication") == "peer":
            if best_peer == None or site_id < best_peer["id"]:
                best_peer = site

            ss = html.site_status.get(site_id, {})
            status = ss.get("state", "unknown")
            if status == "online" and (
                best_working_peer == None or site_id < best_working_peer):
                best_working_peer = site

    if best_working_peer: # Good
        if best_working_peer == local_site:
            if best_peer != best_working_peer:
                return False # Only better peer is broken
            else:
                return None # Means we are the blessed one
        else:
            return best_working_peer

    return None # no peer, not even a local site...

def do_peer_redirect(peer):
    if is_distributed():
        current_mode = html.var("mode") or "main"
        if peer:
            rel_url = html.makeuri([])
            frameset_url = "index.py?" + htmllib.urlencode_vars([("start_url", rel_url)])
            url = peer["multisiteurl"] + frameset_url

            html.header(_("Access to standby system"), stylesheets = wato_styles)
            if global_replication_state() != "clean":
                html.show_error(_("You are currently accessing a standby "
                  "system while the primary system is available. "
                  "Furthermore you have local changes in the standby system "
                  "that are not replicated "
                  "to all sites. Please first <a href='%s'>replicate</a> "
                  "your changes before switching to the <a target=_parent href='%s'>primary system.</a>") %
                     ("wato.py?mode=changelog", url))

            if current_mode not in [ "sites", "edit_site", "changelog" ]:
                html.show_error(_("You have accessed a site that is currently "
                                  "in standby mode. The only accessible modules "
                                  "are the <a href='%s'>site management</a> "
                                  "and the <a href='%s'>replication</a>. "
                                  "Please proceed on the currently active system "
                                  "<a target='_parent' href='%s'>%s</a>.") %
                                ("wato.py?mode=sites", "wato.py?mode=changelog",
                                url, peer["alias"]))
                html.footer()
                return True


#.
#   .-Automation-Webservice------------------------------------------------.
#   |          _         _                        _   _                    |
#   |         / \  _   _| |_ ___  _ __ ___   __ _| |_(_) ___  _ __         |
#   |        / _ \| | | | __/ _ \| '_ ` _ \ / _` | __| |/ _ \| '_ \        |
#   |       / ___ \ |_| | || (_) | | | | | | (_| | |_| | (_) | | | |       |
#   |      /_/   \_\__,_|\__\___/|_| |_| |_|\__,_|\__|_|\___/|_| |_|       |
#   |                                                                      |
#   +----------------------------------------------------------------------+
#   | These function implement a web service with that a master can call   |
#   | automation functions on slaves and peers.                            |
#   '----------------------------------------------------------------------'

def page_automation_login():
    if not config.may("wato.automation"):
        raise MKAuthException(_("This account has no permission for automation."))
    # When we are here, a remote (master) site has successfully logged in
    # using the credentials of the administrator. The login is done be exchanging
    # a login secret. If such a secret is not yet present it is created on
    # the fly.
    html.write(repr(get_login_secret(True)))

def get_login_secret(create_on_demand = False):
    path = var_dir + "automation_secret.mk"
    try:
        return eval(file(path).read())
    except:
        if not create_on_demand:
            return None
        # We should use /dev/random here for cryptographic safety. But
        # that involves the great problem that the system might hang
        # because of loss of entropy. So we hope /dev/urandom is enough.
        # Furthermore we filter out non-printable characters. The byte
        # 0x00 for example does not make it through HTTP and the URL.
        secret = ""
        urandom = file("/dev/urandom")
        while len(secret) < 32:
            c = urandom.read(1)
            if ord(c) >= 33 and ord(c) <= 127:
                secret += c
        write_settings_file(path, secret)
        return secret

def encrypt_password(password, salt = None):
    import md5crypt
    if not salt:
        salt = "%06d" % (1000000 * (time.time() % 1.0))
    return md5crypt.md5crypt(password, salt, '$1$')

def site_is_local(siteid):
    site = config.sites[siteid]
    return "socket" not in site \
        or site["socket"] == "unix:" + defaults.livestatus_unix_socket

# Returns the ID of our site. This function only works in replication
# mode and looks for an entry connecting to the local socket.
def our_site_id():
    if not is_distributed():
        return None
    for site_id in config.allsites():
        if site_is_local(site_id):
            return site_id
    return None


def page_automation():
    secret = html.var("secret")
    if not secret:
        raise MKAuthException(_("Missing secret for automation command."))
    if secret != get_login_secret():
        raise MKAuthException(_("Invalid automation secret."))

    command = html.var("command")
    if command == "checkmk-automation":
        cmk_command = html.var("automation")
        args = eval(html.var("arguments"))
        indata = eval(html.var("indata"))
        result = check_mk_local_automation(cmk_command, args, indata)
        html.write(repr(result))
    elif command == "push-snapshot":
        html.write(repr(automation_push_snapshot()))
    else:
        raise MKGeneralException(_("Invalid automation command."))

def automation_push_snapshot():
    try:
        # Initialise g_root_folder, load all folder information
        prepare_folder_info()

        site_id = html.var("siteid")
        if not site_id:
            raise MKGeneralException(_("Missing variable siteid"))
        mode = html.var("mode", "slave")

        our_id = our_site_id()

        if mode == "slave" and is_distributed():
            raise MKGeneralException(_("Configuration error. You treat us as "
               "a <b>slave</b>, but we are a <b>peer</b>!"))

        elif mode == "peer" and not is_distributed():
            raise MKGeneralException(_("Configuration error. You treat us as "
               "a peer, but we have no peer configuration!"))

        # In peer mode, we have a replication configuration ourselves and
        # we have a site ID our selves. Let's make sure that ID matches
        # the ID our peer thinks we have.
        if our_id != None and our_id != site_id:
            raise MKGeneralException(
              _("Site ID mismatch. Our ID is '%s', but you are saying we are '%s'.") %
                (our_id, site_id))

        # Make sure there are no local changes we would loose! But only if we are
        # distributed ourselves (meaning we are a peer).
        if is_distributed():
            pending = parse_audit_log("pending")
            if len(pending) > 0:
                message = _("There are %d pending changes that would get lost. The most recent are: ") % len(pending)
                message += ", ".join([e[-1] for e in pending[:10]])
                raise MKGeneralException(message)

        tarcontent = html.var('snapshot')
        multitar.extract_from_buffer(tarcontent, replication_paths)
        log_commit_pending() # pending changes are lost

        # Create rule making this site only monitor our hosts
        create_distributed_wato_file(site_id, mode)
        log_audit(None, "replication", _("Synchronized with master (my site id is %s.)") % site_id)
        if html.var("restart", "no") == "yes":
            check_mk_local_automation(config.wato_activation_method)
        return True
    except Exception, e:
        if config.debug:
            return _("Internal automation error: %s\n%s") % (str(e), format_exception())
        else:
            return _("Internal automation error: %s") % e

def create_distributed_wato_file(siteid, mode):
    out = create_user_file(defaults.check_mk_configdir + "/distributed_wato.mk", "w")
    out.write("# Written by WATO\n# encoding: utf-8\n\n")
    out.write("# This file has been created by the master site\n"
              "# push the configuration to us. It makes sure that\n"
              "# we only monitor hosts that are assigned to our site.\n\n")
    out.write("distributed_wato_site = '%s'\n" % siteid)

def delete_distributed_wato_file():
    p = defaults.check_mk_configdir + "/distributed_wato.mk"
    # We do not delete the file but empty it. That way
    # we do not need write permissions to the conf.d 
    # directory!
    if os.path.exists(p):
        create_user_file(p, "w").write("")

#.
#   .-Users/Contacts-------------------------------------------------------.
#   | _   _                      ______            _             _         |
#   || | | |___  ___ _ __ ___   / / ___|___  _ __ | |_ __ _  ___| |_ ___   |
#   || | | / __|/ _ \ '__/ __| / / |   / _ \| '_ \| __/ _` |/ __| __/ __|  |
#   || |_| \__ \  __/ |  \__ \/ /| |__| (_) | | | | || (_| | (__| |_\__ \  |
#   | \___/|___/\___|_|  |___/_/  \____\___/|_| |_|\__\__,_|\___|\__|___/  |
#   |                                                                      |
#   +----------------------------------------------------------------------+
#   | Mode for managing users and contacts.                                |
#   '----------------------------------------------------------------------'

def mode_users(phase):
    if phase == "title":
        return _("Users & Contacts")

    elif phase == "buttons":
        global_buttons()
        html.context_button(_("New user"), make_link([("mode", "edit_user")]), "new")
        return

    roles = load_roles()
    users = load_users()
    timeperiods = load_timeperiods()
    contact_groups = load_group_information().get("contact", {})

    if phase == "action":
        delid = html.var("_delete")
        if delid == config.user_id:
            raise MKUserError(None, _("You cannot delete your own account!"))

        c = wato_confirm(_("Confirm deletion of user %s" % delid),
                         _("Do you really want to delete the user %s?" % delid))
        if c:
            del users[delid]
            save_users(users)
            log_pending(SYNCRESTART, None, "edit-users", _("Deleted user %s" % (delid)))
            return None
        elif c == False:
            return ""
        else:
            return None

    if len(users) == 0:
        html.write("<div class=info>" +
            _("There are not defined any contacts/users yet.") + "</div>")

    html.write("<h3>" + _("Users & Contacts") + "</h3>")
    html.write("<table class=data>")
    html.write("<tr><th>" + _("Actions") + "<th>"
                + _("Name")
                + "</th><th>" + _("Authentication")
                + "</th><th>" + _("Locked")
                + "</th><th>" + _("Full Name")
                + "</th><th>" + _("Email")
                + "</th><th>" + _("Roles")
                + "</th><th>" + _("Contact groups")
                + "</th><th>" + _("Notifications")
                + "</th></tr>\n")

    odd = "even"
    entries = users.items()
    entries.sort(cmp = lambda a, b: cmp(a[1].get("alias"), b[1].get("alias")))
    for id, user in entries:
        odd = odd == "odd" and "even" or "odd"
        html.write('<tr class="data %s0">' % odd)

        # Buttons
        edit_url = make_link([("mode", "edit_user"), ("edit", id)])
        delete_url = html.makeactionuri([("_delete", id)])
        clone_url = make_link([("mode", "edit_user"), ("clone", id)])
        html.write("<td class=buttons>")
        html.icon_button(edit_url, _("Properties"), "edit")
        html.icon_button(clone_url, _("Create a copy of this user"), "clone")
        html.icon_button(delete_url, _("Delete"), "delete")
        html.write("</td>")

        # ID
        html.write("<td>%s</td>" % id)

        # Authentication
        if "automation_secret" in user:
            auth_method = _("Automation")
        elif user.get("password"):
            auth_method = _("Password")
        else:
            auth_method = "<i>%s</i>" % _("none")
        html.write("<td>%s</td>" % auth_method)

        # Locked
        locked = user.get("locked", False)
        html.write("<td>%s</td>" % (locked and ("<b>" + _("yes") + "</b>") or _("no")))

        # Full name / Alias
        html.write("<td>%s</td>" % user.get("alias", ""))

        # Email
        html.write("<td>%s</td>" % user.get("email", ""))

        # Roles
        if user.get("roles", []):
            html.write("<td>%s</td>" % ", ".join(
               [ '<a href="%s">%s</a>' % (make_link([("mode", "edit_role"), ("edit", r)]), roles[r].get('alias')) for r in user["roles"]]))
        else:
            html.write("<td></td>")

        # contact groups
        html.write("<td>")
        cgs = user.get("contactgroups", [])
        if cgs:
            html.write(", ".join(
               [ '<a href="%s">%s</a>' % (make_link([("mode", "edit_contact_group"), ("edit", c)]), contact_groups[c]) for c in cgs]))
        else:
            html.write("<i>" + _("none") + "</i>")
        html.write("</td>")

        # notifications
        html.write("<td>")
        if not cgs:
            html.write(_("<i>not a contact</i>"))
        elif not user.get("notifications_enabled", True):
            html.write(_("disabled"))
        elif "" == user.get("host_notification_options", "") \
            and "" == user.get("service_notification_options", ""):
            html.write(_("all events disabled"))
        else:
            tp = user.get("notification_period", "24X7")
            if tp != "24X7" and tp not in timeperiods:
                tp = tp + _(" (invalid)")
            elif tp != "24X7":
                url = make_link([("mode", "edit_timeperiod"), ("edit", tp)])
                tp = '<a href="%s">%s</a>' % (url, timeperiods[tp].get("alias", tp))
            else:
                tp = _("Always")
            html.write(tp)
        html.write("</td>")
        html.write("</tr>")
    html.write("</table>")

    if not load_group_information().get("contact", {}):
        url = "wato.py?mode=contact_groups"
        html.write("<div class=info>" +
            _("Note: you haven't defined any contact groups yet. If you <a href='%s'>"
              "create some contact groups</a> you can assign users to them und thus "
              "make them monitoring contacts. Only monitoring contacts can receive "
              "notifications.") % url + "</div>")



def mode_edit_user(phase):
    users = load_users()
    userid = html.var("edit") # missing -> new user
    cloneid = html.var("clone") # Only needed in 'new' mode
    new = userid == None
    if phase == "title":
        if new:
            return _("Create new user")
        else:
            return _("Edit user %s" % userid)

    elif phase == "buttons":
        html.context_button(_("All Users"), make_link([("mode", "users")]), "back")
        return

    if new:
        if cloneid:
            user = users.get(cloneid, {})
        else:
            user = {}
    else:
        user = users.get(userid, {})

    # Load data that is referenced - in order to display dropdown
    # boxes and to check for validity.
    contact_groups = load_group_information().get("contact", {})
    timeperiods = load_timeperiods()
    roles = load_roles()

    if phase == "action":
        if not html.check_transaction():
            return "users"

        id = html.var("userid").strip()
        if new and id in users:
            raise MKUserError("userid", _("This username is already being used by another user."))
        if not re.match("^[-a-z0-9A-Z_\.]+$", id):
            raise MKUserError("userid", _("The username must consist only of letters, digit and the underscore."))

        if new:
            new_user = {}
            users[id] = new_user
        else:
            new_user = users[id]

        # Full name
        alias = html.var_utf8("alias").strip()
        if not alias:
            raise MKUserError("alias",
            _("Please specify a full name or descriptive alias for the user."))
        new_user["alias"] = alias

        # Locking
        if id == config.user_id and html.get_checkbox("locked"):
            raise MKUserError(_("You cannot lock your own account!"))
        new_user["locked"] = html.get_checkbox("locked")

        # Authentication: Password or Secret
        auth_method = html.var("authmethod")
        if auth_method == "secret":
            secret = html.var("secret", "").strip()
            if not secret or len(secret) < 10:
                raise MKUserError('secret', _("Please specify a secret of at least 10 characters length."))
            new_user["automation_secret"] = secret
            new_user["password"] = encrypt_password(secret)

        else:
            password = html.var("password").strip()
            password2 = html.var("password2").strip()

            # Detect switch back from automation to password
            if "automation_secret" in new_user:
                del new_user["automation_secret"]
                if "password" in new_user:
                    del new_user["password"] # which was the encrypted automation password!

            # We compare both passwords only, if the user has supplied
            # the repeation! We are so nice to our power users...
            if password2 and password != password2:
                raise MKUserError("password2", _("The both passwords do not match."))

            if password:
                new_user["password"] = encrypt_password(password)

        # Email address
        email = html.var("email").strip()
        regex_email = '^[-a-zA-Z0-9_.]+@[-a-zA-Z0-9]+(\.[a-zA-Z]+)*$'
        if email and not re.match(regex_email, email):
            raise MKUserError("email", _("'%s' is not a valid email address." % email))
        new_user["email"] = email

        # Roles
        new_user["roles"] = filter(lambda role: html.get_checkbox("role_" + role),
                                   roles.keys())

        # Language configuration
        set_lang = html.var('_set_lang')
        language = html.var('language')
        if set_lang and language != config.default_language:
            if language == '':
                language = None
            new_user['language'] = language
        elif not set_lang and 'language' in new_user:
            del new_user['language']

        # Contact groups
        cgs = []
        for c in contact_groups:
            if html.get_checkbox("cg_" + c):
                cgs.append(c)
        new_user["contactgroups"] = cgs

        # Notifications
        new_user["notifications_enabled"] = html.get_checkbox("notifications_enabled")

        # Check if user can receive notifications
        if new_user["notifications_enabled"]:
            if not new_user["email"]:
                raise MKUserError("email",
                     _('You have enabled the notifications but missed to configure a '
                       'Email address. You need to configure your mail address in order '
                       'to be able to receive emails.'))

            if not new_user["contactgroups"]:
                raise MKUserError("notifications_enabled",
                     _('You have enabled the notifications but missed to make the '
                       'user member of at least one contact group. You need to make '
                       'the user member of a contact group which has hosts assigned '
                       'in order to be able to receive emails.'))

            if not new_user["roles"]:
                raise MKUserError("role_user",
                    _("Your user has no roles. Please assign at least one role."))

        ntp = html.var("notification_period")
        if ntp not in timeperiods:
            ntp = "24X7"
        new_user["notification_period"] = ntp

        for what, opts in [ ( "host", "durfs"), ("service", "wucrfs") ]:
            new_user[what + "_notification_options"] = "".join(
              [ opt for opt in opts if html.get_checkbox(what + "_" + opt) ])


        # Saving
        save_users(users)
        if new:
            log_pending(SYNCRESTART, None, "edit-users", _("Create new user %s" % id))
        else:
            log_pending(SYNCRESTART, None, "edit-users", _("Modified user %s" % id))
        return "users"


    html.begin_form("user")
    html.write("<table class=form>")

    # ID
    html.write("<tr><td class=legend colspan=2>")
    html.write(_("Username"))
    html.write("</td><td class=content>")
    if new:
        html.text_input("userid", userid)
        html.set_focus("userid")
    else:
        html.write(userid)
        html.hidden_field("userid", userid)
    html.write("</td></tr>")

    # Full name
    html.write("<tr><td class=legend colspan=2>")
    html.write(_("Full name") + "<br><i>" + _("Full name or alias of the user</i>"))
    html.write("</td><td class=content>")
    html.text_input("alias", user.get("alias", userid), size = 50)
    if not new:
        html.set_focus("alias")
    html.write("</td></tr>")

    # Authentication
    html.write("<tr><td class=legend colspan=2>")
    html.write(_("Authentication<br><i>If you want the user to be able to login "
                 "then specify a password here. Users without a login make sense "
                 "if they are monitoring contacts that are just used for "
                 "notifications. The repetition of the password is optional. "
                 "<br>For accounts used by automation processes (such as fetching "
                 "data from views for further procession), set the method to "
                 "<u>secret</u>. The secret will be stored in a local file. Processes "
                 "with read access to that file will be able to use Multisite as "
                 "a webservice without any further configuration.</i>"))
    html.write("</td><td class=content>")
    is_automation = user.get("automation_secret", None) != None
    html.radiobutton("authmethod", "password", not is_automation,
                     _("Normal user login with password"))
    html.write("<ul><table><tr><td>%s</td><td>" % _("password:"))
    html.password_input("password", autocomplete="off")
    html.write("</td></tr><tr><td>%s</td><td>" % _("repeat:"))
    html.password_input("password2", autocomplete="off")
    html.write(" (%s)" % _("optional"))
    html.write("</td></tr></table></ul>")
    html.radiobutton("authmethod", "secret", is_automation,
                     _("Automation secret for machine accounts"))
    html.write("<ul>")
    html.text_input("secret", user.get("automation_secret", ""), size=21,
                    id="automation_secret")
    html.write(" ")
    html.write("<b style='position: relative; top: 4px;'> &nbsp;")
    html.icon_button("javascript:wato_randomize_secret('automation_secret', 20);",
                _("Create random secret"), "random")
    html.write("</b>")
    html.write("</ul>")

    html.write("</td></tr>")

    # Locking
    html.write("<tr><td class=legend colspan=2>")
    html.write(_("<i>Disabling the password will prevent a user from logging in while "
                 "retaining the original password. Notifications are not affected "
                 "by this setting.</i>"))
    html.write("</td><td class=content>")
    html.checkbox("locked", user.get("locked", False))
    html.write(_(" disable the password of this account"))
    html.write("</td></tr>")

    # Email address
    html.write("<tr><td class=legend colspan=2>")
    html.write(_("Email address<br><i>The email address is optional and is needed "
                 "if the user is a monitoring contact and receives notifications "
                 "via Email."))
    html.write("</td><td class=content>")
    html.text_input("email", user.get("email", ""), size = 50)
    html.write("</td></tr>")

    # Roles
    html.write("<tr><td class=legend colspan=2>")
    html.write(_("Roles<br><i>By assigning roles to a user he obtains permissions. "
                 "If a user has more than one role, he gets the maximum of all "
                 "permissions of his roles. "
                 "Users without any role have no permissions to use Multisite at all "
                 "but still can be monitoring contacts and receive notifications.</i>"))
    html.write("</td><td class=content>")
    entries = roles.items()
    entries.sort(cmp = lambda a,b: cmp((a[1]["alias"],a[0]), (b[1]["alias"],b[0])))
    for role_id, role in entries:
        html.checkbox("role_" + role_id, role_id in user.get("roles", []))
        url = make_link([("mode", "edit_role"), ("edit", role_id)])
        html.write("<a href='%s'>%s</a><br>" % (url, role["alias"]))
    html.write("</td></tr>")

    # Contact groups
    html.write("<tr><td class=legend colspan=2>")
    url1 = make_link([("mode", "contact_groups")])
    url2 = make_link([("mode", "rulesets")])
    html.write(_("Contact groups<br><i>Contact groups are used to assign monitoring "
                 "objects to users. If you haven't defined any contact groups yet, "
                 "then first <a href='%s'>do so</a>. Hosts and services can be "
                 "assigned to contact groups using <a href='%s'>rules</a>.") %
                 (url1, url2))
    html.write("<br><br>" + _("If you do not put the user into any contact group "
               "then no monitoring contact will be created for the user.")
               + "</i>")
    html.write("</td><td class=content>")
    if len(contact_groups) == 0:
        html.write(_("Please first create some <a href='%s'>contact groups</a>") %
                url1)
    else:
        entries = [ (contact_groups[c], c) for c in contact_groups ]
        entries.sort()
        for alias, gid in entries:
            if not alias:
                alias = gid
            html.checkbox("cg_" + gid, gid in user.get("contactgroups", []))
            url = make_link([("mode", "edit_contact_group"), ("edit", gid)])
            html.write(" <a href=\"%s\">%s</a><br>" % (url, alias))

    html.write("</td></tr>")

    # Notifications enabled
    html.write("<tr><td class=legend colspan=2>")
    html.write(_("Notifications enabled<br><i>Notifications are sent out "
                "when the status of a host or service changes.</i>"))
    html.write("</td><td class=content>")
    html.checkbox("notifications_enabled", user.get("notifications_enabled", True))
    html.write(" " + _("enable notifications"))
    html.write("</td></tr>")

    # Notification period
    html.write("<tr><td class=legend colspan=2>")
    html.write(_("Notification time period<br><i>Only during this time period the "
                 "user will get notifications about host or service alerts."))
    html.write("</td><td class=content>")
    choices = [ ( "24X7", _("Always")) ] + \
              [ ( id, "%s" % (tp["alias"])) for (id, tp) in timeperiods.items() ]
    html.sorted_select("notification_period", choices, user.get("notification_period"))
    html.write("</td></tr>")

    # Notification options
    notification_option_names = { # defined here: _() must be executed always!
        "host" : {
            "d" : _("Host goes down"),
            "u" : _("Host gets unreachble"),
            "r" : _("Host goes up again"),
        },
        "service" : {
            "w" : _("Service goes into warning state"),
            "u" : _("Service goes into unknown state"),
            "c" : _("Service goes into critical state"),
            "r" : _("Service recovers to OK"),
        },
        "both" : {
            "f" : _("Start or end of flapping state"),
            "s" : _("Start or end of a scheduled downtime"),
        }
    }

    html.write("<tr><td class=legend colspan=2>")
    html.write(_("Notification options<br><i>Here you specify which types of alerts "
               "will be notified to this contact. Note: these settings will only be saved "
               "and used if the user is member of a contact group.</i>"))
    html.write("</td><td class=content>")
    for title, what, opts in [ ( _("Host events"), "host", "durfs"),
                  (_("Service events"), "service", "wucrfs") ]:
        html.write("%s:<ul>" % title)
        user_opts = user.get(what + "_notification_options", opts)
        for opt in opts:
            html.checkbox(what + "_" + opt, opt in user_opts)
            opt_name = notification_option_names[what].get(opt,
                   notification_option_names["both"].get(opt))
            html.write(" %s<br>" % opt_name)
        html.write("</ul>")
    html.write("</td></tr>")

    select_language(user.get('language', ''))

    # TODO: Later we could add custom macros here, which
    # then could be used for notifications. On the other hand,
    # if we implement some check_mk --notify, we could directly
    # access the data in the account with the need to store
    # values in the monitoring core. We'll see what future brings.
    html.write("<tr><td class=buttons colspan=3>")
    html.button("save", _("Save"))
    html.write("</tr>")

    html.write("</table>")
    html.hidden_fields()
    html.end_form()

def load_users():
    # First load monitoring contacts from Check_MK's world
    filename = root_dir + "contacts.mk"
    if os.path.exists(filename):
        try:
            vars = { "contacts" : {} }
            execfile(filename, vars, vars)
            contacts = vars["contacts"]
        except Exception, e:
            if config.debug:
                raise MKGeneralException(_("Cannot read configuration file %s: %s" %
                              (filename, e)))
            contacts = {}
    else:
        contacts = {}

    # Now add information about users from the Web world
    filename = multisite_dir + "users.mk"
    if os.path.exists(filename):
        try:
            vars = { "multisite_users" : {} }
            execfile(filename, vars, vars)
            users = vars["multisite_users"]
        except Exception, e:
            if config.debug:
                raise MKGeneralException(_("Cannot read configuration file %s: %s" %
                              (filename, e)))
            users = {}
    else:
        users = {}

    # Merge them together. Monitoring users not known to Multisite
    # will be added later as normal users.
    result = {}
    for id, user in users.items():
        profile = contacts.get(id, {})
        profile.update(user)
        result[id] = profile

    # This loop is only neccessary if someone has edited
    # contacts.mk manually. But we want to support that as
    # far as possible.
    for id, contact in contacts.items():
        if id not in result:
            result[id] = contact
            result[id]["roles"] = [ "user" ]
            result[id]["locked"] = True
            result[id]["password"] = ""

    # Passwords are read directly from the apache htpasswd-file.
    # That way heroes of the command line will still be able to
    # change passwords with htpasswd. Users *only* appearing
    # in htpasswd will also be loaded and assigned to the role
    # they are getting according to the multisite old-style
    # configuration variables.

    filename = defaults.htpasswd_file
    if os.path.exists(filename):
        for line in file(filename):
            id, password = line.strip().split(":")[:2]
            if password.startswith("!"):
                locked = True
                password = password[1:]
            else:
                locked = False
            if id in result:
                result[id]["password"] = password
                result[id]["locked"] = locked
            else:
                # Create entry if this is an admin user
                new_user = {
                    "roles"    : config.roles_of_user(id),
                    "password" : password,
                    "locked"   : False
                }
                result[id] = new_user
            # Other unknown entries will silently be dropped. Sorry...

    # Now read the automation secrets and add them to existing
    # users or create new users automatically
    dir = defaults.var_dir + "/web/"
    for d in os.listdir(dir):
        if d[0] != '.':
            id = d
            secret_file = dir + d + "/automation.secret"
            if os.path.exists(secret_file):
                secret = file(secret_file).read().strip()
                if id in result:
                    result[id]["automation_secret"] = secret
                else:
                    result[id] = {
                        "roles" : ["guest"],
                        "automation_secret" : secret,
                    }

    return result

def split_dict(d, keylist, positive):
    return dict([(k,v) for (k,v) in d.items() if (k in keylist) == positive])

def save_users(profiles):
    # TODO: delete var/check_mk/web/$USER of non-existing users. Do we
    # need to remove other references as well?

    # Keys not to put into contact definitions for Check_MK
    non_contact_keys = [ "roles", "notifications_enabled", "password", "locked", "automation_secret", "language" ] 

    # Keys to put into multisite configuration
    multisite_keys   = [ "roles", "notifications_enabled", "locked", "automation_secret", "alias", "language", ]

    # Remove multisite keys in contacts. And use only such entries
    # that have any contact groups assigned to.
    contacts = dict(
        e for e in 
            [ (id, split_dict(user, non_contact_keys, False))
               for (id, user)
               in profiles.items() ]
        if e[1].get("contactgroups"))

    # Only allow explicitely defined attributes to be written to multisite config
    users = {}
    for uid, profile in profiles.items():
        users[uid] = dict([ (p, val) for p, val in profile.items() if p in multisite_keys ])

    # Check_MK's monitoring contacts
    filename = root_dir + "contacts.mk"
    out = create_user_file(filename, "w")
    out.write("# Written by WATO\n# encoding: utf-8\n\n")
    out.write("contacts.update(\n%s\n)\n" % pprint.pformat(contacts))

    # Users with passwords for Multisite
    make_nagios_directory(multisite_dir)
    filename = multisite_dir + "users.mk"
    out = create_user_file(filename, "w")
    out.write("# Written by WATO\n# encoding: utf-8\n\n")
    out.write("multisite_users = \\\n%s\n" % pprint.pformat(users))

    # Apache htpasswd. We only store passwords here. During
    # loading we created entries for all admin users we know. Other
    # users from htpasswd are lost. If you start managing users with
    # WATO, you should continue to do so or stop doing to for ever...
    # Locked accounts get a '!' before their password. This disable it.
    filename = defaults.htpasswd_file
    out = create_user_file(filename, "w")
    for id, user in profiles.items():
        if user.get("password"):
            if user.get("locked", False):
                locksym = '!'
            else:
                locksym = ""
            out.write("%s:%s%s\n" % (id, locksym, user["password"]))

        # Authentication secret for local processes
        auth_dir = defaults.var_dir + "/web/" + id
        auth_file = auth_dir + "/automation.secret"
        make_nagios_directory(auth_dir)
        if "automation_secret" in user:
            create_user_file(auth_file, "w").write("%s\n" % user["automation_secret"])
        elif os.path.exists(auth_file):
            os.remove(auth_file)

    # Remove settings directories of non-existant users
    dir = defaults.var_dir + "/web"
    for e in os.listdir(dir):
        if e not in ['.', '..'] and e not in profiles: 
            entry = dir + "/" + e
            if os.path.isdir(entry):
                shutil.rmtree(entry)

    # Call the users_saved hook
    call_hook_users_saved(users)

# Dropdown for choosing a multisite user
class UserSelection(ElementSelection):
    def __init__(self, **kwargs):
        ElementSelection.__init__(self, **kwargs)

    def get_elements(self):
        users = load_users()
        elements = dict([ (name, "%s - %s" % (name, us.get("alias", name))) for (name, us) in users.items() ])
        return elements

    def value_to_text(self, value):
        self.load_elements()
        return self._elements.get(value, value).split(" - ")[-1]

#.
#   .-Roles----------------------------------------------------------------.
#   |                       ____       _                                   |
#   |                      |  _ \ ___ | | ___  ___                         |
#   |                      | |_) / _ \| |/ _ \/ __|                        |
#   |                      |  _ < (_) | |  __/\__ \                        |
#   |                      |_| \_\___/|_|\___||___/                        |
#   |                                                                      |
#   +----------------------------------------------------------------------+
#   | Mode for managing roles and permissions.                             |
#   | In order to make getting started easier - Check_MK Multisite comes   |
#   | with three builtin-roles: admin, user and guest. These roles have    |
#   | predefined permissions. The builtin roles cannot be deleted. Users   |
#   | listed in admin_users in multisite.mk automatically get the role     |
#   | admin - even if no such user or contact has been configured yet. By  |
#   | that way an initial login - e.g. as omdamin - is possible. The admin |
#   | role cannot be removed from that user as long as he is listed in     |
#   | admin_users. Also the variables guest_users, users and default_user_ |
#   | role still work. That way Multisite is fully operable without WATO   |
#   | and also backwards compatible.                                       |
#   | In WATO you can create further roles and also edit the permissions   |
#   | of the existing roles. Users can be assigned to builtin and custom   |
#   | roles.                                                               |
#   | This modes manages the creation of custom roles and the permissions  |
#   | configuration of all roles.                                          |
#   '----------------------------------------------------------------------'

def mode_roles(phase):
    if phase == "title":
        return _("Roles & Permissions")

    elif phase == "buttons":
        global_buttons()
        return

    roles = load_roles()
    users = load_users()

    if phase == "action":
        if html.var("_delete"):
            delid = html.var("_delete")
            if html.transaction_valid() and roles[delid].get('builtin'):
                raise MKUserError(None, _("You cannot delete the builtin roles!"))

            c = wato_confirm(_("Confirm deletion of role %s" % delid),
                             _("Do you really want to delete the role %s?" % delid))
            if c:
                rename_user_role(delid, None) # Remove from existing users
                del roles[delid]
                save_roles(roles)
                log_pending(False, None, "edit-roles", _("Deleted role '%s'" % delid))
                return None
            elif c == False:
                return ""
            else:
                return
        elif html.var("_clone"):
            if html.check_transaction():
                cloneid = html.var("_clone")
                cloned_role = roles[cloneid]
                newid = cloneid
                while newid in roles:
                    newid += "x"
                new_role = {}
                new_role.update(cloned_role)
                if cloned_role.get("builtin"):
                    new_role["builtin"] =  False
                    new_role["basedon"] = cloneid
                roles[newid] = new_role
                save_roles(roles)
                log_pending(False, None, "edit-roles", _("Created new role '%s'" % newid))
                return None
            else:
                return None


    html.write("<h3>" + _("Roles") + "</h3>")
    html.write("<table class=data>")
    html.write("<tr>"
             + "<th>" + _("Actions")       + "</th>"
             + "<th>" + _("Name")          + "</th>"
             + "<th>" + _("Alias")         + "</th>"
             + "<th>" + _("Type")          + "</th>"
             + "<th>" + _("Modifications") + "</th>"
             + "<th>" + _("Users")         + "</th>"
             + "</tr>\n")


    # Show table of builtin and user defined roles
    entries = roles.items()
    entries.sort(cmp = lambda a,b: cmp((a[1]["alias"],a[0]), (b[1]["alias"],b[0])))

    odd = "even"
    for id, role in entries:
        odd = odd == "odd" and "even" or "odd"
        html.write('<tr class="data %s0">' % odd)

        # Actions
        html.write("<td>")
        edit_url = make_link([("mode", "edit_role"), ("edit", id)])
        clone_url = html.makeactionuri([("_clone", id)])
        delete_url = html.makeactionuri([("_delete", id)])
        html.icon_button(edit_url, _("Properties"), "edit")
        html.icon_button(clone_url, _("Clone"), "clone")
        if not role.get("builtin"):
            html.icon_button(delete_url, _("Delete this role"), "delete")
        html.write("</td>")

        # ID
        html.write("<td>%s</td>" % id)

        # Alias
        html.write("<td>%s</td>" % role["alias"])

        # Type
        html.write("<td>%s</td>" % (role.get("builtin") and _("builtin") or _("custom")))

        # Modifications
        html.write("<td><span title='%s'>%s</span></td>" % (
            _("That many permissions do not use the factory defaults."), len(role["permissions"])))

        # Users
        html.write("<td>%s</td>" %
          ", ".join([ '<a href="%s">%s</a>' % (make_link([("mode", "edit_user"), ("edit", user_id)]),
             user.get("alias", user_id))
            for (user_id, user) in users.items() if (id in user["roles"])]))

        html.write("</tr>\n")

    # Possibly we could also display the following information
    # - number of set permissions (needs loading users)
    # - number of users with this role
    html.write("</table>")


def mode_edit_role(phase):
    id = html.var("edit")

    if phase == "title":
        return _("Edit user role %s" % id)

    elif phase == "buttons":
        html.context_button(_("All Roles"), make_link([("mode", "roles")]), "back")
        return

    roles = load_roles()
    role = roles[id]

    if phase == "action":
        alias = html.var_utf8("alias")
        new_id = html.var("id")
        if len(new_id) == 0:
            raise MKUserError("id", _("Please specify an ID for the new role."))
        if not re.match("^[-a-z0-9A-Z_]*$", new_id):
            raise MKUserError("id", _("Invalid role ID. Only the characters a-z, A-Z, 0-9, _ and - are allowed."))
        if new_id != id:
            if new_id in roles:
                raise MKUserError("id", _("The ID is already used by another role"))

        role["alias"] = alias

        # based on
        if not role.get("builtin"):
            basedon = html.var("basedon")
            if basedon not in config.builtin_role_ids:
                raise MKUserError("basedon", _("Invalid valid for based on. Must be id of builtin rule."))
            role["basedon"] = basedon

        # Permissions
        permissions = {}
        for perm in config.permissions_by_order:
            pname = perm["name"]
            value = html.var("perm_" + pname)
            if value == "yes":
                permissions[pname] = True
            elif value == "no":
                permissions[pname] = False
        role["permissions"] = permissions

        if id != new_id:
            roles[new_id] = role
            del roles[id]
            rename_user_role(id, new_id)

        save_roles(roles)
        log_pending(False, None, "edit-roles", _("Modified user role '%s'" % new_id))
        return "roles"

    html.begin_form("role", method="POST")
    html.write("<table class=form>")

    # ID
    html.write("<tr><td class=legend>")
    html.write(_("Internal ID"))
    html.write("</td><td class=content>")
    if role.get("builtin"):
        html.write("%s (%s)" % (id, _("builtin role")))
        html.hidden_field("id", id)
    else:
        html.text_input("id", id)
        html.set_focus("id")
    html.write("</td></tr>")

    # Alias
    html.write("<tr><td class=legend>")
    html.write(_("Alias") + "<br><i>" + _("An alias or description of the role</i>"))
    html.write("</td><td class=content>")
    html.text_input("alias", role.get("alias", ""), size = 50)
    html.write("</td></tr>")

    # Based on
    if not role.get("builtin"):
        html.write("<tr><td class=legend>")
        html.write(_("Based on<br><i>Each user defined role is based on one of the builtin roles. "
                     "When created it will start with all permissions of that role. When due to a software "
                     "update or installation of an addons new permissions appear, the user role will get or "
                     "not get those new permissions based on the default settings of the builtin role it's "
                     "based on.</i>"))
        html.write("</td><td class=content>")
        choices = [ (i, r["alias"]) for i, r in roles.items() if r.get("builtin") ]
        html.sorted_select("basedon", choices, role.get("basedon", "user"))
        html.write("</td></tr>")


    # Permissions
    base_role_id = role.get("basedon", id)
    def perm_header(section_id, title, is_open, help=None):
        html.write("<tr><td class=legend>")
        html.write(title)
        if help:
            html.write("<br><i>%s</i>" % help)
        html.write("</td><td class=content>")
        html.begin_foldable_container('permissions', section_id, is_open, title, indent=False)
        html.write("<table class=permissions>")

    def perm_footer():
        html.write("</table>")
        html.end_foldable_container()
        html.write("</td></tr>")

    perm_header("general", _("General permissions"), True,
       _("When you leave the permissions at <i>default</i> then they get their "
         "settings from the factory defaults (for builtin roles) or from the "
         "factory default of their base role (for user define roles). Factory defaults "
         "may change due to software updates. When choosing another base role, all "
         "permissions that are on default will reflect the new base role."))
    current_section = None
    for perm in config.permissions_by_order:
        pname = perm["name"]
        if "." in pname:
            section = pname.split(".")[0]
            section_title = config.permission_sections[section]
            if section != current_section:
                perm_footer()
                perm_header(section, section_title, False)
                current_section = section

        pvalue = role["permissions"].get(pname)
        def_value = base_role_id in perm["defaults"]
        html.write("<tr><td class=left>%s<br><i>%s</i></td>" % (
	    make_unicode(perm["title"]), make_unicode(perm["description"])))

        html.write("<td class=right>")
        choices = [ ( "yes", _("yes")),
                    ( "no", _("no")),
                    ( "default", _("default (%s)") % (def_value and _("yes") or _("no") )) ]
        html.select("perm_" + pname, choices, { True: "yes", False: "no" }.get(pvalue, "default") )
        html.write("</td></tr>")
    perm_footer()

    # Save button
    html.write("<tr><td colspan=2 class=buttons>")
    html.button("save", _("Save"))
    html.write("</td></tr>")
    html.write("</table>")
    html.hidden_fields()
    html.end_form()

def make_unicode(s):
    if type(s) != unicode: # assume utf-8 encoded bytestring
        return s.decode("utf-8")
    else:
	return s


def load_roles():
    # Fake builtin roles into user roles.
    builtin_role_names = {  # Default names for builtin roles
        "admin" : _("Administrator"),
        "user"  : _("Normal monitoring user"),
        "guest" : _("Guest user"),
    }
    roles = dict([(id, {
         "alias" : builtin_role_names.get(id, id),
         "permissions" : {}, # use default everywhere
         "builtin": True})
                  for id in config.builtin_role_ids ])

    filename = multisite_dir + "roles.mk"
    if not os.path.exists(filename):
        return roles

    try:
        vars = { "roles" : roles }
        execfile(filename, vars, vars)
        # Reflect the data in the roles dict kept in the config module Needed
        # for instant changes in current page while saving modified roles.
        # Otherwise the hooks would work with old data when using helper
        # functions from the config module
        config.roles.update(vars['roles'])
        return vars["roles"]

    except Exception, e:
        if config.debug:
            raise MKGeneralException(_("Cannot read configuration file %s: %s" %
                          (filename, e)))
        return roles


def save_roles(roles):
    # Reflect the data in the roles dict kept in the config module Needed
    # for instant changes in current page while saving modified roles.
    # Otherwise the hooks would work with old data when using helper
    # functions from the config module
    config.roles.update(roles)

    make_nagios_directory(multisite_dir)
    filename = multisite_dir + "roles.mk"
    out = create_user_file(filename, "w")
    out.write("# Written by WATO\n# encoding: utf-8\n\n")
    out.write("roles.update(\n%s)\n" % pprint.pformat(roles))

    call_hook_roles_saved(roles)


# Adapt references in users. Builtin rules cannot
# be renamed and are not handled here. If new_id is None,
# the role is being deleted
def rename_user_role(id, new_id):
    users = load_users()
    for user in users.values():
        if id in user["roles"]:
            user["roles"].remove(id)
            if new_id:
                user["roles"].append(new_id)
    save_users(users)

#.
#   .-Host-Tags------------------------------------------------------------.
#   |              _   _           _     _____                             |
#   |             | | | | ___  ___| |_  |_   _|_ _  __ _ ___               |
#   |             | |_| |/ _ \/ __| __|   | |/ _` |/ _` / __|              |
#   |             |  _  | (_) \__ \ |_    | | (_| | (_| \__ \              |
#   |             |_| |_|\___/|___/\__|   |_|\__,_|\__, |___/              |
#   |                                              |___/                   |
#   +----------------------------------------------------------------------+
#   | Manage the variable config.wato_host_tags -> The set of tags to be   |
#   | assigned to hosts and that is the basis of the rules.                |
#   '----------------------------------------------------------------------'

def mode_hosttags(phase):
    if phase == "title":
        return _("Host tag groups")

    elif phase == "buttons":
        global_buttons()
        html.context_button(_("New Tag group"), make_link([("mode", "edit_hosttag")]), "new")
        html.context_button(_("New Aux tag"), make_link([("mode", "edit_auxtag")]), "new")
        return

    hosttags, auxtags = load_hosttags()

    if phase == "action":
        # Deletion of tag groups
        del_id = html.var("_delete")
        if del_id:
            for e in hosttags:
                if e[0] == del_id:
                    # In case of tag group deletion, the operations is a pair of tag_id
                    # and list of choice-ids.
                    operations = [ x[0] for x in e[2] ]

            message = rename_host_tags_after_confirmation(del_id, operations)
            if message == True: # no confirmation yet
                c = wato_confirm(_("Confirm deletion of the host "
                                   "tag group '%s'") % del_id,
                                _("Do you really want to delete the "
                                  "host tag group '%s'?") % del_id)
                if c == False:
                    return ""
                elif c == None:
                    return None

            if message:
                hosttags = [ e for e in hosttags if e[0] != del_id ]
                save_hosttags(hosttags, auxtags)
                rewrite_config_files_below(g_root_folder) # explicit host tags in all_hosts
                log_pending(SYNCRESTART, None, "edit-hosttags", _("Removed host tag group %s (%s)") % (message, del_id))
                return "hosttags", message != True and message or None

        # Deletion of auxiliary tags
        del_nr = html.var("_delaux")
        if del_nr:
            nr = int(del_nr)
            del_id = auxtags[nr][0]

            # Make sure that this aux tag is not begin used by any tag group
            for entry in hosttags:
                choices = entry[2]
                for e in choices:
                    if len(e) > 2:
                        if del_id in e[2]:
                            raise MKUserError(None, _("You cannot delete this auxiliary tag. "
                               "It is being used in the tag group <b>%s</b>.") % entry[1])

            operations = { del_id : False }
            message = rename_host_tags_after_confirmation(None, operations)
            if message == True: # no confirmation yet
                c = wato_confirm(_("Confirm deletion of the auxiliary "
                                   "tag '%s'") % del_id,
                                _("Do you really want to delete the "
                                  "auxiliary tag '%s'?") % del_id)
                if c == False:
                    return ""
                elif c == None:
                    return None

            if message:
                del auxtags[nr]
                # Remove auxiliary tag from all host tags
                for e in hosttags:
                    choices = e[2]
                    for choice in choices:
                        if len(choice) > 2:
                            if del_id in choice[2]:
                                choice[2].remove(del_id)

                save_hosttags(hosttags, auxtags)
                rewrite_config_files_below(g_root_folder) # explicit host tags in all_hosts
                log_pending(SYNCRESTART, None, "edit-hosttags", _("Removed auxiliary tag %s (%s)") % (message, del_id))
                return "hosttags", message != True and message or None

        move_nr = html.var("_move")
        if move_nr != None:
            if html.check_transaction():
                move_nr = int(move_nr)
                if move_nr >= 0:
                    dir = 1
                else:
                    move_nr = -move_nr
                    dir = -1
                moved = hosttags[move_nr]
                del hosttags[move_nr]
                hosttags[move_nr+dir:move_nr+dir] = [moved]
                save_hosttags(hosttags, auxtags)
                config.wato_host_tags = hosttags
                log_pending(SYNCRESTART, None, "edit-hosttags", _("Changed order of host tag groups"))
        return

    if len(hosttags) + len(auxtags) == 0:
        render_main_menu([
            ("edit_hosttag", _("Create new tag group"), "new", "hosttags",
            _("Click here to create a first host tag group. For each tag group a dropdown choice or "
              "checkbox will be added to the folder and host properties. When defining rules, host tags "
              "are the fundament of the rules' conditions.")),
            ("edit_auxtag", _("Create new auxiliary tag"), "new", "hosttags",
            _("Auxiliary tags are automatically added if the users selects certain "
              "configurable primary tags. That way you can for example automatically append "
              "the tag <tt>snmp</tt> when the user selects a tag for a certain type of hardware.")),
            ])

    else:
        if hosttags:
            html.write("<h3>" + _("Host tag groups") + "</h3>")
            html.write("<table class=data>")
            html.write("<tr>" +
                       "<th>" + _("Actions") + "</th>"
                       "<th>" + _("ID") + "</th>"
                       "<th>" + _("Title") + "</th>"
                       "<th>" + _("Type") + "</th>"
                       "<th>" + _("Choices") + "</th>"
                       "<th>" + _("Demonstration") + "</th>"
                       "</tr>")
            odd = "even"
            for nr, (tag_id, title, choices) in enumerate(hosttags):
                odd = odd == "odd" and "even" or "odd"
                html.write('<tr class="data %s0">' % odd)
                edit_url     = make_link([("mode", "edit_hosttag"), ("edit", tag_id)])
                delete_url   = html.makeactionuri([("_delete", tag_id)])
                html.write("<td>")
                if nr == 0:
                    html.empty_icon_button()
                else:
                    html.icon_button(html.makeactionuri([("_move", str(-nr))]),
                                _("Move this tag group one position up"), "up")
                if nr == len(hosttags) - 1:
                    html.empty_icon_button()
                else:
                    html.icon_button(html.makeactionuri([("_move", str(nr))]),
                                _("Move this tag group one position down"), "down")
                html.icon_button(edit_url,   _("Edit this tag group"), "edit")
                html.icon_button(delete_url, _("Delete this tag group"), "delete")
                html.write("</td>")
                html.write("<td>%s</td>" % tag_id)
                html.write("<td>%s</td>" % title)
                html.write("<td>%s</td>" % (len(choices) == 1 and _("Checkbox") or _("Dropdown")))
                html.write("<td class=number>%d</td>" % len(choices))
                html.write("<td>")
                html.begin_form("tag_%s" % tag_id)
                host_attribute["tag_%s" % tag_id].render_input(None)
                html.end_form()
                html.write("</td>")

                html.write("</tr>")
            html.write("</table>")
        if auxtags:
            html.write("<h3>" + _("Auxiliary tags") + "</h3>")
            html.write("<table class=data>")
            html.write("<tr>" +
                       "<th>" + _("Actions") + "</th>"
                       "<th>" + _("ID") + "</th>"
                       "<th>" + _("Title") + "</th>"
                       "</tr>")
            odd = "even"
            for nr, (tag_id, title) in enumerate(auxtags):
                odd = odd == "odd" and "even" or "odd"
                html.write('<tr class="data %s0">' % odd)
                edit_url     = make_link([("mode", "edit_auxtag"), ("edit", nr)])
                delete_url   = html.makeactionuri([("_delaux", nr)])
                html.write("<td class=buttons>")
                html.icon_button(edit_url, _("Edit this auxiliary tag"), "edit")
                html.icon_button(delete_url, _("Delete this auxiliary tag"), "delete")
                html.write("</td>")
                html.write("<td>%s</td>" % tag_id)
                html.write("<td>%s</td>" % title)
                html.write("</tr>")
            html.write("</table>")


def mode_edit_auxtag(phase):
    tag_nr = html.var("edit")
    new = tag_nr == None
    if not new:
        tag_nr = int(tag_nr)

    if phase == "title":
        if new:
            return _("Create new auxiliary tag")
        else:
            return _("Edit auxiliary tag")

    elif phase == "buttons":
        html.context_button(_("All Hosttags"), make_link([("mode", "hosttags")]), "back")
        return

    hosttags, auxtags = load_hosttags()

    if phase == "action":
        if html.transaction_valid():
            html.check_transaction() # use up transaction id
            if new:
                tag_id = html.var("tag_id").strip()
                if not tag_id:
                    raise MKUserError("tag_id", _("Please enter a tag ID"))
                validate_tag_id(tag_id, "tag_id")
            else:
                tag_id = auxtags[tag_nr][0]

            title = html.var_utf8("title").strip()
            if not title:
                raise MKUserError("title", _("Please supply a title "
                "for you auxiliary tag."))

            # Make sure that this ID is not used elsewhere
            for entry in config.wato_host_tags:
                tgid = entry[0]
                tit  = entry[1]
                ch   = entry[2]
                for e in ch:
                    if e[0] == tag_id:
                        raise MKUserError("tag_id",
                        _("This tag id is already being used "
                          "in the host tag group %s") % tit)

            for nr, (id, name) in enumerate(auxtags):
                if nr != tag_nr and id == tag_id:
                    raise MKUserError("tag_id",
                    _("This tag id does already exist in the list "
                      "of auxiliary tags."))

            if new:
                auxtags.append((tag_id, title))
            else:
                auxtags[tag_nr] = (tag_id, title)
            save_hosttags(hosttags, auxtags)
        return "hosttags"


    if new:
        title = ""
        tag_id = ""
    else:
        tag_id, title = auxtags[tag_nr]

    html.begin_form("auxtag")
    html.write("<table class=form>")

    # Tag ID
    html.write("<tr><td class=legend>")
    html.write(_("Tag ID") + "<br><i>")
    html.write(_("The internal name of the tag. The special tags "
                 "<tt>snmp</tt>, <tt>tcp</tt> and <tt>ping</tt> can "
                 "be used here in order to specify the agent type."))
    html.write("</i></td><td class=content>")
    if new:
        html.text_input("tag_id", "")
        html.set_focus("tag_id")
    else:
        html.write(tag_id)
    html.write("</td></tr>")

    # Title
    html.write("<tr><td class=legend>")
    html.write(_("Title") + "<br><i>" + _("An alias or description of this auxiliary tag</i>"))
    html.write("</td><td class=content>")
    html.text_input("title", title, size = 30)
    html.write("</td></tr>")

    # Button and end
    html.write("<tr><td colspan=2 class=buttons>")
    html.button("save", _("Save"))
    html.write("</td></tr>")
    html.write("</table>")
    html.hidden_fields()
    html.end_form()

# Validate the syntactic form of a tag
def validate_tag_id(id, varname):
    if not re.match("^[-a-z0-9A-Z_]*$", id):
        raise MKUserError(varname,
            _("Invalid tag ID. Only the characters a-z, A-Z, "
              "0-9, _ and - are allowed."))

def mode_edit_hosttag(phase):
    tag_id = html.var("edit")
    new = tag_id == None

    if phase == "title":
        if new:
            return _("Create new tag group")
        else:
            return _("Edit tag group")

    elif phase == "buttons":
        html.context_button(_("All Hosttags"), make_link([("mode", "hosttags")]), "back")
        return

    hosttags, auxtags = load_hosttags()
    if new:
        title = ""
        choices = []
    else:
        for id, tit, ch in hosttags:
            if id == tag_id:
                title = tit
                choices = ch
                break

    vs_choices = ListOf(
        Tuple(
            elements = [
                TextAscii(
                    title = _("Tag ID"),
                    size=10,
                    regex="^[-a-z0-9A-Z_]*$",
                    none_is_empty = True,
                    regex_error = _("Invalid tag ID. Only the characters a-z, A-Z, "
                                  "0-9, _ and - are allowed.")),
                TextUnicode(
                    title = _("Description"),
                    allow_empty = False,
                    size=20),

                Foldable(
                    MultiSelect(
                        title = _("Auxiliary tags"),
                        help = _("These tags will implicitely added to a host if the "
                                 "user selects this entry in the tag group. Select multiple "
                                 "entries with the <b>Ctrl</b> key."),
                        choices = auxtags)),

            ],
            show_titles = True,
            orientation = "horizontal"),

        add_label = _("Add tag choice"),
        row_label = "@. Choice")

    if phase == "action":
        if html.transaction_valid():
            if new:
                html.check_transaction() # use up transaction id
                tag_id = html.var("tag_id").strip()
                validate_tag_id(tag_id, "tag_id")
                if len(tag_id) == 0:
                    raise MKUserError("tag_id", _("Please specify an ID for your tag group."))
                if not re.match("^[-a-z0-9A-Z_]*$", tag_id):
                    raise MKUserError("tag_id", _("Invalid tag group ID. Only the characters a-z, A-Z, 0-9, _ and - are allowed."))
                for entry in config.wato_host_tags:
                    tgid = entry[0]
                    tit  = entry[1]
                    if tgid == tag_id:
                        raise MKUserError("tag_id", _("The tag group ID %s is already used by the tag group '%s'.") % (tag_id, tit))

            title = html.var_utf8("title").strip()
            if not title:
                raise MKUserError("title", _("Please specify a title for your host tag group."))

            new_choices = forms.get_input(vs_choices, "choices")
            have_none_tag = False
            for nr, (id, descr, aux) in enumerate(new_choices):
                if id or descr:
                    if not id:
                        id = None
                        if have_none_tag:
                            raise MKUserError("choices_%d_id" % (nr+1), _("Only on tag may be empty."))
                        have_none_tag = True
                    # Make sure tag ID is unique within this group
                    for (n, x) in enumerate(new_choices):
                        if n != nr and x[0] == id:
                            raise MKUserError("choices_id_%d" % (nr+1), _("Tags IDs must be unique. You've used <b>%s</b> twice.") % id)

                if id:
                    # Make sure this ID is not used elsewhere
                    for entry in config.wato_host_tags:
                        tgid = entry[0]
                        tit  = entry[1]
                        ch   = entry[2]
                        if tgid != tag_id:
                            for e in ch:
                                # Check primary and secondary tags
                                if id == e[0] or len(e) > 2 and id in e[2]:
                                    raise MKUserError("choices_id_%d" % (nr+1),
                                      _("The tag ID '%s' is already being used by the choice "
                                        "'%s' in the tag group '%s'.") %
                                        ( id, e[1], tit ))

                
            if len(new_choices) == 0:
                raise MKUserError("id_0", _("Please specify at least on tag."))
            if len(new_choices) == 1 and new_choices[0][0] == None:
                raise MKUserError("id_0", _("Tags with only one choice must have an ID."))

            if new:
                taggroup = tag_id, title, new_choices
                hosttags.append(taggroup)
                save_hosttags(hosttags, auxtags)
                config.wato_host_tags = hosttags
                declare_host_tag_attributes()
                rewrite_config_files_below(g_root_folder) # explicit host tags in all_hosts
                log_pending(SYNCRESTART, None, "edit-hosttags", _("Created new host tag group '%s'") % tag_id)
                return "hosttags", _("Created new host tag group '%s'") % title
            else:
                new_hosttags = []
                for entry in hosttags:
                    if entry[0] == tag_id:
                        new_hosttags.append((tag_id, title, new_choices))
                    else:
                        new_hosttags.append(entry)

                # This is the major effort of WATO when it comes to
                # host tags: renaming and deleting of tags that might be
                # in use by folders, hosts and rules. First we create a
                # kind of "patch" from the old to the new tags. The renaming
                # of a tag is detected by comparing the titles. Addition
                # of new tags is not a problem and need not be handled. 
                # Result of this is the dict 'operations': it's keys are
                # current tag names, its values the corresponding new names
                # or False in case of tag removals.
                operations = {}

                # Detect renaming
                new_by_title = dict([e[:2] for e in new_choices])
                for entry in choices:
                    tag, tit = entry[:2] # optional third element: aux tags
                    if tit in new_by_title:
                        new_tag = new_by_title[tit]
                        if new_tag != tag:
                            operations[tag] = new_tag # might be None

                # Detect removal
                for entry in choices:
                    tag, tit = entry[:2] # optional third element: aux tags
                    if tag != None \
                        and tag not in [ e[0] for e in new_choices ] \
                        and tag not in operations:
                        # remove explicit tag (hosts/folders) or remove it from tag specs (rules)
                        operations[tag] = False

                # Now check, if any folders, hosts or rules are affected
                message = rename_host_tags_after_confirmation(tag_id, operations)
                if message:
                    save_hosttags(new_hosttags, auxtags)
                    config.wato_host_tags = new_hosttags
                    declare_host_tag_attributes()
                    rewrite_config_files_below(g_root_folder) # explicit host tags in all_hosts
                    log_pending(SYNCRESTART, None, "edit-hosttags", _("Edited host tag group %s (%s)") % (message, tag_id))
                    return "hosttags", message != True and message or None

        return "hosttags"



    html.begin_form("hosttaggroup")
    html.write("<table class=form>")

    # Tag ID
    html.write("<tr><td class=legend>")
    html.write(_("Internal ID") + "<br><i>")
    html.write(_("The internal ID of the tag group is used to store the tag's "
                 "value in the host properties. It cannot be changed later.</i>"))
    html.write("</td><td class=content>")
    if new:
        html.text_input("tag_id")
        html.set_focus("tag_id")
    else:
        html.write(tag_id)
    html.write("</td></tr>")

    # Title
    html.write("<tr><td class=legend>")
    html.write(_("Title") + "<br><i>" + _("An alias or description of this tag group</i>"))
    html.write("</td><td class=content>")
    html.text_input("title", title, size = 30)
    html.write("</td></tr>")

    # Choices
    num_choices = 16
    html.write("<tr><td class=legend>")
    html.write(_("Choices") + "<br><i>" +
               _("The first choice of a tag group will be its default value. "
                 "If a tag group has only one choice, it will be displayed "
                 "as a checkbox and set or not set the only tag. If it has "
                 "more choices you may leave at most one tag id empty. A host "
                 "with that choice will not get any tag of this group.<br><br>"
                 "The tag ID must contain only of letters, digits and "
                 "underscores.<br><br><b>Renaming tags ID:</b> if you want "
                 "to rename the ID of a tag, then please make sure that you do not "
                 "change its title at the same time! Otherwise WATO will not "
                 "be able to detect the renaming and cannot exchange the tags "
                 "in all folders, hosts and rules accordingly.</i>"))
    html.write("</td><td class=content>")
    forms.input(vs_choices, "choices", choices)
    html.write("</td></tr>")


    # Button and end
    html.write("<tr><td colspan=2 class=buttons>")
    html.button("save", _("Save"))
    html.write("</td></tr>")
    html.write("</table>")
    html.hidden_fields()
    html.end_form()


def load_hosttags():
    filename = multisite_dir + "hosttags.mk"
    if not os.path.exists(filename):
        return []
    try:
        vars = { 
            "wato_host_tags" : [],
            "wato_aux_tags" : []}
        execfile(filename, vars, vars)
        return vars["wato_host_tags"], vars["wato_aux_tags"]

    except Exception, e:
        if config.debug:
            raise MKGeneralException(_("Cannot read configuration file %s: %s" %
                          (filename, e)))
        return [], []

def save_hosttags(hosttags, auxtags):
    make_nagios_directory(multisite_dir)
    out = create_user_file(multisite_dir + "hosttags.mk", "w")
    out.write("# Written by WATO\n# encoding: utf-8\n\n")
    out.write("wato_host_tags += \\\n%s\n\n" % pprint.pformat(hosttags))
    out.write("wato_aux_tags += \\\n%s\n" % pprint.pformat(auxtags))

# Handle renaming and deletion of host tags: find affected
# hosts, folders and rules. Remove or fix those rules according
# the the users' wishes. In case auf auxiliary tags the tag_id
# is None. In other cases it is the id of the tag group currently
# being edited.
def rename_host_tags_after_confirmation(tag_id, operations):
    mode = html.var("_repair")
    if mode == "abort":
        raise MKUserError("id_0", _("Aborting change."))

    elif mode:
        if tag_id and type(operations) == list: # make attribute unknown to system, important for save() operations
            undeclare_host_tag_attribute(tag_id)
        affected_folders, affected_hosts, affected_rulespecs = \
        change_host_tags_in_folders(tag_id, operations, mode, g_root_folder)
        return _("Modified folders: %d, modified hosts: %d, modified rulesets: %d" %
            (len(affected_folders), len(affected_hosts), len(affected_rulespecs)))

    message = ""
    affected_folders, affected_hosts, affected_rulespecs = \
        change_host_tags_in_folders(tag_id, operations, "check", g_root_folder)

    if affected_folders:
        message += _("Affected folders with an explicit reference to this tag "
                     "group and that are affected by the change") + ":<ul>"
        for folder in affected_folders:
            message += '<li><a href="%s">%s</a></li>' % (
                make_link_to([("mode", "editfolder")], folder),
                folder["title"])
            message += "</ul>"

    if affected_hosts:
        message += _("Hosts where this tag group is explicitely set "
                     "and that are effected by the change") + ":<ul><li>"
        for nr, host in enumerate(affected_hosts):
            if nr > 20:
                message += "... (%d more)" % (len(affected_hosts) - 20)
                break
            elif nr > 0:
                message += ", "

            message += '<a href="%s">%s</a>' % (
                make_link([("mode", "edithost"), ("host", host[".name"])]),
                host[".name"])
        message += "</li></ul>"

    if affected_rulespecs:
        message += _("Rulesets that contain rules with references to the changed tags") + ":<ul>"
        for rulespec in affected_rulespecs:
            message += '<li><a href="%s">%s</a></li>' % (
                make_link([("mode", "edit_ruleset"), ("varname", rulespec["varname"])]),
                rulespec["title"])
        message += "</ul>"

    if not message and type(operations) == tuple: # deletion of unused tag group
        html.write("<div class=really>")
        html.begin_form("confirm")
        html.write(_("Please confirm the deletion of the tag group."))
        html.button("_abort", _("Abort"))
        html.button("_do_confirm", _("Proceed"))
        html.hidden_fields(add_action_vars = True)
        html.end_form()
        html.write("</div>")

    elif message:
        if type(operations) == list:
            wato_html_head(_("Confirm tag deletion"))
        else:
            wato_html_head(_("Confirm tag modifications"))
        html.write("<div class=really>")
        html.write("<h3>" + _("Your modifications affects some objects") + "</h3>")
        html.write(message)
        html.write("<br>" + _("WATO can repair things for you. It can rename tags in folders, host and rules. "
                              "Removed tag groups will be removed from hosts and folders, removed tags will be "
                              "replaced with the default value for the tag group (for hosts and folders). What "
                              "rules concern, you have to decide how to proceed."))
        html.begin_form("confirm")

        # Check if operations contains removal
        if type(operations) == list:
            have_removal = True
        else:
            have_removal = False
            for new_val in operations.values():
                if not new_val:
                    have_removal = True
                    break

        if len(affected_rulespecs) > 0 and have_removal:
            html.write("<br><b>" + _("Some tags that are used in rules have been removed by you. What "
                       "shall we do with that rules?") + "</b><ul>")
            html.radiobutton("_repair", "remove", True, _("Just remove the affected tags from the rules."))
            html.write("<br>")
            html.radiobutton("_repair", "delete", False, _("Delete rules containing tags that have been removed, if tag is used in a positive sense. Just remove that tag if it's used negated."))
        else:
            html.write("<ul>")
            html.radiobutton("_repair", "repair", True, _("Fix affected folders, hosts and rules."))

        html.write("<br>")
        html.radiobutton("_repair", "abort", False, _("Abort your modifications."))
        html.write("</ul>")

        html.button("_do_confirm", _("Proceed"), "")
        html.hidden_fields(add_action_vars = True)
        html.end_form()
        html.write("</div>")
        return False

    return True

# operation == None -> tag group is deleted completely
# tag_id == None -> Auxiliary tag has been deleted, no
# tag group affected
def change_host_tags_in_folders(tag_id, operations, mode, folder):
    need_save = False
    affected_folders = []
    affected_hosts = []
    affected_rulespecs = []
    if tag_id:
        attrname = "tag_" + tag_id
        attributes = folder["attributes"]
        if attrname in attributes: # this folder has set the tag group in question
            if type(operations) == list: # deletion of tag group
                if attrname in attributes:
                    affected_folders.append(folder)
                    if mode != "check":
                        del attributes[attrname]
                        need_save = True
            else:
                current = attributes[attrname]
                if current in operations:
                    affected_folders.append(folder)
                    if mode != "check":
                        new_tag = operations[current]
                        if new_tag == False: # tag choice has been removed -> fall back to default
                            del attributes[attrname]
                        else:
                            attributes[attrname] = new_tag
                        need_save = True
        if need_save:
            save_folder(folder)

        for subfolder in folder[".folders"].values():
            aff_folders, aff_hosts, aff_rulespecs = change_host_tags_in_folders(tag_id, operations, mode, subfolder)
            affected_folders += aff_folders
            affected_hosts += aff_hosts
            affected_rulespecs += aff_rulespecs

        load_hosts(folder)
        affected_hosts += change_host_tags_in_hosts(folder, tag_id, operations, mode, folder[".hosts"])

    affected_rulespecs += change_host_tags_in_rules(folder, operations, mode)
    return affected_folders, affected_hosts, affected_rulespecs

def change_host_tags_in_hosts(folder, tag_id, operations, mode, hostlist):
    need_save = False
    affected_hosts = []
    for hostname, host in hostlist.items():
        attrname = "tag_" + tag_id
        if attrname in host:
            if type(operations) == list: # delete complete tag group
                affected_hosts.append(host)
                if mode != "check":
                    del host[attrname]
                    need_save = True
            else:
                if host[attrname] in operations:
                    affected_hosts.append(host)
                    if mode != "check":
                        new_tag = operations[host[attrname]]
                        if new_tag == False: # tag choice has been removed -> fall back to default
                            del host[attrname]
                        else:
                            host[attrname] = new_tag
                        need_save = True
    if need_save:
        save_hosts(folder)
    return affected_hosts


# The function parses all rules in all rulesets and looks
# for host tags that have been removed or renamed. If tags
# are removed then the depending on the mode affected rules
# are either deleted ("delete") or the vanished tags are
# removed from the rule ("remove").
def change_host_tags_in_rules(folder, operations, mode):
    need_save = False
    affected_rulespecs = []
    all_rulesets = load_rulesets(folder)
    for varname, ruleset in all_rulesets.items():
        rulespec = g_rulespecs[varname]
        rules_to_delete = set([])
        for nr, rule in enumerate(ruleset):
            modified = False
            value, tag_specs, host_list, item_list = parse_rule(rulespec, rule)

            # Handle deletion of complete tag group
            if type(operations) == list: # this list of tags to remove
                for tag in operations:
                    if tag != None and (tag in tag_specs or "!"+tag in tag_specs):
                        modified = True
                        if rulespec not in affected_rulespecs:
                            affected_rulespecs.append(rulespec)
                        if tag in tag_specs and mode == "delete":
                            rules_to_delete.add(nr)
                        elif tag in tag_specs:
                            tag_specs.remove(tag)
                        elif "+"+tag in tag_specs:
                            tag_specs.remove("!"+tag)

            # Removal or renamal of single tag choices
            else:
                for old_tag, new_tag in operations.items():
                    # The case that old_tag is None (an empty tag has got a name)
                    # cannot be handled when it comes to rules. Rules do not support
                    # such None-values.
                    if not old_tag:
                        continue

                    if old_tag in tag_specs or ("!" + old_tag) in tag_specs:
                        modified = True
                        if rulespec not in affected_rulespecs:
                            affected_rulespecs.append(rulespec)
                        if mode != "check":
                            if old_tag in tag_specs:
                                tag_specs.remove(old_tag)
                                if new_tag:
                                    tag_specs.append(new_tag)
                                elif mode == "delete":
                                    rules_to_delete.add(nr)
                            # negated tag has been renamed or removed
                            if "!"+old_tag in tag_specs:
                                tag_specs.remove("!"+old_tag)
                                if new_tag:
                                    tag_specs.append("!"+new_tag)
                                # the case "delete" need not be handled here. Negated
                                # tags can always be removed without changing the rule's
                                # behaviour.
            if modified:
                ruleset[nr] = construct_rule(rulespec, value, tag_specs, host_list, item_list)
                need_save = True

        rules_to_delete = list(rules_to_delete)
        rules_to_delete.sort()
        for nr in rules_to_delete[::-1]:
            del ruleset[nr]

    if need_save:
        save_rulesets(folder, all_rulesets)
    affected_rulespecs.sort(cmp = lambda a, b: cmp(a["title"], b["title"]))
    return affected_rulespecs


#.
#   .-Rule-Editor----------------------------------------------------------.
#   |           ____        _        _____    _ _ _                        |
#   |          |  _ \ _   _| | ___  | ____|__| (_) |_ ___  _ __            |
#   |          | |_) | | | | |/ _ \ |  _| / _` | | __/ _ \| '__|           |
#   |          |  _ <| |_| | |  __/ | |__| (_| | | || (_) | |              |
#   |          |_| \_\\__,_|_|\___| |_____\__,_|_|\__\___/|_|              |
#   |                                                                      |
#   +----------------------------------------------------------------------+
#   | WATO's awesome rule editor: Let's user edit rule based parameters    |
#   | from main.mk.                                                        |
#   '----------------------------------------------------------------------'

def mode_rulesets(phase):
    only_host = html.var("host", "")
    only_local = html.var("local")

    if phase == "title":
        if only_host:
            return _("Rulesets for hosts %s") % only_host
        else:
            return _("Rulesets for hosts and services")

    elif phase == "buttons":
        if only_host:
            home_button()
            html.context_button(only_host,
                 make_link([("mode", "edithost"), ("host", only_host)]), "back")
        else:
            global_buttons()
            if config.may("wato.hosts") or config.may("wato.seeall"):
                html.context_button(_("Folder"), make_link([("mode", "folder")]), "folder")
        return

    elif phase == "action":
        return

    if not only_host:
        render_folder_path(keepvarnames = ["mode", "local"])

    html.begin_form("local")
    html.checkbox("local", False, onclick="form.submit();")
    if only_host:
        html.write(" " + _("show only rulesets that contain rules explicitely listing the host <b>%s</b>." %
            only_host))
    else:
        html.write(" " + _("Show only rulesets that contain rules in the current folder."))
    html.write(' <img align=absbottom class=icon src="images/icon_localrule.png"> ')
    html.hidden_fields()
    html.end_form()
    html.write("<br>")

    # Load all rules from all folders. Hope this doesn't take too much time.
    # We need this information only for displaying the number of rules in
    # each set.

    if only_local and not only_host:
        all_rulesets = {}
        rs = load_rulesets(g_folder)
        for varname, rules in rs.items():
            all_rulesets.setdefault(varname, [])
            all_rulesets[varname] += [ (g_folder, rule) for rule in rules ]
    else:
        all_rulesets = load_all_rulesets()

    groupnames = g_rulespec_groups.keys()
    groupnames.sort()

    something_shown = False
    # Loop over all ruleset groups
    for groupname in groupnames:
        # Show information about a ruleset
        title_shown = False
        g_rulespec_groups[groupname].sort()
        for rulespec in g_rulespec_groups[groupname]:

            varname = rulespec["varname"]
            valuespec = rulespec["valuespec"]
            rules = all_rulesets.get(varname, [])
            num_rules = len(rules)
            if num_rules == 0 and only_local:
                continue

            # Handle case where a host is specified
            rulespec = g_rulespecs[varname]
            this_host = False
            if only_host:
                num_local_rules = 0
                for f, rule in rules:
                    value, tag_specs, host_list, item_list = parse_rule(rulespec, rule)
                    if only_host and only_host in host_list:
                        num_local_rules += 1
            else:
                num_local_rules = len([ f for (f,r) in rules if f == g_folder ])

            if only_local and num_local_rules == 0:
                continue

            if not title_shown:
                if something_shown:
                    html.write("</table>")
                    html.end_foldable_container()
                html.begin_foldable_container("rulesets", groupname, False, groupname, indent=False)
                html.write('<table class="data rulesets">')
                html.write("<tr><th>" + _("Rule set") + "</th>"
                           "<th>" + _("Check_MK Variable") + "</th><th>" + _("Rules") + "</th></tr>\n")
                odd = "even"
                title_shown = True

            something_shown = True
            odd = odd == "odd" and "even" or "odd"
            html.write('<tr class="data %s0">' % odd)

            url_vars = [("mode", "edit_ruleset"), ("varname", varname)]
            if only_host:
                url_vars.append(("host", only_host))
            view_url = make_link(url_vars)

            html.write('<td class=title><a href="%s">%s</a></td>' % (view_url, rulespec["title"]))
            display_varname = ':' in varname and '%s["%s"]' % tuple(varname.split(":")) or varname
            html.write('<td class=varname><tt>%s</tt></td>' % display_varname)
            html.write('<td class=number>')
            if num_local_rules:
                if only_host:
                    title = _("There are %d rules explicitely listing this host." % num_local_rules)
                else:
                    title = _("There are %d rules defined in the current folder." % num_local_rules)
                html.write('<img title="%s" align=absmiddle class=icon src="images/icon_localrule.png"> ' %
                    title)
            html.write("%d</td>" % num_rules)
            html.write('</tr>')

    if something_shown:
        html.write("</table>")
        html.end_foldable_container()

    else:
        if only_host:
            html.write("<div class=info>" + _("There are no rules with an exception for the host <b>%s</b>.") % only_host + "</div>")
        else:
            html.write("<div class=info>" + _("There are no rules defined in this folder.") + "</div>")


def mode_edit_ruleset(phase):
    varname = html.var("varname")
    rulespec = g_rulespecs[varname]
    hostname = html.var("host", "")
    if html.has_var("item"):
        item = eval(html.var("item"))
    else:
        item = NO_ITEM

    if hostname:
        hosts = load_hosts(g_folder)
        host = hosts.get(hostname)
        if not host:
            hostname = None # host not found. Should not happen

    if phase == "title":
        title = rulespec["title"]
        if hostname:
            title += _(" for host %s") % hostname
            if html.has_var("item") and rulespec["itemtype"]:
                title += _(" and %s '%s'") % (rulespec["itemname"], item)
        return title

    elif phase == "buttons":
        global_buttons()
        html.context_button(_("All rulesets"),
              make_link([("mode", "rulesets"), ("host", hostname)]), "back")
        if hostname:
            html.context_button(_("Services"),
                 make_link([("mode", "inventory"), ("host", hostname)]), "back")
        return

    elif phase == "action":
        # Folder for the rule actions is defined by _folder
        rule_folder = g_folders[html.var("_folder", html.var("folder"))]
        rulesets = load_rulesets(rule_folder)
        rules = rulesets.get(varname, [])

        if html.var("_new_rule") or html.var("_new_host_rule"):
            if html.check_transaction():
                if html.var("_new_rule"):
                    hostname = None
                    item = NO_ITEM
                new_rule = create_rule(rulespec, hostname, item)
                if hostname:
                    rules[0:0] = [new_rule]
                else:
                    rules.append(new_rule)
                save_rulesets(rule_folder, rulesets)
                mark_affected_sites_dirty(rule_folder)
                log_pending(AFFECTED, None, "edit-ruleset",
                      _("Created new rule in ruleset %s in folder %s") % (rulespec["title"], rule_folder["title"]))
            return

        rulenr = int(html.var("_rulenr")) # rule number relativ to folder
        action = html.var("_action")

        if action == "delete":
            c = wato_confirm(_("Confirm"), _("Delete rule number %d of folder '%s'?")
                % (rulenr + 1, rule_folder["title"]))
            if c:
                del rules[rulenr]
                save_rulesets(rule_folder, rulesets)
                mark_affected_sites_dirty(rule_folder)
                log_pending(AFFECTED, None, "edit-ruleset",
                      _("Deleted rule in ruleset '%s'") % rulespec["title"])
                return
            elif c == False: # not yet confirmed
                return ""
            else:
                return None # browser reload

        elif action == "insert":
            if not html.check_transaction():
                return None # browser reload
            if g_folder == rule_folder:
                rules[rulenr:rulenr] = [rules[rulenr]]
                save_rulesets(rule_folder, rulesets)
                mark_affected_sites_dirty(rule_folder)
            else:
                folder_rulesets = load_rulesets(g_folder)
                folder_rules = folder_rulesets.setdefault(varname, [])
                folder_rules.append(rules[rulenr])
                save_rulesets(g_folder, folder_rulesets)
                mark_affected_sites_dirty(g_folder)

            log_pending(AFFECTED, None, "edit-ruleset",
                  _("Inserted new rule in ruleset %s") % rulespec["title"])
            return

        else:
            if not html.check_transaction():
                return None # browser reload
            rule = rules[rulenr]
            del rules[rulenr]
            if action == "up":
                rules[rulenr-1:rulenr-1] = [ rule ]
            else:
                rules[rulenr+1:rulenr+1] = [ rule ]
            save_rulesets(rule_folder, rulesets)
            mark_affected_sites_dirty(rule_folder)
            log_pending(AFFECTED, None, "edit-ruleset",
                     _("Changed order of rules in ruleset %s") % rulespec["title"])
            return

    if not hostname:
        render_folder_path(keepvarnames = ["mode", "varname"])

    html.write("<h3>" + rulespec["title"] + "</h3>")
    if rulespec["help"]:
        html.write("<div class=info>%s</div>" % rulespec["help"])

    # Collect all rulesets
    all_rulesets = load_all_rulesets()
    ruleset = all_rulesets.get(varname)
    if not ruleset:
        html.write("<div class=info>" + _("There are no rules defined in this set.") + "</div>")

    else:
        html.write('<table class="data ruleset">')
        html.write("<tr>"
                   "<th>" + _("#") + "</th>"
                   "<th>" + _("Actions") + "</th>"
                   "<th>" + _("Folder") + "</th>"
                   "<th>" + _("Value") + "</th>"
                   "<th>" + _("Conditions") + "</th>"
                   "<th></th>" # Several icons
                   "</tr>\n")

        odd = "odd"
        alread_matched = False
        match_keys = set([]) # in case if match = "dict"
        last_folder = None
        for rulenr in range(0, len(ruleset)):
            folder, rule = ruleset[rulenr]
            if folder != last_folder:
                first_in_group = True
                rel_rulenr = 0
                # Count how many of the following rules are located in the same
                # folder
                row_span = 1
                while rulenr + row_span < len(ruleset) and ruleset[rulenr + row_span][0] == folder:
                    row_span += 1
                last_folder = folder
            else:
                first_in_group = False
            last_in_group = rulenr == len(ruleset) - 1 or ruleset[rulenr+1][0] != folder

            odd = odd == "odd" and "even" or "odd"
            value, tag_specs, host_list, item_list = parse_rule(rulespec, rule)
            html.write('<tr class="data %s0">' % odd)

            # Rule number
            html.write("<td class=number>%d</td>" % (rulenr + 1))

            # Actions
            html.write("<td class=\"buttons rulebuttons\">")
            if not first_in_group:
                rule_button("up", _("Move this rule one position up"), folder, rel_rulenr)
            else:
                rule_button(None)
            if not last_in_group:
                rule_button("down", _("Move this rule one position down"), folder, rel_rulenr)
            else:
                rule_button(None)
            edit_url = make_link([
                ("mode", "edit_rule"),
                ("varname", varname),
                ("rulenr", rel_rulenr),
                ("host", hostname),
                ("item", repr(item)),
                ("rule_folder", folder[".path"])])
            html.icon_button(edit_url, _("Edit this rule"), "edit")
            rule_button("insert", _("Insert a copy of this rule into the folder '%s'")
                        % g_folder["title"], folder, rel_rulenr)
            rule_button("delete", _("Delete this rule"), folder, rel_rulenr)
            html.write("</td>")


            # Folder
            if first_in_group:
                alias_path = get_folder_aliaspath(folder, show_main = False)
                html.write('<td rowspan=%d>%s</td>' % (row_span, alias_path))

            # Value
            html.write('<td class=value>\n')
            if hostname:
                reason = rule_matches_host_and_item(
                    rulespec, tag_specs, host_list, item_list, folder, g_folder, hostname, item)

                # Handle case where dict is constructed from rules
                if reason == True and rulespec["match"] == "dict":
                    if len(value) == 0:
                        title = _("This rule matches, but does not define any parameters.")
                        img = 'imatch'
                    else:
                        new_keys = set(value.keys())
                        if set_is_disjoint(match_keys, new_keys):
                            title = _("This rule matches and defines new parameters.")
                            img = 'match'
                        elif new_keys.issubset(match_keys):
                            title = _("This rule matches, but all of its parameters are overridden by previous rules.")
                            img = 'imatch'
                        else:
                            title = _("This rule matches, but some of its parameters are overridden by previous rules.")
                            img = 'pmatch'
                        match_keys.update(new_keys)

                elif reason == True and (not alread_matched or rulespec["match"] == "all"):
                    title = _("This rule matches for the host '%s'") % hostname
                    if rulespec["itemtype"]:
                        title += _(" and the %s '%s'.") % (rulespec["itemname"], item)
                    else:
                        title += "."
                    img = 'match'
                    alread_matched = True
                elif reason == True:
                    title = _("This rule matches, but is overridden by a previous rule.")
                    img = 'imatch'
                    alread_matched = True
                else:
                    title = _("This rule does not match: %s") % reason
                    img = 'nmatch'
                html.write('<img align=absmiddle title="%s" class=icon src="images/icon_rule%s.png"> ' % (title, img))
            if rulespec["valuespec"]:
                value_html = rulespec["valuespec"].value_to_text(value)
            else:
                img = value and "yes" or "no"
                title = value and _("This rule results in a positive outcome.") \
                              or  _("this rule results in a negative outcome.")
                value_html = '<img align=absmiddle title="%s" src="images/rule_%s.png">' % (title, img)
            html.write('%s</td>\n' % value_html)

            # Conditions
            html.write("<td>")
            render_conditions(rulespec, tag_specs, host_list, item_list, varname, folder)
            html.write("</td>")

            # Icons
            html.write("<td>")
            # "this folder"
            if not hostname and folder == g_folder:
                title = _("This rule is defined in the current folder.")
                html.write('<img title="%s" class=icon src="images/icon_localrule.png">' % title)
            elif hostname and hostname in host_list:
                title = _("This rule contains an exception for the host %s." % hostname)
                html.write('<img title="%s" class=icon src="images/icon_localrule.png">' % title)
            else:
                html.write('<img src="images/icon_trans.png" class=icon>')

            html.write("</td>")
            rel_rulenr += 1

        html.write('</table>')

    html.write("<p>" + _("Create a new rule: "))
    html.begin_form("new_rule")
    if hostname:
        title = _("Exception rule for host %s" % hostname)
        if item != NO_ITEM and rulespec["itemtype"]:
            title += _(" and %s '%s'") % (rulespec["itemname"], item)
        html.button("_new_host_rule", title)
        html.write(" " + _("or") + " ")
    html.button("_new_rule", _("Create rule in folder: "))
    html.select("folder", folder_selection(g_root_folder))
    html.write("</p>\n")
    html.hidden_fields()
    html.end_form()


def folder_selection(folder, depth=0):
    if depth:
        title_prefix = "&nbsp;&nbsp;&nbsp;" * depth + "` " + "- " * depth
    else:
        title_prefix = ""
    sel = [ (folder[".path"], title_prefix + folder["title"]) ]

    for subfolder in folder[".folders"].values():
        sel += folder_selection(subfolder, depth + 1)
    return sel



def create_rule(rulespec, hostname=None, item=NO_ITEM):
    new_rule = []
    valuespec = rulespec["valuespec"]
    if valuespec:
        new_rule.append(valuespec.canonical_value())
    if hostname:
        new_rule.append([hostname])
    else:
        new_rule.append(ALL_HOSTS) # bottom: default to catch-all rule
    if rulespec["itemtype"]:
        if item != NO_ITEM:
            new_rule.append(["%s$" % item])
        else:
            new_rule.append([""])
    return tuple(new_rule)



def rule_button(action, help=None, folder=None, rulenr=0):
    if action == None:
        html.empty_icon_button()
    else:
        vars = [("_folder", folder[".path"]),
          ("_rulenr", str(rulenr)),
          ("_action", action)]
        if html.var("host"):
            vars.append(("host", html.var("host")))
        url = html.makeactionuri(vars)
        html.icon_button(url, help, action)

def parse_rule(ruleset, orig_rule):
    rule = orig_rule
    try:
        # Extract value from front, if rule has a value
        if ruleset["valuespec"]:
            value = rule[0]
            rule = rule[1:]
        else:
            if rule[0] == NEGATE:
                value = False
                rule = rule[1:]
            else:
                value = True

        # Extract liste of items from back, if rule has items
        if ruleset["itemtype"]:
            item_list = rule[-1]
            rule = rule[:-1]
        else:
            item_list = None

        # Rest is host list or tag list + host list
        if len(rule) == 1:
            tag_specs = []
            host_list = rule[0]
        else:
            tag_specs = rule[0]
            host_list = rule[1]

        # Remove folder tag from tag list
        tag_specs = filter(lambda t: not t.startswith("/"), tag_specs)

        return value, tag_specs, host_list, item_list # (item_list currently not supported)

    except Exception, e:
        raise MKGeneralException(_("Invalid rule <tt>%s</tt>") % (orig_rule,))



def rule_matches_host_and_item(rulespec, tag_specs, host_list, item_list,
                               rule_folder, host_folder, hostname, item):
    reasons = []
    host = host_folder[".hosts"][hostname]
    if not (
        (hostname in host_list)
        or
        (("!"+hostname) not in host_list
         and len(host_list) > 0
         and host_list[-1] == ALL_HOSTS[0])):
         reasons.append(_("The host name does not match."))

    tags_match = True
    for tag in tag_specs:
        if tag[0] != '/' and tag[0] != '!' and tag not in host[".tags"]:
            reasons.append(_("The host is missing the tag %s" % tag))
        elif tag[0] == '!' and tag[1:] in host[".tags"]:
            reasons.append(_("The host has the tag %s" % tag))

    if not is_indirect_parent_of(host_folder, rule_folder):
        reasons.append(_("The rule does not apply to the folder of the host."))

    # Check items
    if item != NO_ITEM and rulespec["itemtype"]:
        item_matches = False
        for i in item_list:
            if re.match(i, str(item)):
                item_matches = True
                break
        if not item_matches:
            reasons.append(_("The %s %s does not match this rule.") %
                   (rulespec["itemname"], item))

    if len(reasons) == 0:
        return True
    else:
        return " ".join(reasons)

def is_indirect_parent_of(pfolder, sfolder):
    return pfolder == sfolder or \
      ('.parent' in pfolder and
      is_indirect_parent_of(pfolder[".parent"], sfolder))


def construct_rule(ruleset, value, tag_specs, host_list, item_list):
    if ruleset["valuespec"]:
        rule = [ value ]
    elif not value:
        rule = [ NEGATE ]
    else:
        rule = []
    if tag_specs != []:
        rule.append(tag_specs)
    rule.append(host_list)
    if item_list != None:
        rule.append(item_list)
    return tuple(rule)


def tag_alias(tag):
    for entry in config.wato_host_tags:
        id, title, tags = entry[:3]
        for t in tags:
            if t[0] == tag:
                return t[1]
    for id, alias in config.wato_aux_tags:
        if id == tag:
            return alias

def render_conditions(ruleset, tagspecs, host_list, item_list, varname, folder):
    html.write("<ul class=conditions>")

    # Host tags
    for tagspec in tagspecs:
        if tagspec[0] == '!':
            negate = True
            tag = tagspec[1:]
        else:
            negate = False
            tag = tagspec


        html.write('<li class="condition">')
        alias = tag_alias(tag)
        if alias:
            if negate:
                html.write(_("Host is <b>" + _("not") + "</b> of type "))
            else:
                html.write(_("Host is of type "))
            html.write("<b>" + alias + "</b>")
        else:
            if negate:
                html.write(_("Host has <b>not</b> the tag ") + "<tt>" + tag + "</tt>")
            else:
                html.write(_("Host has the tag ") + "<tt>" + tag + "</tt>")
        html.write('</li>')

    # Explicit list of hosts
    if host_list != ALL_HOSTS:
        condition = None
        if host_list == []:
            condition = _("This rule does <b>never</b> apply!")
        elif host_list[-1] != ALL_HOSTS[0]:
            tt_list = []
            for h in host_list:
                f = find_host(h)
                if f:
                    uri = html.makeuri([("mode", "edithost"), ("folder", f[".path"]), ("host", h)])
                    host_spec = '<a href="%s">%s</a>' % (uri, h)
                else:
                    host_spec = h
                tt_list.append("<tt><b>%s</b></tt>" % host_spec)
            if len(host_list) == 1:
                condition = _("Host name is %s") % tt_list[0]
            else:
                condition = _("Host name is ") + ", ".join(tt_list[:-1])
                condition += _(" or ") + tt_list[-1]
        elif host_list[0][0] == '!':
            hosts = [ h[1:] for h in host_list[:-1] ]
            condition = _("Host is <b>not</b> one of ") + ", ".join(hosts)
        # other cases should not occur, e.g. list of explicit hosts
        # plus ALL_HOSTS.
        if condition:
            html.write('<li class="condition">%s</li>' % condition)

    # Item list
    if ruleset["itemtype"] and item_list != ALL_SERVICES:
        tt_list = []
        for t in item_list:
            if t.endswith("$"):
                tt_list.append("%s <tt><b>%s</b></tt>" % (_("is"), t[:-1]))
            else:
                tt_list.append("%s <tt><b>%s</b></tt>" % (_("begins with"), t))

        if ruleset["itemtype"] == "service":
            condition = _("Service name ") + " or ".join(tt_list)
        elif ruleset["itemtype"] == "item":
            condition = ruleset["itemname"] + " " + " or ".join(tt_list)
        html.write('<li class="condition">%s</li>' % condition)

    html.write("</ul>")


def ruleeditor_hover_code(varname, rulenr, mode, boolval, folder=None):
    if boolval in [ True, False ]:
        url = html.makeactionuri([("_rulenr", rulenr), ("_action", "toggle")])
    else:
        url = make_link_to([("mode", mode), ("varname", varname), ("rulenr", rulenr)], folder or g_folder)
    return \
       ' onmouseover="this.style.cursor=\'pointer\'; this.style.backgroundColor=\'#b7ced3\';" ' \
       ' onmouseout="this.style.cursor=\'auto\'; this.style.backgroundColor=\'#a7bec3\';" ' \
       ' onclick="location.href=\'%s\'"' % url



def get_rule_conditions(ruleset):
    tag_list = get_tag_conditions()

    # Host list
    if not html.get_checkbox("explicit_hosts"):
        host_list = ALL_HOSTS
    else:
        negate = html.get_checkbox("negate_hosts")
        nr = 0
        host_list = []
        while True:
            var = "host_%d" % nr
            host = html.var(var)
            if nr > config.wato_num_itemspecs and not host:
                break
            if host:
                if negate:
                    host = "!" + host
                host_list.append(host)
            nr += 1
        # append ALL_HOSTS to negated host lists
        if len(host_list) > 0 and host_list[0][0] == '!':
            host_list += ALL_HOSTS
        elif len(host_list) == 0 and negate:
            host_list = ALL_HOSTS # equivalent

    # Item list
    itemtype = ruleset["itemtype"]
    if itemtype:
        explicit = html.get_checkbox("explicit_services")
        if not explicit:
            item_list = [ "" ]
        else:
            itemenum = ruleset["itemenum"]
            if itemenum:
                itemspec = ListChoice(choices = itemenum, columns = 3)
                item_list = [ x+"$" for x in itemspec.from_html_vars("item") ]
            else:
                nr = 0
                item_list = []
                while True:
                    var = "item_%d" % nr
                    item = html.var(var, "").strip()
                    if nr > config.wato_num_itemspecs and not item:
                        break
                    if item:
                        item_list.append(item)
                    nr += 1
            if len(item_list) == 0:
                raise MKUserError("item_0", _("Please specify at least one %s or "
                    "this rule will never match.") % ruleset["itemname"])
    else:
        item_list = None

    return tag_list, host_list, item_list


def mode_edit_rule(phase):
    rulenr = int(html.var("rulenr"))
    varname = html.var("varname")
    rulespec = g_rulespecs[varname]

    if phase == "title":
        return _("Edit rule %s") % rulespec["title"]

    elif phase == "buttons":
        html.context_button(_("Abort"),
             make_link([("mode", "edit_ruleset"),
                        ("varname", varname),
                        ("host", html.var("host", "")),
                        ("item", html.var("item", "None"))]), "abort")
        return

    folder = g_folders[html.var("rule_folder")]
    rulesets = load_rulesets(folder)
    rules = rulesets[varname]
    rule = rules[rulenr]
    valuespec = rulespec.get("valuespec")
    value, tag_specs, host_list, item_list = parse_rule(rulespec, rule)

    if phase == "action":
        if html.check_transaction():
            # CONDITION
            tag_specs, host_list, item_list = get_rule_conditions(rulespec)
            new_rule_folder = g_folders[html.var("new_rule_folder")]

            # VALUE
            if valuespec:
                value = get_edited_value(valuespec)
            else:
                value = html.var("value") == "yes"
            rule = construct_rule(rulespec, value, tag_specs, host_list, item_list)
            if new_rule_folder == folder:
                rules[rulenr] = rule
                save_rulesets(folder, rulesets)
                mark_affected_sites_dirty(folder)
                log_pending(AFFECTED, None, "edit-rule", _("Changed properties of rule %s in folder %s") %
                        (rulespec["title"], folder["title"]))
            else: # Move rule to new folder
                del rules[rulenr]
                save_rulesets(folder, rulesets)
                rulesets = load_rulesets(new_rule_folder)
                rules = rulesets.setdefault(varname, [])
                rules.append(rule)
                save_rulesets(new_rule_folder, rulesets)
                mark_affected_sites_dirty(folder)
                mark_affected_sites_dirty(new_rule_folder)
                log_pending(AFFECTED, None, "edit-rule", _("Changed properties of rule %s, moved rule from "
                            "folder %s to %s") % (rulespec["title"], folder["title"],
                            new_rule_folder["title"]))

        return "edit_ruleset"

    html.begin_form("rule_editor")
    html.write('<table class="form ruleeditor">\n')

    # Value
    html.write("<tr><td class=title colspan=2><h3>%s</h3></td></tr>\n" %
                _("Value"))
    if valuespec:
        value = rule[0]
        edit_value(valuespec, value)
        valuespec.set_focus("ve")
    else:
        html.write("<tr><td class=legend></td>\n")
        html.write("<td class=content>")
        for posneg, img in [ ("positive", "yes"), ("negative", "no")]:
            val = img == "yes"
            html.write('<img align=top src="images/rule_%s.png"> ' % img)
            html.radiobutton("value", img, value == val, _("Make the outcome of the ruleset <b>%s</b><br>") % posneg)
        html.write("</td></tr>\n")

    # Conditions
    html.write("<tr><td class=title colspan=2><h3>%s</h3></td></tr>" %
                _("Conditions"))

    # Rule folder
    html.write("<tr><td class=legend>%s<br><i>%s</i></td>" %
               (_("Folder"), _("The rule is only applied to hosts directly in or below this folder.")))
    html.write("<td class=content>")
    html.select("new_rule_folder", folder_selection(g_root_folder), folder[".path"])
    html.write("</td></tr>")

    # Host tags
    html.write("<tr><td class=legend>" + _("Host tags") + "<br><i>")
    html.write(_("The rule will only be applied to hosts fullfulling all of "
                 "of the host tag conditions listed here, even if they appear "
                 "in the list of explicit host names."))

    html.write("</i></td>")
    html.write("<td class=content>")
    render_condition_editor(tag_specs)
    html.write("</td></tr>")


    # Explicit hosts / ALL_HOSTS
    html.write("<tr><td class=legend>")
    html.write(_("Explicit hosts"))
    html.write("<br><i>")
    html.write(_("You can enter a number of explicit host names that rule should or should "
                 "not apply to here. Leave this option disabled if you want the rule to "
                 "apply for all hosts specified by the given tags."))
    html.write("</i></td><td class=content>")
    div_id = "div_all_hosts"

    checked = host_list != ALL_HOSTS
    html.checkbox("explicit_hosts", checked, onclick="valuespec_toggle_option(this, %r)" % div_id)
    html.write(" " + _("Specify explicit host names"))
    html.write('<div id="%s" style="display: %s">' % (
            div_id, not checked and "none" or ""))
    negate_hosts = len(host_list) > 0 and host_list[0].startswith("!")

    html.write("<table class=itemlist>")
    num_cols = 3
    for nr in range(config.wato_num_itemspecs):
        x = nr % num_cols
        if x == 0:
            html.write("<tr>")
        if nr < len(host_list) and host_list[nr] != ALL_HOSTS[0]:
            host_name = host_list[nr].strip("!")
        else:
            host_name = ""
        html.write("<td>")
        html.text_input("host_%d" % nr, host_name)
        html.write("</td>")
        if x == num_cols - 1:
            html.write("</tr>")
    while x < num_cols - 1:
        html.write("<td></td>")
        if x == num_cols - 1:
            html.write("</tr>")
        x += 1
    html.write("</table>")
    html.checkbox("negate_hosts", negate_hosts)
    html.write(" " + _("<b>Negate:</b> make Rule apply for <b>all but</b> the above hosts") + "\n")
    html.write("</div></td></tr>")

    # Itemlist
    itemtype = rulespec["itemtype"]
    if itemtype:
        html.write("<tr><td class=legend>")
        if itemtype == "service":
            html.write(_("Services") + "<br><i>" +
                       _("Specify a list of service patterns this rule shall apply to. "
                         "The patterns must match the <b>beginning</b> of the service "
                         "in question. Adding a <tt>$</tt> to the end forces an excact "
                         "match. Pattern use <b>regular expressions</b>. A <tt>.*</tt> will "
                         "match an arbitrary text.") + "</i>")
        elif itemtype == "checktype":
            html.write(_("Check types"))
        elif itemtype == "item":
            html.write(rulespec["itemname"].title())
            html.write("<br><i>")
            if rulespec["itemhelp"]:
                html.write(rulespec["itemhelp"])
            else:
                html.write(_("You can make the rule apply only on certain services of the "
                             "specified hosts. Do this by specifying explicit items to mach "
                             "here. <b>Note:</b> the match is done on the <u>beginning</u> "
                             "of the item in question. Regular expressions are interpreted, "
                             "so appending a <tt>$</tt> will force an exact match."))
        else:
            raise MKGeneralException("Invalid item type '%s'" % itemtype)

        html.write("</td><td class=content>")
        if itemtype:
            checked = html.get_checkbox("explicit_services")
            if checked == None: # read from rule itself
                checked = len(item_list) == 0 or item_list[0] != ""
            div_id = "itemlist"
            html.checkbox("explicit_services", checked, onclick="valuespec_toggle_option(this, %r)" % div_id)
            html.write(" " + _("Specify explicit values"))
            html.write('<div id="%s" style="display: %s; padding: 0px;">' % (
                div_id, not checked and "none" or ""))
            itemenum = rulespec["itemenum"]
            if itemenum:
                value = [ x.rstrip("$") for x in item_list ]
                itemspec = ListChoice(choices = itemenum, columns = 3)
                itemspec.render_input("item", value)
            else:
                html.write("<table class=itemlist>")
                num_cols = 3
                for nr in range(config.wato_num_itemspecs):
                    x = nr % num_cols
                    if x == 0:
                        html.write("<tr>")
                    html.write("<td>")
                    item = nr < len(item_list) and item_list[nr] or ""
                    html.text_input("item_%d" % nr, item)
                    html.write("</td>")
                    if x == num_cols - 1:
                        html.write("</tr>")
                while x < num_cols - 1:
                    html.write("<td></td>")
                    if x == num_cols - 1:
                        html.write("</tr>")
                    x += 1
                html.write("</table>")
                html.write(_("The entries here are regular expressions to match the beginning. "
                             "Add a <tt>$</tt> for an exact match. An arbitrary substring is matched "
                             "with <tt>.*</tt>"))
                html.write("</div>")

    html.write("<tr><td class=buttons colspan=2>")
    html.button("save", _("Save"))
    html.write("</td></tr>")
    html.write("</table>")
    html.hidden_fields()
    html.end_form()

# Render HTML input fields for editing a tag based condition
def render_condition_editor(tag_specs):
    if len(config.wato_aux_tags) + len(config.wato_host_tags) == 0:
        html.write(_("You have not configured any <a href=\"wato.py?mode=hosttags\">host tags</a>."))
        return

    # Determine current (default) setting of tag by looking
    # into tag_specs (e.g. [ "snmp", "!tcp", "test" ] )
    def current_tag_setting(choices):
        default_tag = None
        ignore = True
        for t in tag_specs:
            if t[0] == '!':
                n = True
                t = t[1:]
            else:
                n = False
            if t in [ x[0] for x in choices ]:
                default_tag = t
                ignore = False
                negate = n
        if ignore:
            deflt = "ignore"
        elif negate:
            deflt = "isnot"
        else:
            deflt = "is"
        return default_tag, deflt

    # Show dropdown with "is/isnot/ignore" and beginning
    # of div that is switched visible by is/isnot
    def tag_condition_dropdown(tagtype, deflt, id):
        html.write("<td>")
        html.select(tagtype + "_" + id, [
            ("ignore", _("ignore")),
            ("is",     _("is")),
            ("isnot",  _("isnot"))], deflt,
            onchange="valuespec_toggle_dropdownn(this, 'tag_sel_%s');" % id)
        html.write("</td><td>")
        if html.form_submitted():
            div_is_open = html.var(tagtype + "_" + id) != "ignore"
        else:
            div_is_open = deflt != "ignore"
        html.write('<div id="tag_sel_%s" style="white-space: nowrap; %s">' % (
            id, not div_is_open and "display: none;" or ""))

    # Show main tags
    html.write("<table>")
    if len(config.wato_host_tags):
        for entry in config.wato_host_tags:
            id, title, choices = entry[:3]
            html.write("<tr><td>%s: &nbsp;</td>" % title)
            default_tag, deflt = current_tag_setting(choices)
            tag_condition_dropdown("tag", deflt, id)
            html.select("tagvalue_" + id, 
                [t[0:2] for t in choices if t[0] != None], deflt=default_tag)
            html.write("</div>")
            html.write("</td></tr>")

    # And auxiliary tags
    if len(config.wato_aux_tags):
        for id, title in config.wato_aux_tags:
            html.write("<tr><td>%s: &nbsp;</td>" % title)
            default_tag, deflt = current_tag_setting([(id, title)])
            tag_condition_dropdown("auxtag", deflt, id)
            html.write(" " + _("set"))
            html.write("</div>")
            html.write("</td></tr>")


    html.write("</table>")


# Retrieve current tag condition settings from HTML variables
def get_tag_conditions():
    # Main tags
    tag_list = []
    for entry in config.wato_host_tags:
        id, title, tags = entry[:3]
        mode = html.var("tag_" + id)
        tagvalue = html.var("tagvalue_" + id)
        if mode == "is":
            tag_list.append(tagvalue)
        elif mode == "isnot":
            tag_list.append("!" + tagvalue)

    # Auxiliary tags
    for id, title in config.wato_aux_tags:
        mode = html.var("auxtag_" + id)
        if mode == "is":
            tag_list.append(id)
        elif mode == "isnot":
            tag_list.append("!" + id)

    return tag_list


def save_rulesets(folder, rulesets):
    make_nagios_directory(root_dir)
    path = root_dir + '/' + folder['.path'] + '/' + "rules.mk"
    out = create_user_file(path, "w")
    out.write("# Written by WATO\n# encoding: utf-8\n\n")

    for varname, rulespec in g_rulespecs.items():
        ruleset = rulesets.get(varname)
        if not ruleset:
            continue # don't save empty rule sets

        if ':' in varname:
            dictname, subkey = varname.split(':')
            out.write("\n%s.setdefault(%r, [])\n" % (dictname, subkey))
            out.write("%s[%r] += [\n" % (dictname, subkey))
        else:
            if rulespec["optional"]:
                out.write("\nif %s == None:\n    %s = []\n" % (varname, varname))
            out.write("\n%s += [\n" % varname)
        for rule in ruleset:
            save_rule(out, folder, rulespec, rule)
        out.write("]\n\n")

def save_rule(out, folder, rulespec, rule):
    out.write("  ( ")
    value, tag_specs, host_list, item_list = parse_rule(rulespec, rule)
    if rulespec["valuespec"]:
        out.write(repr(value) + ", ")
    elif not value:
        out.write("NEGATE, ")

    out.write("[")
    for tag in tag_specs:
        out.write(repr(tag))
        out.write(", ")
    if folder != g_root_folder:
        out.write("'/' + FOLDER_PATH + '/+'")
    out.write("], ")
    if len(host_list) > 0 and host_list[-1] == ALL_HOSTS[0]:
        if len(host_list) > 1:
            out.write(repr(host_list[:-1]))
            out.write(" + ALL_HOSTS")
        else:
            out.write("ALL_HOSTS")
    else:
        out.write(repr(host_list))

    if rulespec["itemtype"]:
        out.write(", ")
        if item_list == ALL_SERVICES:
            out.write("ALL_SERVICES")
        else:
            out.write(repr(item_list))

    out.write(" ),\n")




def load_rulesets(folder):
    # TODO: folder berücksichtigen
    path = root_dir + "/" + folder[".path"] + "/" + "rules.mk"
    vars = {
        "ALL_HOSTS"      : ALL_HOSTS,
        "ALL_SERVICES"   : [ "" ],
        "NEGATE"         : NEGATE,
        "FOLDER_PATH"    : folder[".path"],
        "FILE_PATH"      : folder[".path"] + "/hosts.mk",
    }
    # Prepare empty rulesets so that rules.mk has something to
    # append to

    for varname, ruleset in g_rulespecs.items():
        if ':' in varname:
            dictname, subkey = varname.split(":")
            vars[dictname] = {}
        else:
            vars[varname] = []

    try:
        execfile(path, vars, vars)
    except:
        pass

    # Extract only specified rule variables
    rulevars = {}
    for ruleset in g_rulespecs.values():
        varname = ruleset["varname"]
        # handle extra_host_conf:max_check_attempts
        if ':' in varname:
            dictname, subkey = varname.split(":")
            if dictname in vars:
                dictionary = vars[dictname]
                if subkey in dictionary:
                    rulevars[varname] = dictionary[subkey]
            # If this ruleset is not defined in rules.mk use empty list.
            if varname not in rulevars:
                rulevars[varname] = []

        else:
            if varname in vars:
                rulevars[varname] = vars[varname]
    return rulevars

# Load all rules of all folders into a dictionary that
# has the rules' varnames as keys and a list of (folder, rule)
# as values.
def load_rulesets_recursively(folder, all_rulesets):
    for subfolder in folder[".folders"].values():
        load_rulesets_recursively(subfolder, all_rulesets)

    rs = load_rulesets(folder)
    for varname, rules in rs.items():
        all_rulesets.setdefault(varname, [])
        all_rulesets[varname] += [ (folder, rule) for rule in rules ]

def load_all_rulesets():
    all_rulesets = {}
    load_rulesets_recursively(g_root_folder, all_rulesets)
    return all_rulesets


g_rulespecs = {}
g_rulespec_groups = {}
def register_rule(group, varname, valuespec = None, title = None,
                  help = None, itemtype = None, itemname = None,
                  itemhelp = None, itemenum = None,
                  match = "first", optional = False):
    ruleset = {
        "group"     : group,
        "varname"   : varname,
        "valuespec" : valuespec,
        "itemtype"  : itemtype, # None, "service", "checktype" or "checkitem"
        "itemname"  : itemname, # e.g. "mount point"
        "itemhelp"  : itemhelp, # a description of the item, only rarely used
        "itemenum"  : itemenum, # possible fixed values for items
        "match"     : match,
        "title"     : title or valuespec.title(),
        "help"      : help or valuespec.help(),
        "optional"  : optional, # rule may be None (like only_hosts)
        }

    g_rulespec_groups.setdefault(group, []).append(ruleset)
    g_rulespecs[varname] = ruleset

#
# User profile edit page
# The user can edit the own profile
#

def select_language(user_language):
    languages = get_languages()
    inactive = user_language != ''

    if languages:
        html.write("<tr><td class=legend>")
        html.write(_("Language") + _('<br><i>Configure the default language '
                           'to be used in the multisite GUI.</i>'))
        html.write("</td><td class=checkbox>")
        html.checkbox('_set_lang', inactive, onclick = 'wato_toggle_attribute(this, \'language\')')
        html.write("</td><td class=content>")
        default_label = _('Default: %s') % (get_language_alias(config.default_language) or _('English'))
        html.write('<div class="inherited" id="attr_default_language" style="%s">%s</div>' %
                                            (inactive and "display: none" or "", default_label))
        html.write('<div id="attr_entry_language" style="%s">' % ((not inactive) and "display: none" or ""))
        html.select("language", languages, user_language)
        html.set_focus("lang")
        html.write("</div></td></tr>")

def page_user_profile():
    if not config.user_id:
        raise MKUserError(None, _('Not logged in.'))

    if not config.may('edit_profile') and not config.may('change_password'):
        raise MKAuthException(_("You are not allowed to edit your user profile."))

    success = None
    if html.has_var('_save') and html.check_transaction():
        try:
            users = load_users()

            # Profile edit (user options like language etc.)
            if config.may('edit_profile'):
                set_lang = html.var('_set_lang')
                language = html.var('language')
                # Set the users language if requested
                if set_lang and language != config.get_language():
                    if language == '':
                        language = None
                    # Set custom language
                    users[config.user_id]['language'] = language
                    config.user['language'] = language

                else:
                    # Remove the customized language
                    if 'language' in users[config.user_id]:
                        del users[config.user_id]['language']
                    if 'language' in config.user:
                        del config.user['language']

                # load the new language
                load_language(config.get_language())

            # Change the password if requested
            if config.may('change_password'):
                password  = html.var('password')
                password2 = html.var('password2', '')
                if password:
                    if password2 and password != password2:
                        raise MKUserError("password2", _("The both passwords do not match."))

                    users[config.user_id]['password'] = encrypt_password(password)

            save_users(users)
            success = True

            if password:
                html.javascript(
                    "if(top) top.location.reload(); "
                    "else document.location.reload();")
            else:
                html.reload_sidebar()
        except MKUserError, e:
            html.add_user_error(e.varname, e.message)

    html.header(_("Edit user profile"), 
                javascripts = ['wato'], 
                stylesheets = ['check_mk', 'pages', 'wato', 'status'])

    if success:
        html.message(_("Successfully updated user profile."))

    if html.has_user_errors():
        html.show_user_errors()

    html.begin_form("profile", method="POST")
    html.write('<div class=wato>')
    html.write("<table class=form>")

    html.write("<tr><td class=legend colspan=2>")
    html.write(_("Name"))
    html.write("</td><td class=content>")
    html.write(config.user_id)
    html.write("</td></tr>")

    if config.may('edit_profile'):
        select_language(config.get_language(''))

    if config.may('change_password'):
        html.write("<tr><td class=legend colspan=2>")
        html.write(_("Password"))
        html.write("</td><td class=content>")
        html.password_input('password')
        html.write("</td></tr>")

        html.write("<tr><td class=legend colspan=2>")
        html.write(_("Password confirmation"))
        html.write("</td><td class=content>")
        html.password_input('password2')
        html.write("</td></tr>")

    # Save button
    html.write("<tr><td colspan=3 class=buttons>")
    html.button("_save", _("Save"))
    html.write("</td></tr>")

    html.write("</table>")
    html.write('</div>')
    html.hidden_fields()
    html.end_form()
    html.footer()

#.
#.
#   .--Sampleconfig--------------------------------------------------------.
#   |   ____                        _                       __ _           |
#   |  / ___|  __ _ _ __ ___  _ __ | | ___  ___ ___  _ __  / _(_) __ _     |
#   |  \___ \ / _` | '_ ` _ \| '_ \| |/ _ \/ __/ _ \| '_ \| |_| |/ _` |    |
#   |   ___) | (_| | | | | | | |_) | |  __/ (_| (_) | | | |  _| | (_| |    |
#   |  |____/ \__,_|_| |_| |_| .__/|_|\___|\___\___/|_| |_|_| |_|\__, |    |
#   |                        |_|                                 |___/     |
#   +----------------------------------------------------------------------+
#   | Functions for creating an example configuration                      |
#   '----------------------------------------------------------------------'

# Create a very basic sample configuration, but only if no host tags
# or rules have been defined *ever*.
def create_sample_config():
    if os.path.exists(multisite_dir + "hosttags.mk") \
        or os.path.exists(multisite_dir + "rules.mk"):
        return

    # Example values for host tags
    wato_host_tags = \
    [('agent',
      u'Agent type',
      [('cmk-agent', u'Check_MK Agent (Server)', ['tcp']),
       ('snmp-only', u'SNMP (Networking device, Appliance)', ['snmp']),
       ('snmp-v1', u'Legacy SNMP device (using V1)', ['snmp']),
       ('snmp-tcp', u'Dual: Check_MK Agent + SNMP', ['snmp', 'tcp']),
       ('ping', u'Only PING this device', [])]),
     ('criticality',
      u'Criticality',
      [('prod', u'Productive system', []),
       ('critical', u'Business critical', []),
       ('test', u'Test system', []),
       ('offline', u'Do not monitor this host', [])]),
     ('networking',
      u'Networking Segment',
      [('lan', u'Local network (low latency)', []),
       ('wan', u'WAN (high latency)', []),
       ('dmz', u'DMZ (low latency, secure access)', [])])]

    wato_aux_tags = \
    [('snmp', u'monitor via SNMP'), 
     ('tcp', u'monitor via Check_MK Agent')]

    save_hosttags(wato_host_tags, wato_aux_tags)

    # Example values for rules
    rulesets = { 
        'only_hosts': [
            (['!offline'], ['@all'])],
         'ping_levels': [
            ({'loss': (80.0, 100.0),
              'packets': 6,
              'rta': (1500.0, 3000.0),
              'timeout': 20}, ['wan'], ['@all'])],
         'bulkwalk_hosts': [
            (['!snmp-v1'], ['@all'])],
    }

    save_rulesets(g_root_folder, rulesets)
        


#   .-Hooks-&-API----------------------------------------------------------.
#   |       _   _             _           ___        _    ____ ___         |
#   |      | | | | ___   ___ | | _____   ( _ )      / \  |  _ \_ _|        |
#   |      | |_| |/ _ \ / _ \| |/ / __|  / _ \/\   / _ \ | |_) | |         |
#   |      |  _  | (_) | (_) |   <\__ \ | (_>  <  / ___ \|  __/| |         |
#   |      |_| |_|\___/ \___/|_|\_\___/  \___/\/ /_/   \_\_|  |___|        |
#   |                                                                      |
#   +----------------------------------------------------------------------+
#   | The API allows addons to query information about configured hosts.   |
#   |                                                                      |
#   | Hooks are a way how addons can add own activities at certain points  |
#   | of time, e.g. when a host as been edited of the changes have been    |
#   | activated.                                                           |
#   '----------------------------------------------------------------------'

# Inform plugins about changes of hosts. the_thing can be:
# a folder, a file or a host

g_hooks = {}

class API:
    def register_hook(self, name, func):
        g_hooks.setdefault(name, []).append(func)

    def get_all_users(self):
        return load_users()

    # Get a (flat) dictionary containing all hosts with their *effective*
    # attributes (containing all inherited and default values where appropriate)
    # of the given folder. If folder is None, returns all hosts from the root folder
    # Folder must be returned by get_folder()
    def get_all_hosts(self, folder=None):
        if not folder:
            self.prepare_folder_info()
        return collect_hosts(folder or g_root_folder)

    # Find a folder by its path. Raise an exception if it does
    # not exist.
    def get_folder(self, path):
        self.prepare_folder_info()

        folder = g_folders.get(path)
        if folder:
            load_hosts(folder)
            return folder
        else:
            raise MKGeneralException("No WATO folder %s." % path)

    # Get the number of hosts recursive from the given folder. Folder must be returned by get_folder()
    def num_hosts_in_folder(self, folder):
        return num_hosts_in(folder, True)

    # Get all effective data of a host. Folder must be returned by get_folder()
    def get_host(self, folder, hostname):
        host = folder[".hosts"][hostname]
        eff = effective_attributes(host, folder)
        eff["name"] = hostname
        return eff

    # Clean the attributes of the given host and returns the resulting host attributes
    # host must be returned by get_host() / get_all_hosts()
    def clean_host_attributes(self, host, attr):
        folder = g_folders.get(host["path"])
        load_hosts(folder)
        for entry in attr:
            try:
                del folder[".hosts"][host["name"]][entry]
            except:
                continue

        save_folder_and_hosts(folder)
        return folder[".hosts"][host["name"]]

    # Update the attributes of the given host and returns the resulting host attributes
    # host must be returned by get_host() / get_all_hosts()
    def update_host_attributes(self, host, attr):
        folder = g_folders.get(host["path"])
        load_hosts(folder)
        folder[".hosts"][host["name"]].update(attr)
        save_folder_and_hosts(folder)
        return folder[".hosts"][host["name"]]

    # Return displayable information about host (call with result of get_host())
    def get_host_painted(self, host):
        result = []
        for attr, topic in host_attributes:
            attrname = attr.name()
            if attrname in host:
                tdclass, content = attr.paint(host[attrname], host["name"])
                result.append((attr.title(), content))
        return result

    # Get information about the folder and directory tree.
    # This is useful for components that display hosts in
    # the tree (e.g. the status GUI).
    def get_folder_tree(self):
        load_all_folders()
        num_hosts_in(g_root_folder) # sets ".total_hosts"
        return g_root_folder

    # sort list of folders or files by their title
    def sort_by_title(self, folders):
        def folder_cmp(f1, f2):
            return cmp(f1["title"].lower(), f2["title"].lower())
        folders.sort(cmp = folder_cmp)
        return folders

    # Create an URL to a certain WATO folder.
    def link_to_path(self, path):
        return "wato.py?mode=folder&folder=" + htmllib.urlencode(path)

    # Create an URL to the edit-properties of a host.
    def link_to_host(self, hostname):
        return "wato.py?" + htmllib.urlencode_vars(
        [("mode", "edithost"), ("host", hostname)])

    # Same, but links to services of that host
    def link_to_host_inventory(self, hostname):
        return "wato.py?" + htmllib.urlencode_vars(
        [("mode", "inventory"), ("host", hostname)])

    # Return the title of a folder - which is given as a string path
    def get_folder_title(self, path):
        load_all_folders() # TODO: use in-memory-cache
        folder = g_folders.get(path)
        if folder:
            return folder["title"]
        else:
            return path

    # Return a list with all the titles of the paths'
    # components, e.g. "muc/north" -> [ "Main Directory", "Munich", "North" ]
    def get_folder_title_path(self, path, withlinks=False):
        load_all_folders() # TODO: speed up!
        folder = g_folders.get(path)
        titles = []
        while (folder):
            title = folder["title"]
            if withlinks:
                title = "<a href='wato.py?mode=folder&folder=%s'>%s</a>" % (folder[".path"], title)
            titles.append(title)
            folder = folder.get(".parent")
        return titles[::-1]


    # Returns the number of not activated changes.
    def num_pending_changes(self):
        return len(parse_audit_log("pending"))

    # BELOW ARE PRIVATE HELPER FUNCTIONS
    def prepare_folder_info(self):
        # Initialize attributes and load all folders
        declare_host_tag_attributes()
        declare_site_attribute()
        load_all_folders()


    def _cleanup_directory(self, thing):
        # drop 'parent' entry, recursively
        def drop_internal(folder):
            new_folder = {}
            new_folder.update(folder)
            if ".parent" in new_folder:
                del new_folder[".parent"]
            if ".folders" in new_folder:
                new_folder[".folders"] = drop_internal_dict(new_folder[".folders"])
            return new_folder

        def drop_internal_dict(self, folderdict):
            new_dict = {}
            for name, thing in folderdict.items():
                new_dict[name] = drop_internal(thing)
            return new_dict

        return drop_internal(thing)

api = API()



# internal helper functions for API
def collect_hosts(folder):
    load_hosts(folder)
    hosts = {}

    # Collect hosts in this folder
    for hostname, host in folder[".hosts"].items():
        hosts[hostname] = effective_attributes(host, folder)
        hosts[hostname]["path"] = folder[".path"]

    # Collect hosts from subfolders
    for subfolder in folder[".folders"].values():
        hosts.update(collect_hosts(subfolder))

    return hosts

def hook_registered(name):
    """ Returns True if at least one function is registered for the given hook """
    return g_hooks.get(name, []) != []

def call_hooks(name, *args):
    n = 0
    for hk in g_hooks.get(name, []):
        n += 1
        try:
            hk(*args)
        except Exception, e:
            import traceback, StringIO
            txt = StringIO.StringIO()
            t, v, tb = sys.exc_info()
            traceback.print_exception(t, v, tb, None, txt)
            html.show_error("<h3>" + _("Error executing hook") + " %s #%d: %s</h3><pre>%s</pre>" % (name, n, e, txt.getvalue()))

def call_hook_hosts_changed(folder):
    if "hosts-changed" in g_hooks:
        hosts = collect_hosts(folder)
        call_hooks("hosts-changed", hosts)

    # The same with all hosts!
    if "all-hosts-changed" in g_hooks:
        hosts = collect_hosts(g_root_folder)
        call_hooks("all-hosts-changed", hosts)

def call_hook_folder_created(folder):
    if 'folder-created' in g_hooks:
        call_hooks("folder-created", folder)

def call_hook_folder_deleted(folder):
    if 'folder-deleted' in g_hooks:
        call_hooks("folder-deleted", folder)

def call_hook_activate_changes():
    """
    This hook is executed when one applies the pending configuration changes
    from wato.

    But it is only excecuted when there is at least one function
    registered for this host.

    The registered hooks are called with a dictionary as parameter which
    holds all available with the hostnames as keys and the attributes of
    the hosts as values.
    """
    if hook_registered('activate-changes'):
        call_hooks("activate-changes", collect_hosts(g_root_folder))

# This hook is executed when the save_users() function is called
def call_hook_users_saved(users):
    if hook_registered('users-saved'):
        call_hooks("users-saved", users)

# This hook is executed when the save_roles() function is called
def call_hook_roles_saved(roles):
    if hook_registered('roles-saved'):
        call_hooks("roles-saved", roles)

# This hook is called in order to determine if a host has a 'valid'
# configuration. It used for displaying warning symbols in the
# host list and in the host detail view.
def validate_host(host, folder):
    if hook_registered('validate-host'):
        errors = []
        eff = effective_attributes(host, folder)
        for hk in g_hooks.get('validate-host', []):
            try:
                hk(eff)
            except MKUserError, e:
                errors.append(e.message)
        return errors
    else:
        return []

# This hook is called in order to determine the errors of the given
# hostnames. These informations are used for displaying warning
# symbols in the host list and the host detail view
# Returns dictionary { hostname: [errors] }
def validate_all_hosts(hostnames, force_all = False):
    if hook_registered('validate-all-hosts') and (len(hostnames) > 0 or force_all):
        hosts_errors = {}
        all_hosts = collect_hosts(g_root_folder)
        
        if force_all:
            hostnames = all_hosts.keys()

        for name in hostnames:
            eff = all_hosts[name]
            errors = []
            for hk in g_hooks.get('validate-all-hosts', []):
                try:
                    hk(eff, all_hosts)
                except MKUserError, e:
                    errors.append(e.message)
            hosts_errors[name] = errors
        return hosts_errors
    else:
        return {}

#.
#   .-Helpers--------------------------------------------------------------.
#   |                  _   _      _                                        |
#   |                 | | | | ___| |_ __   ___ _ __ ___                    |
#   |                 | |_| |/ _ \ | '_ \ / _ \ '__/ __|                   |
#   |                 |  _  |  __/ | |_) |  __/ |  \__ \                   |
#   |                 |_| |_|\___|_| .__/ \___|_|  |___/                   |
#   |                              |_|                                     |
#   +----------------------------------------------------------------------+
#   | Functions needed at various places                                   |
#   '----------------------------------------------------------------------'

# Returns true when at least one folder is defined in WATO
def have_folders():
    root_folder = load_folder(root_dir)
    if len(root_folder[".folders"]) > 0:
        return True
    return False

# Returns true if at least one host or folder exists in the wato root
def using_wato_hosts():
    root_folder = load_folder(root_dir)
    if len(root_folder[".folders"]) > 0:
        return True

    load_hosts(root_folder)
    if len(root_folder[".hosts"]) > 0:
        return True

    return False

def host_status_button(hostname, viewname):
    html.context_button(_("Status"),
       "view.py?" + htmllib.urlencode_vars([
           ("view_name", viewname),
           ("filename", g_folder[".path"] + "/hosts.mk"),
           ("host",     hostname),
           ("site",     "")]),
           "status")  # TODO: support for distributed WATO

def folder_status_button(viewname = "allhosts"):
    html.context_button(_("Status"),
       "view.py?" + htmllib.urlencode_vars([
           ("view_name", viewname),
           ("wato_folder", g_folder[".path"])]),
           "status")  # TODO: support for distributed WATO

def global_buttons():
    changelog_button()
    home_button()

def home_button():
    html.context_button(_("Home"), make_link([("mode", "main")]), "home")

def search_button():
    html.context_button(_("Search"), make_link([("mode", "search")]), "search")

def changelog_button():
    pending = parse_audit_log("pending")
    if len(pending) > 0:
        buttontext = "<b>%d " % len(pending) + _("Changes")  + "</b>"
        hot = True
        icon = "wato_changes"
    else:
        buttontext = _("No Changes")
        hot = False
        icon = "wato_nochanges"
    html.context_button(buttontext, make_link([("mode", "changelog")]), icon, hot)

def find_host(host):
    return find_host_in(host, g_root_folder)

def find_host_in(host, folder):
    hosts = load_hosts(folder)
    if host in hosts:
        return folder

    for f in folder.get(".folders").values():
        p = find_host_in(host, f)
        if p != None:
            return p

def num_hosts_in(folder, recurse=True):
    if not "num_hosts" in folder:
        load_hosts(folder)
        save_folder(folder)

    if not recurse:
        return folder["num_hosts"]

    num = 0
    for subfolder in folder[".folders"].values():
        num += num_hosts_in(subfolder, True)
    num += folder["num_hosts"]
    folder[".total_hosts"] = num # store for later usage
    return num

def folder_is_parent_of(folder, child):
    if folder == child:
        return True
    elif ".parent" in child:
        return folder_is_parent_of(folder, child[".parent"])
    else:
        return False

# This is a dummy implementation which works without tags
# and implements only a special case of Check_MK's real logic.
def host_extra_conf(hostname, conflist):
    for value, hostlist in conflist:
        if hostname in hostlist:
            return [value]
    return []

# Create link keeping the context to the current folder / file
def make_link(vars):
    vars = vars + [ ("folder", g_folder[".path"]) ]
    return html.makeuri_contextless(vars)

# Small helper for creating a link with a context to a given folder
def make_link_to(vars, folder):
    vars = vars + [ ("folder", folder[".path"]) ]
    return html.makeuri_contextless(vars)

def make_action_link(vars):
    return make_link(vars + [("_transid", html.fresh_transid())])


# Show confirmation dialog, send HTML-header if dialog is shown.
def wato_confirm(html_title, message):
    wato_html_head(html_title)
    return html.confirm(message)

def wato_html_head(title):
    global g_html_head_open
    if not g_html_head_open:
        g_html_head_open = True
        html.header(title, stylesheets = wato_styles)
        html.write("<div class=wato>\n")

def render_folder_path(the_folder = 0, link_to_last = False, keepvarnames = ["mode"]):
    if the_folder == 0:
        the_folder = g_folder

    keepvars = [ (name, html.var(name)) for name in keepvarnames ]
    def render_component(folder):
        return '<a href="%s">%s</a>' % (
               html.makeuri_contextless([
                  ("folder", folder[".path"])] + keepvars), folder["title"])

    folders = []
    folder = the_folder.get(".parent")
    while folder:
        folders.append(folder)
        folder = folder.get(".parent")

    parts = []
    for folder in folders[::-1]:
        parts.append(render_component(folder))
    if link_to_last:
        parts.append(render_component(the_folder))
    else:
        parts.append("<b>" + the_folder["title"] + "</b>")

    html.write("<div class=folderpath>%s\n" % "<i> / </i>".join(parts))

    subfolders = the_folder[".folders"]
    if len(subfolders) > 0 and not link_to_last:
        html.write("<i> / </i>")
        html.write("<form method=GET name=folderpath>")
        options = [ (sf[".path"], sf["title"]) for sf in subfolders.values() ]
        html.sorted_select("folder", [ ("", "") ] + options, onchange="folderpath.submit();", attrs={"class" : "folderpath"})
        for var in keepvarnames:
            html.hidden_field(var, html.var(var))
        html.write("</form>")
    html.write("<div style='clear: both;'></div>")
    html.write("</div>")

def may_see_hosts():
    return config.may("wato.use") and \
       (config.may("wato.seeall") or config.may("wato.hosts"))

#.
#   .-Plugins--------------------------------------------------------------.
#   |                   ____  _             _                              |
#   |                  |  _ \| |_   _  __ _(_)_ __  ___                    |
#   |                  | |_) | | | | |/ _` | | '_ \/ __|                   |
#   |                  |  __/| | |_| | (_| | | | | \__ \                   |
#   |                  |_|   |_|\__,_|\__, |_|_| |_|___/                   |
#   |                                 |___/                                |
#   +----------------------------------------------------------------------+
#   | Prepare plugin-datastructures and load WATO plugins                  |
#   '----------------------------------------------------------------------'

modes = {
   "main"               : ([], mode_main),
   "folder"             : (["hosts"], mode_folder),
   "newfolder"          : (["hosts", "manage_folders"], lambda phase: mode_editfolder(phase, True)),
   "editfolder"         : (["hosts" ], lambda phase: mode_editfolder(phase, False)),
   "newhost"            : (["hosts", "manage_hosts"], lambda phase: mode_edithost(phase, True, False)),
   "newcluster"         : (["hosts", "manage_hosts"], lambda phase: mode_edithost(phase, True, True)),
   "edithost"           : (["hosts"], lambda phase: mode_edithost(phase, False, None)),
   "firstinventory"     : (["hosts", "services"], lambda phase: mode_inventory(phase, True)),
   "inventory"          : (["hosts"], lambda phase: mode_inventory(phase, False)),
   "search"             : (["hosts"], mode_search),
   "bulkinventory"      : (["hosts", "services"], mode_bulk_inventory),
   "bulkedit"           : (["hosts", "edit_hosts"], mode_bulk_edit),
   "bulkcleanup"        : (["hosts", "edit_hosts"], mode_bulk_cleanup),
   "random_hosts"       : (["hosts", "random_hosts"], mode_random_hosts),
   "changelog"          : ([], mode_changelog),
   "auditlog"           : (["auditlog"], mode_auditlog),
   "snapshot"           : (["snapshots"], mode_snapshot),
   "globalvars"         : (["global"], mode_globalvars),
   "edit_configvar"     : (["global"], mode_edit_configvar),
   "rulesets"           : (["rulesets"], mode_rulesets),
   "edit_ruleset"       : (["rulesets"], mode_edit_ruleset),
   "edit_rule"          : (["rulesets"], mode_edit_rule),
   "host_groups"        : (["groups"], lambda phase: mode_groups(phase, "host")),
   "service_groups"     : (["groups"], lambda phase: mode_groups(phase, "service")),
   "contact_groups"     : (["users"], lambda phase: mode_groups(phase, "contact")),
   "edit_host_group"    : (["groups"], lambda phase: mode_edit_group(phase, "host")),
   "edit_service_group" : (["groups"], lambda phase: mode_edit_group(phase, "service")),
   "edit_contact_group" : (["users"], lambda phase: mode_edit_group(phase, "contact")),
   "timeperiods"        : (["timeperiods"], mode_timeperiods),
   "edit_timeperiod"    : (["timeperiods"], mode_edit_timeperiod),
   "sites"              : (["sites"], mode_sites),
   "edit_site"          : (["sites"], mode_edit_site),
   "users"              : (["users"], mode_users),
   "edit_user"          : (["users"], mode_edit_user),
   "roles"              : (["users"], mode_roles),
   "edit_role"          : (["users"], mode_edit_role),
   "hosttags"           : (["hosttags"], mode_hosttags),
   "edit_hosttag"       : (["hosttags"], mode_edit_hosttag),
   "edit_auxtag"        : (["hosttags"], mode_edit_auxtag),
}

loaded_with_language = False
def load_plugins():
    global extra_buttons
    global loaded_with_language
    if loaded_with_language == current_language:
        return
    loaded_with_language = current_language

    # Reset global vars
    global extra_buttons, configured_host_tags, host_attributes
    extra_buttons = []
    configured_host_tags = None
    host_attributes = []

    # Declare WATO-specific permissions
    config.declare_permission_section("wato", _("WATO - Check_MK's Web Administration Tool"))

    config.declare_permission("wato.use",
         _("Use WATO"),
         _("This permissions allows users to use WATO - Check_MK's "
           "Web Administration Tool. Without this "
           "permission all references to WATO (buttons, links, "
           "snapins) will be invisible."),
         [ "admin", "user" ])

    config.declare_permission("wato.edit",
         _("Make changes, perform actions"),
         _("This permission is needed in order to make any "
           "changes or perform any actions at all. "
           "Without this permission, the user is only "
           "able to view data, and that only in modules he "
           "has explicit permissions for."),
         [ "admin", "user" ])

    config.declare_permission("wato.seeall",
         _("Read access to all modules"),
         _("When this permission is set then the user sees "
           "also such modules he has no explicit "
           "access to (see below)."),
         [ "admin", ])

    config.declare_permission("wato.activate",
         _("Activate Configuration"),
         _("This permission is needed for activating the "
           "current configuration (and thus rewriting the "
           "monitoring configuration and restart the monitoring daemon.)"),
         [ "admin", "user", ])

    config.declare_permission("wato.auditlog",
         _("Audit log"),
         _("Access to the historic audit log. A user with write "
           "access can delete the audit log. "
           "The currently pending changes can be seen by all users "
           "with access to WATO."),
         [ "admin", ])

    config.declare_permission("wato.hosts",
         _("Host management"),
         _("Access to the management of hosts and folders. This "
           "module has some additional permissions (see below)."),
         [ "admin", "user" ])

    config.declare_permission("wato.edit_hosts",
         _("Modify existing hosts"),
         _("Modify the properties of existing hosts. Please note: "
           "for the management of services (inventory) there is "
           "a separate permission (see below)"),
         [ "admin", "user" ])

    config.declare_permission("wato.manage_hosts",
         _("Add & remove hosts"),
         _("Add hosts to the monitoring and remove hosts "
           "from the monitoring. Please also add the permissions "
           "<i>Modify existing hosts</i>."),
         [ "admin", "user" ])

    config.declare_permission("wato.random_hosts",
         _("Create random hosts"),
         _("The creation of random hosts is a facility for test and development "
           "and disabled by default. It allows you to create a number of random "
           "hosts and thus simulate larger environments."),
         [ ])

    config.declare_permission("wato.services",
         _("Manage services"),
         _("Do inventory and service configuration on existing hosts."),
         [ "admin", "user" ])

    config.declare_permission("wato.edit_folders",
         _("Modify existing folders"),
         _("Modify the properties of existing folders."),
         [ "admin", "user" ])

    config.declare_permission("wato.manage_folders",
         _("Add & remove folders"),
         _("Add new folders and delete existing folders. If a folder to be deleted contains hosts then "
           "the permission to delete hosts is also required."),
         [ "admin", "user" ])

    config.declare_permission("wato.see_all_folders",
         _("Read access to all hosts and folders"),
         _("Users without this permissions can only see folders with a contact group they are in. "),
         [ "admin" ])

    config.declare_permission("wato.all_folders",
         _("Write access to all hosts and folders"),
         _("Without this permission, operations on folders can only be done by users that are members of "
           "one of the folders contact groups. This permission grants full access to all folders and hosts. "),
         [ "admin" ])

    config.declare_permission("wato.hosttags",
         _("Manage host tags"),
         _("Create, remove and edit host tags. Removing host tags also might remove rules, "
           "so this permission should not be available to normal users. "),
         [ "admin" ])

    config.declare_permission("wato.global",
         _("Global settings"),
         _("Access to the module <i>Global settings</i>"),
         [ "admin", ])

    config.declare_permission("wato.rulesets",
         _("Rulesets"),
         _("Access to the module for managing Check_MK rules. Please note that a user can only "
           "manage rules in folders he has permissions to. "),
         [ "admin", "user" ])

    config.declare_permission("wato.groups",
         _("Host & Service Groups"),
         _("Access to the modules for managing host and service groups."),
         [ "admin", ])

    config.declare_permission("wato.timeperiods",
         _("Timeperiods"),
         _("Access to the module <i>Timeperiods</i>"),
         [ "admin", ])

    config.declare_permission("wato.sites",
         _("Site management"),
         _("Access to the module for managing connections to remote monitoring sites."),
         [ "admin", ])

    config.declare_permission("wato.automation",
        _("Site remote automation"),
        _("This permission is needed for a remote administration of the site "
          "as a distributed WATO slave or peer."),
        [ "admin", ])

    config.declare_permission("wato.users",
         _("User management"),
         _("This permission is needed for the modules <b>Users & Contacts</b>, <b>Roles</b> and <b>Contact Groups</b>"),
         [ "admin", ])

    config.declare_permission("wato.snapshots",
         _("Backup & Restore"),
         _("Access to the module <i>Backup & Restore</i>. Please note: a user with "
           "write access to this module "
           "can make arbitrary changes to the configuration by restoring uploaded snapshots "
           "and even do a complete factory reset!"),
         [ "admin", ])

    load_web_plugins("wato", globals())<|MERGE_RESOLUTION|>--- conflicted
+++ resolved
@@ -1856,17 +1856,10 @@
         configure_attributes({hostname: host}, "host", parent = g_folder)
 
         html.write('<tr><td class="buttons" colspan=3>')
-<<<<<<< HEAD
+        html.image_button("services", _("Save &amp; go to Services"), "submit")
         html.image_button("save", _("Save &amp; Finish"), "submit")
         if not new:
             html.image_button("delete", _("Delete host!"), "submit")
-        html.image_button("services", _("Save &amp; go to Services"), "submit")
-=======
-        html.button("services", _("Save &amp; go to Services"), "submit")
-        html.button("save", _("Save &amp; Finish"), "submit")
-        if not new:
-            html.button("delete", _("Delete host!"), "submit")
->>>>>>> 043ac6d1
         html.write("</td></tr>\n")
         html.write("</table>\n")
         html.hidden_fields()
