--- conflicted
+++ resolved
@@ -405,13 +405,9 @@
 #   +----------------------------------------------------------------------+
 
 def wato_link(filename, site, hostname, where):
-    # filename is /wato/north/hosts.mk, folder is just "north"
-    if filename.startswith("/wato/") \
-      and filename.endswith("/hosts.mk") \
-      and 'X' in html.display_options:
-        folder = filename[6:-9]
+    if 'X' in html.display_options:
         prefix = config.site(site)["url_prefix"] + "check_mk/"
-        url = prefix + "wato.py?folder=%s&host=%s" % (htmllib.urlencode(folder),
+        url = prefix + "wato.py?filename=%s&host=%s" % (htmllib.urlencode(filename),
                                                         htmllib.urlencode(hostname))
         if where == "inventory":
             url += "&mode=inventory"
@@ -425,22 +421,6 @@
         return ""
 
 def paint_wato(what, row, tags, custom_vars):
-<<<<<<< HEAD
-    if config.wato_enabled and config.may("wato.use"):
-        # Link to WATO for hosts
-        filename = row["host_filename"]
-        if filename.startswith("/wato/"):
-            if what == "host":
-                return wato_link(filename, row["site"], row["host_name"], "edithost")
-
-            # Link to WATO for Check_MK Inventory service
-            elif what == "service":
-                if row["service_description"].lower() == "check_mk inventory":
-                    return wato_link(filename, row["site"], row["host_name"], "inventory")
-=======
-    if not config.may("use_wato"):
-        return
-             
     # Link to WATO for hosts
     if "wato" in tags and what == "host":
         for tag in tags:
@@ -456,11 +436,9 @@
         if wato_filename:
             return wato_link(wato_filename, row["site"],
                              row["host_name"], "inventory")
->>>>>>> d665c900
 
 multisite_icons.append({
     'paint':           paint_wato,
-    'host_columns':   [ "filename", "name" ],
 })
 
 #   +----------------------------------------------------------------------+
